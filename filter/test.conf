--- conflicted
+++ resolved
@@ -296,7 +296,6 @@
 	bt_assert(qq !~ [1.2.1.1, 1.2.3.5]);
 }
 
-<<<<<<< HEAD
 bt_test_suite(t_quad_set, "Testing sets of quads");
 
 
@@ -557,7 +556,589 @@
 function mkpath(int a; int b)
 {
 	return [= a b 3 2 1 =];
-=======
+}
+
+function t_path()
+bgpmask pm1;
+bgpmask pm2;
+bgppath p2;
+{
+	pm1 =  / 4 3 2 1 /;
+	pm2 = [= 4 3 2 1 =];
+
+	bt_assert(pm1 = pm2);
+	bt_assert(format(pm2) = "[= 4 3 2 1 =]");
+
+	bt_assert(+empty+ = +empty+);
+	bt_assert(10 !~ +empty+);
+
+	p2 = prepend( + empty +, 1 );
+	p2 = prepend( p2, 2 );
+	p2 = prepend( p2, 3 );
+	p2 = prepend( p2, 4 );
+
+	bt_assert(format(p2) = "(path 4 3 2 1)");
+	bt_assert(p2.len = 4);
+	bt_assert(p2 ~ pm1);
+	bt_assert(p2 ~ pm2);
+	bt_assert(3 ~ p2);
+	bt_assert(p2 ~ [2, 10..20]);
+	bt_assert(p2 ~ [4, 10..20]);
+
+	p2 = prepend(p2, 5);
+	bt_assert(p2 !~ pm1);
+	bt_assert(p2 !~ pm2);
+	bt_assert(10 !~ p2);
+	bt_assert(p2 !~ [8, ten..(2*ten)]);
+	bt_assert(p2 ~  / ? 4 3 2 1 /);
+	bt_assert(p2 ~ [= * 4 3 * 1 =]);
+	bt_assert(p2 ~ [= (3+2) (2*2) 3 2 1 =]);
+	bt_assert(p2 ~ mkpath(5, 4));
+
+	bt_assert(p2.len = 5);
+	bt_assert(p2.first = 5);
+	bt_assert(p2.last = 1);
+
+	bt_assert(p2.len = 5);
+	bt_assert(delete(p2, 3) = prepend(prepend(prepend(prepend(+empty+, 1), 2), 4), 5));
+	bt_assert(filter(p2, [1..3]) = prepend(prepend(prepend(+empty+, 1), 2), 3));
+
+	pm1 = [= 1 2 * 3 4 5 =];
+	p2 = prepend( + empty +, 5 );
+	p2 = prepend( p2, 4 );
+	p2 = prepend( p2, 3 );
+	p2 = prepend( p2, 3 );
+	p2 = prepend( p2, 2 );
+	p2 = prepend( p2, 1 );
+
+	bt_assert(p2 ~ pm1);
+	bt_assert(delete(p2, 3) = prepend(prepend(prepend(prepend(+empty+, 5), 4), 2), 1));
+	bt_assert(delete(p2, [4..5]) = prepend(prepend(prepend(prepend(+empty+, 3), 3), 2), 1));
+}
+
+bt_test_suite(t_path, "Testing paths");
+
+
+
+
+/*
+ * 	Testing Community List
+ *	----------------------
+ */
+
+define p23 = (2, 3);
+
+function t_clist()
+clist l;
+clist l2;
+clist r;
+{
+	l = - empty -;
+	bt_assert(l !~ [(*,*)]);
+	bt_assert((l ~ [(*,*)]) != (l !~ [(*,*)]));
+
+	bt_assert(-empty- = -empty-);
+
+	l = add( l, (one,2) );
+	bt_assert(l ~ [(*,*)]);
+	l = add( l, (2,one+2) );
+	bt_assert(format(l) = "(clist (1,2) (2,3))");
+
+	bt_assert((2,3) ~ l);
+	bt_assert(l ~ [(1,*)]);
+	bt_assert(l ~ [p23]);
+	bt_assert(l ~ [(2,2..3)]);
+	bt_assert(l ~ [(1,1..2)]);
+	bt_assert(l ~ [(1,1)..(1,2)]);
+
+	l = add(l, (2,5));
+	l = add(l, (5,one));
+	l = add(l, (6,one));
+	l = add(l, (one,one));
+	l = delete(l, [(5,1),(6,one),(one,1)]);
+	l = delete(l, [(5,one),(6,one)]);
+	l = filter(l, [(1,*)]);
+	bt_assert(l = add(-empty-, (1,2)));
+
+	bt_assert((2,3) !~ l);
+	bt_assert(l !~ [(2,*)]);
+	bt_assert(l !~ [(one,3..6)]);
+	bt_assert(l ~ [(*,*)]);
+
+	l = add(l, (3,one));
+	l = add(l, (one+one+one,one+one));
+	l = add(l, (3,3));
+	l = add(l, (3,4));
+	l = add(l, (3,5));
+	l2 = filter(l, [(3,*)]);
+	l = delete(l, [(3,2..4)]);
+	bt_assert(l = add(add(add(-empty-, (1,2)), (3,1)), (3,5)));
+	bt_assert(l.len = 3);
+
+	l = add(l, (3,2));
+	l = add(l, (4,5));
+	bt_assert(l = add(add(add(add(add(-empty-, (1,2)), (3,1)), (3,5)), (3,2)), (4,5)));
+
+	bt_assert(l.len = 5);
+	bt_assert(l ~ [(*,2)]);
+	bt_assert(l ~ [(*,5)]);
+	bt_assert(l ~ [(*, one)]);
+	bt_assert(l !~ [(*,3)]);
+	bt_assert(l !~ [(*,(one+6))]);
+	bt_assert(l !~ [(*, (one+one+one))]);
+
+	l = delete(l, [(*,(one+onef(3)))]);
+	l = delete(l, [(*,(4+one))]);
+	bt_assert(l = add(-empty-, (3,1)));
+
+	l = delete(l, [(*,(onef(5)))]);
+	bt_assert(l = -empty-);
+
+	l2 = add(l2, (3,6));
+	l = filter(l2, [(3,1..4)]);
+	l2 = filter(l2, [(3,3..6)]);
+
+	#  clist A (10,20,30)
+	bt_assert(l = add(add(add(add(-empty-, (3,1)), (3,2)), (3,3)), (3,4)));
+	bt_assert(format(l) = "(clist (3,1) (3,2) (3,3) (3,4))");
+
+	#  clist B (30,40,50)
+	bt_assert(l2 = add(add(add(add(-empty-, (3,3)), (3,4)), (3,5)), (3,6)));
+	bt_assert(format(l2) = "(clist (3,3) (3,4) (3,5) (3,6))");
+
+	#  clist A union B
+	r = add(l, l2);
+	bt_assert(r = add(add(add(add(add(add(-empty-, (3,1)), (3,2)), (3,3)), (3,4)), (3,5)), (3,6)));
+	bt_assert(format(r) = "(clist (3,1) (3,2) (3,3) (3,4) (3,5) (3,6))");
+
+	#  clist A isect B
+	r = filter(l, l2);
+	bt_assert(r = add(add(-empty-, (3,3)), (3,4)));
+	bt_assert(format(r) = "(clist (3,3) (3,4))");
+
+	#  clist A \ B
+	r = delete(l, l2);
+	bt_assert(r = add(add(-empty-, (3,1)), (3,2)));
+	bt_assert(format(r) = "(clist (3,1) (3,2))");
+
+	#  clist in c set
+	r = filter(l, [(3,1), (*,2)]);
+	bt_assert(r = add(add(-empty-, (3,1)), (3,2)));
+	bt_assert(format(r) = "(clist (3,1) (3,2))");
+}
+
+bt_test_suite(t_clist, "Testing lists of communities");
+
+
+
+
+/*
+ * 	Testing Extended Communities
+ * 	----------------------------
+ */
+
+function t_ec()
+ec cc;
+{
+	cc = (rt, 12345, 200000);
+	bt_assert(format(cc) = "(rt, 12345, 200000)");
+
+	bt_assert(cc = (rt, 12345, 200000));
+	bt_assert(cc < (rt, 12345, 200010));
+	bt_assert(cc != (rt, 12346, 200000));
+	bt_assert(cc != (ro, 12345, 200000));
+	bt_assert(!(cc > (rt, 12345, 200010)));
+
+	bt_assert(format((ro, 100000, 20000)) = "(ro, 100000, 20000)");
+}
+
+bt_test_suite(t_ec, "Testing extended communities");
+
+
+
+
+/*
+ * 	Testing Extended Community List
+ * 	-------------------------------
+ */
+
+function t_eclist()
+eclist el;
+eclist el2;
+eclist r;
+{
+	el = -- empty --;
+	el = add(el, (rt, 10, 20));
+	el = add(el, (ro, 10.20.30.40, 100));
+	el = add(el, (ro, 11.21.31.41.mask(16), 200));
+
+	bt_assert(--empty-- = --empty--);
+	bt_assert(((rt, 10, 20)) !~ --empty--);
+
+	bt_assert(format(el) = "(eclist (rt, 10, 20) (ro, 10.20.30.40, 100) (ro, 11.21.0.0, 200))");
+	bt_assert(el.len = 3);
+	el = delete(el, (rt, 10, 20));
+	el = delete(el, (rt, 10, 30));
+	bt_assert(el = add(add(--empty--, (ro, 10.20.30.40, 100)), (ro, 11.21.0.0, 200)));
+	el = add(el, (unknown 2, ten, 1));
+	el = add(el, (unknown 5, ten, 1));
+	el = add(el, (rt, ten, one+one));
+	el = add(el, (rt, 10, 3));
+	el = add(el, (rt, 10, 4));
+	el = add(el, (rt, 10, 5));
+	el = add(el, (generic, 0x2000a, 3*ten));
+	el = delete(el, [(rt, 10, 2..ten)]);
+	bt_assert(el = add(add(add(add(add(--empty--, (ro, 10.20.30.40, 100)), (ro, 11.21.0.0, 200)), (rt, 10, 1)), (unknown 5, 10, 1)), (rt, 10, 30)));
+
+	el = filter(el, [(rt, 10, *)]);
+	bt_assert(el = add(add(--empty--, (rt, 10, 1)), (rt, 10, 30)));
+	bt_assert((rt, 10, 1) ~ el);
+	bt_assert(el ~ [(rt, 10, ten..40)]);
+	bt_assert((rt, 10, 20) !~ el);
+	bt_assert((ro, 10.20.30.40, 100) !~ el);
+	bt_assert(el !~ [(rt, 10, 35..40)]);
+	bt_assert(el !~ [(ro, 10, *)]);
+
+	el = add(el, (rt, 10, 40));
+	el2 = filter(el, [(rt, 10, 20..40)] );
+	el2 = add(el2, (rt, 10, 50));
+
+	#  eclist A (1,30,40)
+	bt_assert(el = add(add(add(--empty--, (rt, 10, 1)), (rt, 10, 30)), (rt, 10, 40)));
+	bt_assert(format(el) = "(eclist (rt, 10, 1) (rt, 10, 30) (rt, 10, 40))");
+
+	#  eclist B (30,40,50)
+	bt_assert(el2 = add(add(add(--empty--, (rt, 10, 30)), (rt, 10, 40)), (rt, 10, 50)));
+	bt_assert(format(el2) = "(eclist (rt, 10, 30) (rt, 10, 40) (rt, 10, 50))");
+
+	#  eclist A union B
+	r = add(el2, el);
+	bt_assert(r = add(add(add(add(--empty--, (rt, 10, 30)), (rt, 10, 40)), (rt, 10, 50)), (rt, 10, 1)));
+	bt_assert(format(r) = "(eclist (rt, 10, 30) (rt, 10, 40) (rt, 10, 50) (rt, 10, 1))");
+
+	#  eclist A isect B
+	r = filter(el, el2);
+	bt_assert(r = add(add(--empty--, (rt, 10, 30)), (rt, 10, 40)));
+	bt_assert(format(r) = "(eclist (rt, 10, 30) (rt, 10, 40))");
+
+	#  eclist A \ B
+	r = delete(el, el2);
+	bt_assert(r = add(--empty--, (rt, 10, 1)));
+	bt_assert(format(r) = "(eclist (rt, 10, 1))");
+
+	#  eclist in ec set
+	r = filter(el, [(rt, 10, 1), (rt, 10, 25..30), (ro, 10, 40)]);
+	bt_assert(r = add(add(--empty--, (rt, 10, 1)), (rt, 10, 30)));
+	bt_assert(format(r) = "(eclist (rt, 10, 1) (rt, 10, 30))");
+}
+
+bt_test_suite(t_eclist, "Testing lists of extended communities");
+
+
+
+
+/*
+ * 	Testing sets of Extended Communities
+ * 	------------------------------------
+ */
+
+define ecs2 = [(rt, ten, (one+onef(0))*10), (ro, 100000, 100..200), (rt, 12345, *)];
+
+function t_ec_set()
+ec set ecs;
+{
+	ecs = [(rt, ten, (one+onef(0))*10), (ro, 100000, 100..200), (rt, 12345, *)];
+	bt_assert(format(ecs)  = "[(rt, 10, 20), (rt, 12345, 0)..(rt, 12345, 4294967295), (ro, 100000, 100)..(ro, 100000, 200)]");
+	bt_assert(format(ecs2) = "[(rt, 10, 20), (rt, 12345, 0)..(rt, 12345, 4294967295), (ro, 100000, 100)..(ro, 100000, 200)]");
+
+	bt_assert((rt, 10, 20) ~ ecs);
+	bt_assert((ro, 100000, 100) ~ ecs);
+	bt_assert((ro, 100000, 128) ~ ecs);
+	bt_assert((ro, 100000, 200) ~ ecs);
+	bt_assert((rt, 12345, 0) ~ ecs);
+	bt_assert((rt, 12345, 200000) ~ ecs);
+	bt_assert((rt, 12345, 4000000) ~ ecs);
+	bt_assert((ro, 10, 20) !~ ecs);
+	bt_assert((rt, 10, 21) !~ ecs);
+	bt_assert((ro, 100000, 99) !~ ecs);
+	bt_assert((ro, 12345, 10) !~ ecs);
+	bt_assert((rt, 12346, 0) !~ ecs);
+	bt_assert((ro, 0.1.134.160, 150) !~ ecs);
+}
+
+bt_test_suite(t_ec_set, "Testing sets of extended communities");
+
+
+
+
+/*
+ * 	Testing Large Communities
+ * 	-------------------------
+ */
+
+function mktrip(int a)
+{
+	return (a, 2*a, 3*a);
+}
+
+function t_lclist()
+lclist ll;
+lclist ll2;
+lclist r;
+{
+	bt_assert(---empty--- = ---empty---);
+	bt_assert((10, 20, 30) !~ ---empty---);
+
+	ll = --- empty ---;
+	ll = add(ll, (ten, 20, 30));
+	ll = add(ll, (1000, 2000, 3000));
+	ll = add(ll, mktrip(100000));
+	bt_assert(format(ll) = "(lclist (10, 20, 30) (1000, 2000, 3000) (100000, 200000, 300000))");
+	bt_assert(ll.len = 3);
+	bt_assert(ll = add(add(add(---empty---, (10, 20, 30)), (1000, 2000, 3000)), (100000, 200000, 300000)));
+
+	bt_assert(mktrip(1000) ~ ll);
+	bt_assert(mktrip(100) !~ ll);
+
+	ll = --- empty ---;
+	ll = add(ll, (10, 10, 10));
+	ll = add(ll, (20, 20, 20));
+	ll = add(ll, (30, 30, 30));
+
+	ll2 = --- empty ---;
+	ll2 = add(ll2, (20, 20, 20));
+	ll2 = add(ll2, (30, 30, 30));
+	ll2 = add(ll2, (40, 40, 40));
+
+	#  lclist A (10, 20, 30)
+	bt_assert(format(ll) = "(lclist (10, 10, 10) (20, 20, 20) (30, 30, 30))");
+
+	#  lclist B (20, 30, 40)
+	bt_assert(format(ll2) = "(lclist (20, 20, 20) (30, 30, 30) (40, 40, 40))");
+
+	#  lclist A union B
+	r = add(ll, ll2);
+	bt_assert(r = add(add(add(add(---empty---, (10,10,10)), (20,20,20)), (30,30,30)), (40,40,40)));
+	bt_assert(format(r) = "(lclist (10, 10, 10) (20, 20, 20) (30, 30, 30) (40, 40, 40))");
+
+	#  lclist A isect B
+	r = filter(ll, ll2);
+	bt_assert(r = add(add(---empty---, (20, 20, 20)), (30, 30, 30)));
+	bt_assert(format(r) = "(lclist (20, 20, 20) (30, 30, 30))");
+
+	#  lclist A \ B
+	r = delete(ll, ll2);
+	bt_assert(r = add(---empty---, (10, 10, 10)));
+	bt_assert(format(r) = "(lclist (10, 10, 10))");
+
+	#  lclist in lc set
+	r = filter(ll, [(5..15, *, *), (20, 15..25, *)]);
+	bt_assert(r = add(add(---empty---, (10, 10, 10)), (20, 20, 20)));
+	bt_assert(format(r) = "(lclist (10, 10, 10) (20, 20, 20))");
+}
+
+bt_test_suite(t_lclist, "Testing lists of large communities");
+
+
+
+
+/*
+ * 	Testing sets of Large Communities
+ * 	---------------------------------
+ */
+
+function t_lclist_set()
+lclist ll;
+lc set lls;
+{
+	ll = --- empty ---;
+	ll = add(ll, (10, 20, 30));
+	ll = add(ll, (1000, 2000, 3000));
+	ll = add(ll, mktrip(100000));
+
+	bt_assert(ll ~ [(5,10,15), (10,20,30)]);
+	bt_assert(ll ~ [(10,15..25,*)]);
+	bt_assert(ll ~ [(ten, *, *)]);
+
+	bt_assert(ll !~ [(5,10,15), (10,21,30)]);
+	bt_assert(ll !~ [(10,21..25,*)]);
+	bt_assert(ll !~ [(11, *, *)]);
+
+	lls = [(10, 10, 10), (20, 20, 15..25), (30, 30, *), (40, 35..45, *), (50, *, *), (55..65, *, *)];
+	bt_assert(format(lls) = "[(10, 10, 10), (20, 20, 15)..(20, 20, 25), (30, 30, 0)..(30, 30, 4294967295), (40, 35, 0)..(40, 45, 4294967295), (50, 0, 0)..(50, 4294967295, 4294967295), (55, 0, 0)..(65, 4294967295, 4294967295)]");
+	bt_assert((10, 10, 10)  ~ lls);
+	bt_assert((20, 20, 25)  ~ lls);
+	bt_assert((20, 20, 26) !~ lls);
+	bt_assert((30, 30,  0)  ~ lls);
+	bt_assert((40, 35, 40)  ~ lls);
+	bt_assert((40, 34, 40) !~ lls);
+	bt_assert((50,  0,  0)  ~ lls);
+	bt_assert((60, 60, 60)  ~ lls);
+	bt_assert((70, 60, 60) !~ lls);
+}
+
+bt_test_suite(t_lclist_set, "Testing sets of large communities");
+
+
+
+
+/*
+ * 	Testing defined() function
+ * 	--------------------------
+ */
+
+function test_undef(int a)
+int b;
+{
+	if a = 3 then {
+		b = 4;
+		bt_assert(defined(b));
+	}
+	else {
+		bt_assert(!defined(b));
+	}
+}
+
+function t_define()
+int i;
+{
+	test_undef(2);
+	test_undef(3);
+	test_undef(2);
+
+	bt_assert(defined(1));
+	bt_assert(defined(1.2.3.4));
+}
+
+bt_test_suite(t_define, "Testing defined() function");
+
+
+
+
+/*
+ *	 Testing calling functions
+ *	 -------------------------
+ */
+
+function callme(int arg1; int arg2)
+int i;
+{
+	case arg1 {
+	1, 42: return 42;
+	else: return arg1 * arg2;
+	}
+
+	return 0;
+}
+
+function fifteen()
+{
+	return 15;
+}
+
+function t_call_function()
+{
+	bt_assert(fifteen() = 15);
+
+	bt_assert(callme(1, 2) = 42);
+	bt_assert(callme(42, 2) = 42);
+
+	bt_assert(callme(2, 2) = 4);
+	bt_assert(callme(3, 2) = 6);
+	bt_assert(callme(4, 4) = 16);
+	bt_assert(callme(7, 2) = 14);
+}
+
+bt_test_suite(t_call_function, "Testing calling functions");
+
+
+
+
+/*
+ * 	Test including another config file
+ * 	----------------------------------
+ */
+
+function t_include()
+int i;
+{
+  i = 1;
+  include "test.conf.inc";
+  bt_assert(i = 42);
+}
+
+bt_test_suite(t_include, "Testing including another config file");
+
+
+
+
+/*
+ * 	Test if-else statement
+ * 	----------------------
+ */
+
+function t_if_else()
+int i;
+{
+	if true then
+		bt_assert(true);
+
+	if false then
+		bt_assert(false);
+	else if true then
+		bt_assert(true);
+	else
+		bt_assert(false);
+}
+
+bt_test_suite(t_if_else, "Testing if-else statement");
+
+
+
+
+/*
+ *	Unused functions -- testing only parsing
+ *	----------------------------------------
+ */
+
+function __test1()
+{
+	if source ~ [ RTS_BGP, RTS_STATIC ] then {
+#		ospf_metric1 = 65535;
+#		ospf_metric2 = 1000;
+		ospf_tag = 0x12345678;
+		accept;
+	}
+	reject;
+}
+
+function __test2()
+{
+	if source ~ [ RTS_BGP, RTS_STATIC ] then {
+#		ospf_metric1 = 65535;
+#		ospf_metric2 = 1000;
+		ospf_tag = 0x12345678;
+		accept;
+	}
+	reject;
+}
+
+filter testf
+int j;
+{
+	print "Heya, filtering route to ", net.ip, " prefixlen ", net.len, " source ", source;
+	print "This route was from ", from;
+	j = 7;
+	j = 17;
+	if rip_metric > 15 then {
+		reject "RIP Metric is more than infinity";
+	}
+	rip_metric = 14;
+	unset(rip_metric);
+
+	accept "ok I take that";
+}
+
 roa4 table r4;
 roa6 table r6;
 
@@ -634,642 +1215,4 @@
 	pfx = 1000::/8 max 32 as 1234;
 	print pfx;
 	print "Should be true: ", pfx.len = 8, " ", pfx.maxlen = 32, " ", pfx.asn = 1234;
->>>>>>> af62c0f9
-}
-
-function t_path()
-bgpmask pm1;
-bgpmask pm2;
-bgppath p2;
-{
-	pm1 =  / 4 3 2 1 /;
-	pm2 = [= 4 3 2 1 =];
-
-	bt_assert(pm1 = pm2);
-	bt_assert(format(pm2) = "[= 4 3 2 1 =]");
-
-	bt_assert(+empty+ = +empty+);
-	bt_assert(10 !~ +empty+);
-
-	p2 = prepend( + empty +, 1 );
-	p2 = prepend( p2, 2 );
-	p2 = prepend( p2, 3 );
-	p2 = prepend( p2, 4 );
-
-	bt_assert(format(p2) = "(path 4 3 2 1)");
-	bt_assert(p2.len = 4);
-	bt_assert(p2 ~ pm1);
-	bt_assert(p2 ~ pm2);
-	bt_assert(3 ~ p2);
-	bt_assert(p2 ~ [2, 10..20]);
-	bt_assert(p2 ~ [4, 10..20]);
-
-	p2 = prepend(p2, 5);
-	bt_assert(p2 !~ pm1);
-	bt_assert(p2 !~ pm2);
-	bt_assert(10 !~ p2);
-	bt_assert(p2 !~ [8, ten..(2*ten)]);
-	bt_assert(p2 ~  / ? 4 3 2 1 /);
-	bt_assert(p2 ~ [= * 4 3 * 1 =]);
-	bt_assert(p2 ~ [= (3+2) (2*2) 3 2 1 =]);
-	bt_assert(p2 ~ mkpath(5, 4));
-
-	bt_assert(p2.len = 5);
-	bt_assert(p2.first = 5);
-	bt_assert(p2.last = 1);
-
-	bt_assert(p2.len = 5);
-	bt_assert(delete(p2, 3) = prepend(prepend(prepend(prepend(+empty+, 1), 2), 4), 5));
-	bt_assert(filter(p2, [1..3]) = prepend(prepend(prepend(+empty+, 1), 2), 3));
-
-	pm1 = [= 1 2 * 3 4 5 =];
-	p2 = prepend( + empty +, 5 );
-	p2 = prepend( p2, 4 );
-	p2 = prepend( p2, 3 );
-	p2 = prepend( p2, 3 );
-	p2 = prepend( p2, 2 );
-	p2 = prepend( p2, 1 );
-
-	bt_assert(p2 ~ pm1);
-	bt_assert(delete(p2, 3) = prepend(prepend(prepend(prepend(+empty+, 5), 4), 2), 1));
-	bt_assert(delete(p2, [4..5]) = prepend(prepend(prepend(prepend(+empty+, 3), 3), 2), 1));
-}
-
-bt_test_suite(t_path, "Testing paths");
-
-
-
-
-/*
- * 	Testing Community List
- *	----------------------
- */
-
-define p23 = (2, 3);
-
-function t_clist()
-clist l;
-clist l2;
-clist r;
-{
-	l = - empty -;
-	bt_assert(l !~ [(*,*)]);
-	bt_assert((l ~ [(*,*)]) != (l !~ [(*,*)]));
-
-	bt_assert(-empty- = -empty-);
-
-	l = add( l, (one,2) );
-	bt_assert(l ~ [(*,*)]);
-	l = add( l, (2,one+2) );
-	bt_assert(format(l) = "(clist (1,2) (2,3))");
-
-	bt_assert((2,3) ~ l);
-	bt_assert(l ~ [(1,*)]);
-	bt_assert(l ~ [p23]);
-	bt_assert(l ~ [(2,2..3)]);
-	bt_assert(l ~ [(1,1..2)]);
-	bt_assert(l ~ [(1,1)..(1,2)]);
-
-	l = add(l, (2,5));
-	l = add(l, (5,one));
-	l = add(l, (6,one));
-	l = add(l, (one,one));
-	l = delete(l, [(5,1),(6,one),(one,1)]);
-	l = delete(l, [(5,one),(6,one)]);
-	l = filter(l, [(1,*)]);
-	bt_assert(l = add(-empty-, (1,2)));
-
-	bt_assert((2,3) !~ l);
-	bt_assert(l !~ [(2,*)]);
-	bt_assert(l !~ [(one,3..6)]);
-	bt_assert(l ~ [(*,*)]);
-
-	l = add(l, (3,one));
-	l = add(l, (one+one+one,one+one));
-	l = add(l, (3,3));
-	l = add(l, (3,4));
-	l = add(l, (3,5));
-	l2 = filter(l, [(3,*)]);
-	l = delete(l, [(3,2..4)]);
-	bt_assert(l = add(add(add(-empty-, (1,2)), (3,1)), (3,5)));
-	bt_assert(l.len = 3);
-
-	l = add(l, (3,2));
-	l = add(l, (4,5));
-	bt_assert(l = add(add(add(add(add(-empty-, (1,2)), (3,1)), (3,5)), (3,2)), (4,5)));
-
-	bt_assert(l.len = 5);
-	bt_assert(l ~ [(*,2)]);
-	bt_assert(l ~ [(*,5)]);
-	bt_assert(l ~ [(*, one)]);
-	bt_assert(l !~ [(*,3)]);
-	bt_assert(l !~ [(*,(one+6))]);
-	bt_assert(l !~ [(*, (one+one+one))]);
-
-	l = delete(l, [(*,(one+onef(3)))]);
-	l = delete(l, [(*,(4+one))]);
-	bt_assert(l = add(-empty-, (3,1)));
-
-	l = delete(l, [(*,(onef(5)))]);
-	bt_assert(l = -empty-);
-
-	l2 = add(l2, (3,6));
-	l = filter(l2, [(3,1..4)]);
-	l2 = filter(l2, [(3,3..6)]);
-
-	#  clist A (10,20,30)
-	bt_assert(l = add(add(add(add(-empty-, (3,1)), (3,2)), (3,3)), (3,4)));
-	bt_assert(format(l) = "(clist (3,1) (3,2) (3,3) (3,4))");
-
-	#  clist B (30,40,50)
-	bt_assert(l2 = add(add(add(add(-empty-, (3,3)), (3,4)), (3,5)), (3,6)));
-	bt_assert(format(l2) = "(clist (3,3) (3,4) (3,5) (3,6))");
-
-	#  clist A union B
-	r = add(l, l2);
-	bt_assert(r = add(add(add(add(add(add(-empty-, (3,1)), (3,2)), (3,3)), (3,4)), (3,5)), (3,6)));
-	bt_assert(format(r) = "(clist (3,1) (3,2) (3,3) (3,4) (3,5) (3,6))");
-
-	#  clist A isect B
-	r = filter(l, l2);
-	bt_assert(r = add(add(-empty-, (3,3)), (3,4)));
-	bt_assert(format(r) = "(clist (3,3) (3,4))");
-
-	#  clist A \ B
-	r = delete(l, l2);
-	bt_assert(r = add(add(-empty-, (3,1)), (3,2)));
-	bt_assert(format(r) = "(clist (3,1) (3,2))");
-
-	#  clist in c set
-	r = filter(l, [(3,1), (*,2)]);
-	bt_assert(r = add(add(-empty-, (3,1)), (3,2)));
-	bt_assert(format(r) = "(clist (3,1) (3,2))");
-}
-
-bt_test_suite(t_clist, "Testing lists of communities");
-
-
-
-
-/*
- * 	Testing Extended Communities
- * 	----------------------------
- */
-
-function t_ec()
-ec cc;
-{
-	cc = (rt, 12345, 200000);
-	bt_assert(format(cc) = "(rt, 12345, 200000)");
-
-	bt_assert(cc = (rt, 12345, 200000));
-	bt_assert(cc < (rt, 12345, 200010));
-	bt_assert(cc != (rt, 12346, 200000));
-	bt_assert(cc != (ro, 12345, 200000));
-	bt_assert(!(cc > (rt, 12345, 200010)));
-
-	bt_assert(format((ro, 100000, 20000)) = "(ro, 100000, 20000)");
-}
-
-bt_test_suite(t_ec, "Testing extended communities");
-
-
-
-
-/*
- * 	Testing Extended Community List
- * 	-------------------------------
- */
-
-function t_eclist()
-eclist el;
-eclist el2;
-eclist r;
-{
-	el = -- empty --;
-	el = add(el, (rt, 10, 20));
-	el = add(el, (ro, 10.20.30.40, 100));
-	el = add(el, (ro, 11.21.31.41.mask(16), 200));
-
-	bt_assert(--empty-- = --empty--);
-	bt_assert(((rt, 10, 20)) !~ --empty--);
-
-	bt_assert(format(el) = "(eclist (rt, 10, 20) (ro, 10.20.30.40, 100) (ro, 11.21.0.0, 200))");
-	bt_assert(el.len = 3);
-	el = delete(el, (rt, 10, 20));
-	el = delete(el, (rt, 10, 30));
-	bt_assert(el = add(add(--empty--, (ro, 10.20.30.40, 100)), (ro, 11.21.0.0, 200)));
-	el = add(el, (unknown 2, ten, 1));
-	el = add(el, (unknown 5, ten, 1));
-	el = add(el, (rt, ten, one+one));
-	el = add(el, (rt, 10, 3));
-	el = add(el, (rt, 10, 4));
-	el = add(el, (rt, 10, 5));
-	el = add(el, (generic, 0x2000a, 3*ten));
-	el = delete(el, [(rt, 10, 2..ten)]);
-	bt_assert(el = add(add(add(add(add(--empty--, (ro, 10.20.30.40, 100)), (ro, 11.21.0.0, 200)), (rt, 10, 1)), (unknown 5, 10, 1)), (rt, 10, 30)));
-
-	el = filter(el, [(rt, 10, *)]);
-	bt_assert(el = add(add(--empty--, (rt, 10, 1)), (rt, 10, 30)));
-	bt_assert((rt, 10, 1) ~ el);
-	bt_assert(el ~ [(rt, 10, ten..40)]);
-	bt_assert((rt, 10, 20) !~ el);
-	bt_assert((ro, 10.20.30.40, 100) !~ el);
-	bt_assert(el !~ [(rt, 10, 35..40)]);
-	bt_assert(el !~ [(ro, 10, *)]);
-
-	el = add(el, (rt, 10, 40));
-	el2 = filter(el, [(rt, 10, 20..40)] );
-	el2 = add(el2, (rt, 10, 50));
-<<<<<<< HEAD
-
-	#  eclist A (1,30,40)
-	bt_assert(el = add(add(add(--empty--, (rt, 10, 1)), (rt, 10, 30)), (rt, 10, 40)));
-	bt_assert(format(el) = "(eclist (rt, 10, 1) (rt, 10, 30) (rt, 10, 40))");
-
-	#  eclist B (30,40,50)
-	bt_assert(el2 = add(add(add(--empty--, (rt, 10, 30)), (rt, 10, 40)), (rt, 10, 50)));
-	bt_assert(format(el2) = "(eclist (rt, 10, 30) (rt, 10, 40) (rt, 10, 50))");
-
-	#  eclist A union B
-	r = add(el2, el);
-	bt_assert(r = add(add(add(add(--empty--, (rt, 10, 30)), (rt, 10, 40)), (rt, 10, 50)), (rt, 10, 1)));
-	bt_assert(format(r) = "(eclist (rt, 10, 30) (rt, 10, 40) (rt, 10, 50) (rt, 10, 1))");
-
-	#  eclist A isect B
-	r = filter(el, el2);
-	bt_assert(r = add(add(--empty--, (rt, 10, 30)), (rt, 10, 40)));
-	bt_assert(format(r) = "(eclist (rt, 10, 30) (rt, 10, 40))");
-
-	#  eclist A \ B
-	r = delete(el, el2);
-	bt_assert(r = add(--empty--, (rt, 10, 1)));
-	bt_assert(format(r) = "(eclist (rt, 10, 1))");
-
-	#  eclist in ec set
-	r = filter(el, [(rt, 10, 1), (rt, 10, 25..30), (ro, 10, 40)]);
-	bt_assert(r = add(add(--empty--, (rt, 10, 1)), (rt, 10, 30)));
-	bt_assert(format(r) = "(eclist (rt, 10, 1) (rt, 10, 30))");
-=======
-	print "eclist A (1,30,40): ", el;
-	print "eclist B (30,40,50): ", el2;
-	print "eclist A union B: ", add( el2, el );
-	print "eclist A isect B: ", filter( el, el2 );
-	print "eclist A \  B: ", delete( el, el2 );
->>>>>>> af62c0f9
-}
-
-bt_test_suite(t_eclist, "Testing lists of extended communities");
-
-
-
-
-/*
- * 	Testing sets of Extended Communities
- * 	------------------------------------
- */
-
-define ecs2 = [(rt, ten, (one+onef(0))*10), (ro, 100000, 100..200), (rt, 12345, *)];
-
-function t_ec_set()
-ec set ecs;
-{
-	ecs = [(rt, ten, (one+onef(0))*10), (ro, 100000, 100..200), (rt, 12345, *)];
-	bt_assert(format(ecs)  = "[(rt, 10, 20), (rt, 12345, 0)..(rt, 12345, 4294967295), (ro, 100000, 100)..(ro, 100000, 200)]");
-	bt_assert(format(ecs2) = "[(rt, 10, 20), (rt, 12345, 0)..(rt, 12345, 4294967295), (ro, 100000, 100)..(ro, 100000, 200)]");
-
-	bt_assert((rt, 10, 20) ~ ecs);
-	bt_assert((ro, 100000, 100) ~ ecs);
-	bt_assert((ro, 100000, 128) ~ ecs);
-	bt_assert((ro, 100000, 200) ~ ecs);
-	bt_assert((rt, 12345, 0) ~ ecs);
-	bt_assert((rt, 12345, 200000) ~ ecs);
-	bt_assert((rt, 12345, 4000000) ~ ecs);
-	bt_assert((ro, 10, 20) !~ ecs);
-	bt_assert((rt, 10, 21) !~ ecs);
-	bt_assert((ro, 100000, 99) !~ ecs);
-	bt_assert((ro, 12345, 10) !~ ecs);
-	bt_assert((rt, 12346, 0) !~ ecs);
-	bt_assert((ro, 0.1.134.160, 150) !~ ecs);
-}
-
-bt_test_suite(t_ec_set, "Testing sets of extended communities");
-
-
-
-
-/*
- * 	Testing Large Communities
- * 	-------------------------
- */
-
-function mktrip(int a)
-{
-	return (a, 2*a, 3*a);
-}
-
-function t_lclist()
-lclist ll;
-lclist ll2;
-lclist r;
-{
-	bt_assert(---empty--- = ---empty---);
-	bt_assert((10, 20, 30) !~ ---empty---);
-
-	ll = --- empty ---;
-	ll = add(ll, (ten, 20, 30));
-	ll = add(ll, (1000, 2000, 3000));
-	ll = add(ll, mktrip(100000));
-	bt_assert(format(ll) = "(lclist (10, 20, 30) (1000, 2000, 3000) (100000, 200000, 300000))");
-	bt_assert(ll.len = 3);
-	bt_assert(ll = add(add(add(---empty---, (10, 20, 30)), (1000, 2000, 3000)), (100000, 200000, 300000)));
-
-	bt_assert(mktrip(1000) ~ ll);
-	bt_assert(mktrip(100) !~ ll);
-
-	ll = --- empty ---;
-	ll = add(ll, (10, 10, 10));
-	ll = add(ll, (20, 20, 20));
-	ll = add(ll, (30, 30, 30));
-
-	ll2 = --- empty ---;
-	ll2 = add(ll2, (20, 20, 20));
-	ll2 = add(ll2, (30, 30, 30));
-	ll2 = add(ll2, (40, 40, 40));
-
-	#  lclist A (10, 20, 30)
-	bt_assert(format(ll) = "(lclist (10, 10, 10) (20, 20, 20) (30, 30, 30))");
-
-	#  lclist B (20, 30, 40)
-	bt_assert(format(ll2) = "(lclist (20, 20, 20) (30, 30, 30) (40, 40, 40))");
-
-	#  lclist A union B
-	r = add(ll, ll2);
-	bt_assert(r = add(add(add(add(---empty---, (10,10,10)), (20,20,20)), (30,30,30)), (40,40,40)));
-	bt_assert(format(r) = "(lclist (10, 10, 10) (20, 20, 20) (30, 30, 30) (40, 40, 40))");
-
-	#  lclist A isect B
-	r = filter(ll, ll2);
-	bt_assert(r = add(add(---empty---, (20, 20, 20)), (30, 30, 30)));
-	bt_assert(format(r) = "(lclist (20, 20, 20) (30, 30, 30))");
-
-	#  lclist A \ B
-	r = delete(ll, ll2);
-	bt_assert(r = add(---empty---, (10, 10, 10)));
-	bt_assert(format(r) = "(lclist (10, 10, 10))");
-
-	#  lclist in lc set
-	r = filter(ll, [(5..15, *, *), (20, 15..25, *)]);
-	bt_assert(r = add(add(---empty---, (10, 10, 10)), (20, 20, 20)));
-	bt_assert(format(r) = "(lclist (10, 10, 10) (20, 20, 20))");
-}
-
-bt_test_suite(t_lclist, "Testing lists of large communities");
-
-
-
-
-/*
- * 	Testing sets of Large Communities
- * 	---------------------------------
- */
-
-function t_lclist_set()
-lclist ll;
-lc set lls;
-{
-	ll = --- empty ---;
-	ll = add(ll, (10, 20, 30));
-	ll = add(ll, (1000, 2000, 3000));
-	ll = add(ll, mktrip(100000));
-
-	bt_assert(ll ~ [(5,10,15), (10,20,30)]);
-	bt_assert(ll ~ [(10,15..25,*)]);
-	bt_assert(ll ~ [(ten, *, *)]);
-
-	bt_assert(ll !~ [(5,10,15), (10,21,30)]);
-	bt_assert(ll !~ [(10,21..25,*)]);
-	bt_assert(ll !~ [(11, *, *)]);
-
-	lls = [(10, 10, 10), (20, 20, 15..25), (30, 30, *), (40, 35..45, *), (50, *, *), (55..65, *, *)];
-	bt_assert(format(lls) = "[(10, 10, 10), (20, 20, 15)..(20, 20, 25), (30, 30, 0)..(30, 30, 4294967295), (40, 35, 0)..(40, 45, 4294967295), (50, 0, 0)..(50, 4294967295, 4294967295), (55, 0, 0)..(65, 4294967295, 4294967295)]");
-	bt_assert((10, 10, 10)  ~ lls);
-	bt_assert((20, 20, 25)  ~ lls);
-	bt_assert((20, 20, 26) !~ lls);
-	bt_assert((30, 30,  0)  ~ lls);
-	bt_assert((40, 35, 40)  ~ lls);
-	bt_assert((40, 34, 40) !~ lls);
-	bt_assert((50,  0,  0)  ~ lls);
-	bt_assert((60, 60, 60)  ~ lls);
-	bt_assert((70, 60, 60) !~ lls);
-}
-
-bt_test_suite(t_lclist_set, "Testing sets of large communities");
-
-
-
-
-/*
- * 	Testing defined() function
- * 	--------------------------
- */
-
-function test_undef(int a)
-int b;
-{
-	if a = 3 then {
-		b = 4;
-		bt_assert(defined(b));
-	}
-	else {
-		bt_assert(!defined(b));
-	}
-}
-
-function t_define()
-int i;
-{
-	test_undef(2);
-	test_undef(3);
-	test_undef(2);
-
-	bt_assert(defined(1));
-	bt_assert(defined(1.2.3.4));
-}
-
-bt_test_suite(t_define, "Testing defined() function");
-
-
-
-
-/*
- *	 Testing calling functions
- *	 -------------------------
- */
-
-function callme(int arg1; int arg2)
-int i;
-{
-	case arg1 {
-	1, 42: return 42;
-	else: return arg1 * arg2;
-	}
-
-	return 0;
-}
-
-function fifteen()
-{
-	return 15;
-}
-
-function t_call_function()
-{
-	bt_assert(fifteen() = 15);
-
-	bt_assert(callme(1, 2) = 42);
-	bt_assert(callme(42, 2) = 42);
-
-	bt_assert(callme(2, 2) = 4);
-	bt_assert(callme(3, 2) = 6);
-	bt_assert(callme(4, 4) = 16);
-	bt_assert(callme(7, 2) = 14);
-}
-
-bt_test_suite(t_call_function, "Testing calling functions");
-
-
-
-
-/*
- * 	Test including another config file
- * 	----------------------------------
- */
-
-function t_include()
-int i;
-{
-  i = 1;
-  include "test.conf.inc";
-  bt_assert(i = 42);
-}
-
-bt_test_suite(t_include, "Testing including another config file");
-
-
-
-
-/*
- * 	Test if-else statement
- * 	----------------------
- */
-
-function t_if_else()
-int i;
-{
-	if true then
-		bt_assert(true);
-
-<<<<<<< HEAD
-	if false then
-		bt_assert(false);
-	else if true then
-		bt_assert(true);
-	else
-		bt_assert(false);
-}
-=======
-	roa_operators_test();
-
-	print "Testing functions...";
-	callme ( 1, 2 );
-	callme ( 2, 2 );
-	callme ( 2, 2 );
-	callme ( 3, 2 );
-	callme ( 4, 4 );
-	callme ( 7, 2 );
->>>>>>> af62c0f9
-
-bt_test_suite(t_if_else, "Testing if-else statement");
-
-
-
-
-/*
- *	Unused functions -- testing only parsing
- *	----------------------------------------
- */
-
-function __test1()
-{
-	if source ~ [ RTS_BGP, RTS_STATIC ] then {
-#		ospf_metric1 = 65535;
-#		ospf_metric2 = 1000;
-		ospf_tag = 0x12345678;
-		accept;
-	}
-	reject;
-}
-
-<<<<<<< HEAD
-function __test2()
-{
-	if source ~ [ RTS_BGP, RTS_STATIC ] then {
-#		ospf_metric1 = 65535;
-#		ospf_metric2 = 1000;
-		ospf_tag = 0x12345678;
-		accept;
-	}
-	reject;
-=======
-	print "done";
-	print "Well, now call from birdc `eval test_roa_check()', please.";
-	return 1;
-#	quitbird;
-#	print "*** FAIL: this is unreachable"; 
->>>>>>> af62c0f9
-}
-
-filter testf
-int j;
-{
-	print "Heya, filtering route to ", net.ip, " prefixlen ", net.len, " source ", source;
-	print "This route was from ", from;
-	j = 7;
-	j = 17;
-	if rip_metric > 15 then {
-		reject "RIP Metric is more than infinity";
-	}
-	rip_metric = 14;
-	unset(rip_metric);
-
-	accept "ok I take that";
-}
-
-/*
-roa table rl
-{
-	roa 10.110.0.0/16 max 16 as 1000;
-	roa 10.120.0.0/16 max 24 as 1000;
-	roa 10.130.0.0/16 max 24 as 2000;
-	roa 10.130.128.0/18 max 24 as 3000;
-}
-
-function test_roa()
-{
-	# cannot be tested in __startup(), sorry
-	print "Testing ROA";
-	print "Should be true: ", roa_check(rl, 10.10.0.0/16, 1000) = ROA_UNKNOWN,
-	      " ", roa_check(rl, 10.0.0.0/8, 1000) = ROA_UNKNOWN,
-	      " ", roa_check(rl, 10.110.0.0/16, 1000) = ROA_VALID,
-	      " ", roa_check(rl, 10.110.0.0/16, 2000) = ROA_INVALID,
-	      " ", roa_check(rl, 10.110.32.0/20, 1000) = ROA_INVALID,
-	      " ", roa_check(rl, 10.120.32.0/20, 1000) = ROA_VALID;
-	print "Should be true: ", roa_check(rl, 10.120.32.0/20, 2000) = ROA_INVALID,
-	      " ", roa_check(rl, 10.120.32.32/28, 1000) = ROA_INVALID,
-	      " ", roa_check(rl, 10.130.130.0/24, 1000) = ROA_INVALID,
-	      " ", roa_check(rl, 10.130.130.0/24, 2000) = ROA_VALID,
-	      " ", roa_check(rl, 10.130.30.0/24, 3000) = ROA_INVALID,
-	      " ", roa_check(rl, 10.130.130.0/24, 3000) = ROA_VALID;
-}
-*/+}