/*
 *	Filters: utility functions
 *
 *	Copyright 1998 Pavel Machek <pavel@ucw.cz>
 *
 *	Can be freely distributed and used under the terms of the GNU GPL.
 *
 */

/**
 * DOC: Filters
 *
 * You can find sources of the filter language in |filter/|
 * directory. File |filter/config.Y| contains filter grammar and basically translates
 * the source from user into a tree of &f_inst structures. These trees are
 * later interpreted using code in |filter/filter.c|.
 *
 * A filter is represented by a tree of &f_inst structures, one structure per
 * "instruction". Each &f_inst contains @code, @aux value which is
 * usually the data type this instruction operates on and two generic
 * arguments (@a1, @a2). Some instructions contain pointer(s) to other
 * instructions in their (@a1, @a2) fields.
 *
 * Filters use a &f_val structure for their data. Each &f_val
 * contains type and value (types are constants prefixed with %T_). Few
 * of the types are special; %T_RETURN can be or-ed with a type to indicate
 * that return from a function or from the whole filter should be
 * forced. Important thing about &f_val's is that they may be copied
 * with a simple |=|. That's fine for all currently defined types: strings
 * are read-only (and therefore okay), paths are copied for each
 * operation (okay too).
 */

#undef LOCAL_DEBUG

#include "nest/bird.h"
#include "lib/lists.h"
#include "lib/resource.h"
#include "lib/socket.h"
#include "lib/string.h"
#include "lib/unaligned.h"
#include "lib/net.h"
#include "lib/ip.h"
#include "nest/route.h"
#include "nest/protocol.h"
#include "nest/iface.h"
#include "nest/attrs.h"
#include "conf/conf.h"
#include "filter/filter.h"

#define CMP_ERROR 999

void (*bt_assert_hook)(int result, struct f_inst *assert);

static struct adata undef_adata;	/* adata of length 0 used for undefined */

/* Special undef value for paths and clists */
static inline int
undef_value(struct f_val v)
{
  return ((v.type == T_PATH) || (v.type == T_CLIST) ||
	  (v.type == T_ECLIST) || (v.type == T_LCLIST)) &&
    (v.val.ad == &undef_adata);
}

static struct adata *
adata_empty(struct linpool *pool, int l)
{
  struct adata *res = lp_alloc(pool, sizeof(struct adata) + l);
  res->length = l;
  return res;
}

static void
pm_format(struct f_path_mask *p, buffer *buf)
{
  buffer_puts(buf, "[= ");

  while (p)
  {
    switch(p->kind)
    {
    case PM_ASN:
      buffer_print(buf, "%u ", p->val);
      break;

    case PM_QUESTION:
      buffer_puts(buf, "? ");
      break;

    case PM_ASTERISK:
      buffer_puts(buf, "* ");
      break;

    case PM_ASN_RANGE:
      buffer_print(buf, "%u..%u ", p->val, p->val2);
      break;

    case PM_ASN_EXPR:
      buffer_print(buf, "%u ", f_eval_asn((struct f_inst *) p->val));
      break;
    }

    p = p->next;
  }

  buffer_puts(buf, "=]");
}

static inline int val_is_ip4(const struct f_val v)
{ return (v.type == T_IP) && ipa_is_ip4(v.val.ip); }

static inline int
lcomm_cmp(lcomm v1, lcomm v2)
{
  if (v1.asn != v2.asn)
    return (v1.asn > v2.asn) ? 1 : -1;
  if (v1.ldp1 != v2.ldp1)
    return (v1.ldp1 > v2.ldp1) ? 1 : -1;
  if (v1.ldp2 != v2.ldp2)
    return (v1.ldp2 > v2.ldp2) ? 1 : -1;
  return 0;
}

/**
 * val_compare - compare two values
 * @v1: first value
 * @v2: second value
 *
 * Compares two values and returns -1, 0, 1 on <, =, > or CMP_ERROR on
 * error. Tree module relies on this giving consistent results so
 * that it can be used for building balanced trees.
 */
int
val_compare(struct f_val v1, struct f_val v2)
{
  if (v1.type != v2.type) {
    if (v1.type == T_VOID)	/* Hack for else */
      return -1;
    if (v2.type == T_VOID)
      return 1;

    /* IP->Quad implicit conversion */
    if ((v1.type == T_QUAD) && val_is_ip4(v2))
      return uint_cmp(v1.val.i, ipa_to_u32(v2.val.ip));
    if (val_is_ip4(v1) && (v2.type == T_QUAD))
      return uint_cmp(ipa_to_u32(v1.val.ip), v2.val.i);

    debug( "Types do not match in val_compare\n" );
    return CMP_ERROR;
  }

  switch (v1.type) {
  case T_VOID:
    return 0;
  case T_ENUM:
  case T_INT:
  case T_BOOL:
  case T_PAIR:
  case T_QUAD:
    return uint_cmp(v1.val.i, v2.val.i);
  case T_EC:
  case T_RD:
    return u64_cmp(v1.val.ec, v2.val.ec);
  case T_LC:
    return lcomm_cmp(v1.val.lc, v2.val.lc);
  case T_IP:
    return ipa_compare(v1.val.ip, v2.val.ip);
  case T_NET:
    return net_compare(v1.val.net, v2.val.net);
  case T_STRING:
    return strcmp(v1.val.s, v2.val.s);
  default:
    return CMP_ERROR;
  }
}

static int
pm_same(struct f_path_mask *m1, struct f_path_mask *m2)
{
  while (m1 && m2)
  {
    if (m1->kind != m2->kind)
      return 0;

    if (m1->kind == PM_ASN_EXPR)
    {
      if (!i_same((struct f_inst *) m1->val, (struct f_inst *) m2->val))
	return 0;
    }
    else
    {
      if ((m1->val != m2->val) || (m1->val2 != m2->val2))
	return 0;
    }

    m1 = m1->next;
    m2 = m2->next;
  }

  return !m1 && !m2;
}

/**
 * val_same - compare two values
 * @v1: first value
 * @v2: second value
 *
 * Compares two values and returns 1 if they are same and 0 if not.
 * Comparison of values of different types is valid and returns 0.
 */
int
val_same(struct f_val v1, struct f_val v2)
{
  int rc;

  rc = val_compare(v1, v2);
  if (rc != CMP_ERROR)
    return !rc;

  if (v1.type != v2.type)
    return 0;

  switch (v1.type) {
  case T_PATH_MASK:
    return pm_same(v1.val.path_mask, v2.val.path_mask);
  case T_PATH:
  case T_CLIST:
  case T_ECLIST:
  case T_LCLIST:
    return adata_same(v1.val.ad, v2.val.ad);
  case T_SET:
    return same_tree(v1.val.t, v2.val.t);
  case T_PREFIX_SET:
    return trie_same(v1.val.ti, v2.val.ti);
  default:
    bug("Invalid type in val_same(): %x", v1.type);
  }
}

static int
clist_set_type(struct f_tree *set, struct f_val *v)
{
  switch (set->from.type)
  {
  case T_PAIR:
    v->type = T_PAIR;
    return 1;

  case T_QUAD:
    v->type = T_QUAD;
    return 1;

  case T_IP:
    if (val_is_ip4(set->from) && val_is_ip4(set->to))
    {
      v->type = T_QUAD;
      return 1;
    }
    /* Fall through */
  default:
    v->type = T_VOID;
    return 0;
  }
}

static inline int
eclist_set_type(struct f_tree *set)
{ return set->from.type == T_EC; }

static inline int
lclist_set_type(struct f_tree *set)
{ return set->from.type == T_LC; }

static int
clist_match_set(struct adata *clist, struct f_tree *set)
{
  if (!clist)
    return 0;

  struct f_val v;
  if (!clist_set_type(set, &v))
    return CMP_ERROR;

  u32 *l = (u32 *) clist->data;
  u32 *end = l + clist->length/4;

  while (l < end) {
    v.val.i = *l++;
    if (find_tree(set, v))
      return 1;
  }
  return 0;
}

static int
eclist_match_set(struct adata *list, struct f_tree *set)
{
  if (!list)
    return 0;

  if (!eclist_set_type(set))
    return CMP_ERROR;

  struct f_val v;
  u32 *l = int_set_get_data(list);
  int len = int_set_get_size(list);
  int i;

  v.type = T_EC;
  for (i = 0; i < len; i += 2) {
    v.val.ec = ec_get(l, i);
    if (find_tree(set, v))
      return 1;
  }

  return 0;
}

static int
lclist_match_set(struct adata *list, struct f_tree *set)
{
  if (!list)
    return 0;

  if (!lclist_set_type(set))
    return CMP_ERROR;

  struct f_val v;
  u32 *l = int_set_get_data(list);
  int len = int_set_get_size(list);
  int i;

  v.type = T_LC;
  for (i = 0; i < len; i += 3) {
    v.val.lc = lc_get(l, i);
    if (find_tree(set, v))
      return 1;
  }

  return 0;
}

static struct adata *
clist_filter(struct linpool *pool, struct adata *list, struct f_val set, int pos)
{
  if (!list)
    return NULL;

  int tree = (set.type == T_SET);	/* 1 -> set is T_SET, 0 -> set is T_CLIST */
  struct f_val v;
  if (tree)
    clist_set_type(set.val.t, &v);
  else
    v.type = T_PAIR;

  int len = int_set_get_size(list);
  u32 *l = int_set_get_data(list);
  u32 tmp[len];
  u32 *k = tmp;
  u32 *end = l + len;

  while (l < end) {
    v.val.i = *l++;
    /* pos && member(val, set) || !pos && !member(val, set),  member() depends on tree */
    if ((tree ? !!find_tree(set.val.t, v) : int_set_contains(set.val.ad, v.val.i)) == pos)
      *k++ = v.val.i;
  }

  uint nl = (k - tmp) * sizeof(u32);
  if (nl == list->length)
    return list;

  struct adata *res = adata_empty(pool, nl);
  memcpy(res->data, tmp, nl);
  return res;
}

static struct adata *
eclist_filter(struct linpool *pool, struct adata *list, struct f_val set, int pos)
{
  if (!list)
    return NULL;

  int tree = (set.type == T_SET);	/* 1 -> set is T_SET, 0 -> set is T_CLIST */
  struct f_val v;

  int len = int_set_get_size(list);
  u32 *l = int_set_get_data(list);
  u32 tmp[len];
  u32 *k = tmp;
  int i;

  v.type = T_EC;
  for (i = 0; i < len; i += 2) {
    v.val.ec = ec_get(l, i);
    /* pos && member(val, set) || !pos && !member(val, set),  member() depends on tree */
    if ((tree ? !!find_tree(set.val.t, v) : ec_set_contains(set.val.ad, v.val.ec)) == pos) {
      *k++ = l[i];
      *k++ = l[i+1];
    }
  }

  uint nl = (k - tmp) * sizeof(u32);
  if (nl == list->length)
    return list;

  struct adata *res = adata_empty(pool, nl);
  memcpy(res->data, tmp, nl);
  return res;
}

static struct adata *
lclist_filter(struct linpool *pool, struct adata *list, struct f_val set, int pos)
{
  if (!list)
    return NULL;

  int tree = (set.type == T_SET);	/* 1 -> set is T_SET, 0 -> set is T_CLIST */
  struct f_val v;

  int len = int_set_get_size(list);
  u32 *l = int_set_get_data(list);
  u32 tmp[len];
  u32 *k = tmp;
  int i;

  v.type = T_LC;
  for (i = 0; i < len; i += 3) {
    v.val.lc = lc_get(l, i);
    /* pos && member(val, set) || !pos && !member(val, set),  member() depends on tree */
    if ((tree ? !!find_tree(set.val.t, v) : lc_set_contains(set.val.ad, v.val.lc)) == pos)
      k = lc_copy(k, l+i);
  }

  uint nl = (k - tmp) * sizeof(u32);
  if (nl == list->length)
    return list;

  struct adata *res = adata_empty(pool, nl);
  memcpy(res->data, tmp, nl);
  return res;
}

/**
 * val_in_range - implement |~| operator
 * @v1: element
 * @v2: set
 *
 * Checks if @v1 is element (|~| operator) of @v2.
 */
static int
val_in_range(struct f_val v1, struct f_val v2)
{
  if ((v1.type == T_PATH) && (v2.type == T_PATH_MASK))
    return as_path_match(v1.val.ad, v2.val.path_mask);

  if ((v1.type == T_INT) && (v2.type == T_PATH))
    return as_path_contains(v2.val.ad, v1.val.i, 1);

  if (((v1.type == T_PAIR) || (v1.type == T_QUAD)) && (v2.type == T_CLIST))
    return int_set_contains(v2.val.ad, v1.val.i);

  /* IP->Quad implicit conversion */
  if (val_is_ip4(v1) && (v2.type == T_CLIST))
    return int_set_contains(v2.val.ad, ipa_to_u32(v1.val.ip));

  if ((v1.type == T_EC) && (v2.type == T_ECLIST))
    return ec_set_contains(v2.val.ad, v1.val.ec);

  if ((v1.type == T_LC) && (v2.type == T_LCLIST))
    return lc_set_contains(v2.val.ad, v1.val.lc);

  if ((v1.type == T_STRING) && (v2.type == T_STRING))
    return patmatch(v2.val.s, v1.val.s);

  if ((v1.type == T_IP) && (v2.type == T_NET))
    return ipa_in_netX(v1.val.ip, v2.val.net);

  if ((v1.type == T_NET) && (v2.type == T_NET))
    return net_in_netX(v1.val.net, v2.val.net);

  if ((v1.type == T_NET) && (v2.type == T_PREFIX_SET))
    return trie_match_net(v2.val.ti, v1.val.net);

  if (v2.type != T_SET)
    return CMP_ERROR;

  /* With integrated Quad<->IP implicit conversion */
  if ((v1.type == v2.val.t->from.type) ||
      ((v1.type == T_QUAD) && val_is_ip4(v2.val.t->from) && val_is_ip4(v2.val.t->to)))
    return !!find_tree(v2.val.t, v1);

  if (v1.type == T_CLIST)
    return clist_match_set(v1.val.ad, v2.val.t);

  if (v1.type == T_ECLIST)
    return eclist_match_set(v1.val.ad, v2.val.t);

  if (v1.type == T_LCLIST)
    return lclist_match_set(v1.val.ad, v2.val.t);

  if (v1.type == T_PATH)
    return as_path_match_set(v1.val.ad, v2.val.t);

  return CMP_ERROR;
}

/*
 * val_format - format filter value
 */
void
val_format(struct f_val v, buffer *buf)
{
  char buf2[1024];
  switch (v.type)
  {
  case T_VOID:	buffer_puts(buf, "(void)"); return;
  case T_BOOL:	buffer_puts(buf, v.val.i ? "TRUE" : "FALSE"); return;
  case T_INT:	buffer_print(buf, "%u", v.val.i); return;
  case T_STRING: buffer_print(buf, "%s", v.val.s); return;
  case T_IP:	buffer_print(buf, "%I", v.val.ip); return;
  case T_NET:   buffer_print(buf, "%N", v.val.net); return;
  case T_PAIR:	buffer_print(buf, "(%u,%u)", v.val.i >> 16, v.val.i & 0xffff); return;
  case T_QUAD:	buffer_print(buf, "%R", v.val.i); return;
  case T_EC:	ec_format(buf2, v.val.ec); buffer_print(buf, "%s", buf2); return;
  case T_LC:	lc_format(buf2, v.val.lc); buffer_print(buf, "%s", buf2); return;
  case T_RD:	rd_format(v.val.ec, buf2, 1024); buffer_print(buf, "%s", buf2); return;
  case T_PREFIX_SET: trie_format(v.val.ti, buf); return;
  case T_SET:	tree_format(v.val.t, buf); return;
  case T_ENUM:	buffer_print(buf, "(enum %x)%u", v.type, v.val.i); return;
  case T_PATH:	as_path_format(v.val.ad, buf2, 1000); buffer_print(buf, "(path %s)", buf2); return;
  case T_CLIST:	int_set_format(v.val.ad, 1, -1, buf2, 1000); buffer_print(buf, "(clist %s)", buf2); return;
  case T_ECLIST: ec_set_format(v.val.ad, -1, buf2, 1000); buffer_print(buf, "(eclist %s)", buf2); return;
  case T_LCLIST: lc_set_format(v.val.ad, -1, buf2, 1000); buffer_print(buf, "(lclist %s)", buf2); return;
  case T_PATH_MASK: pm_format(v.val.path_mask, buf); return;
  default:	buffer_print(buf, "[unknown type %x]", v.type); return;
  }
}

static struct rte **f_rte;
static struct rta *f_old_rta;
static struct ea_list **f_tmp_attrs;
static struct linpool *f_pool;
static struct buffer f_buf;
static int f_flags;

static inline void f_rte_cow(void)
{
  *f_rte = rte_cow(*f_rte);
}

/*
 * rta_cow - prepare rta for modification by filter
 */
static void
f_rta_cow(void)
{
  if (!rta_is_cached((*f_rte)->attrs))
    return;

  /* Prepare to modify rte */
  f_rte_cow();

  /* Store old rta to free it later, it stores reference from rte_cow() */
  f_old_rta = (*f_rte)->attrs;

  /*
   * Get shallow copy of rta. Fields eattrs and nexthops of rta are shared
   * with f_old_rta (they will be copied when the cached rta will be obtained
   * at the end of f_run()), also the lock of hostentry is inherited (we
   * suppose hostentry is not changed by filters).
   */
  (*f_rte)->attrs = rta_do_cow((*f_rte)->attrs, f_pool);
}

static char *
val_format_str(struct f_val v) {
  buffer b;
  LOG_BUFFER_INIT(b);
  val_format(v, &b);
  return lp_strdup(f_pool, b.start);
}

static struct tbf rl_runtime_err = TBF_DEFAULT_LOG_LIMITS;

#define runtime(fmt, ...) do { \
    if (!(f_flags & FF_SILENT)) \
      log_rl(&rl_runtime_err, L_ERR "filters, line %d: " fmt, what->lineno, ##__VA_ARGS__); \
    res.type = T_RETURN; \
    res.val.i = F_ERROR; \
    return res; \
  } while(0)

#define ARG(x,y) \
	x = interpret(what->y); \
	if (x.type & T_RETURN) \
		return x;

#define ONEARG ARG(v1, a1.p)
#define TWOARGS ARG(v1, a1.p) \
		ARG(v2, a2.p)
#define TWOARGS_C TWOARGS \
                  if (v1.type != v2.type) \
		    runtime( "Can't operate with values of incompatible types" );
#define ACCESS_RTE \
  do { if (!f_rte) runtime("No route to access"); } while (0)

#define BITFIELD_MASK(what) \
  (1u << (what->a2.i >> 24))

/**
 * interpret
 * @what: filter to interpret
 *
 * Interpret given tree of filter instructions. This is core function
 * of filter system and does all the hard work.
 *
 * Each instruction has 4 fields: code (which is instruction code),
 * aux (which is extension to instruction code, typically type),
 * arg1 and arg2 - arguments. Depending on instruction, arguments
 * are either integers, or pointers to instruction trees. Common
 * instructions like +, that have two expressions as arguments use
 * TWOARGS macro to get both of them evaluated.
 *
 * &f_val structures are copied around, so there are no problems with
 * memory managment.
 */
static struct f_val
interpret(struct f_inst *what)
{
  struct symbol *sym;
  struct f_val v1, v2, res = { .type = T_VOID }, *vp;
  unsigned u1, u2;
  int i;
  u32 as;

  for ( ; what; what = what->next) {
  res.type = T_VOID;
  switch(what->fi_code) {
  case FI_COMMA:
    TWOARGS;
    break;

/* Binary operators */
  case FI_ADD:
    TWOARGS_C;
    switch (res.type = v1.type) {
    case T_VOID: runtime( "Can't operate with values of type void" );
    case T_INT: res.val.i = v1.val.i + v2.val.i; break;
    default: runtime( "Usage of unknown type" );
    }
    break;
  case FI_SUBTRACT:
    TWOARGS_C;
    switch (res.type = v1.type) {
    case T_VOID: runtime( "Can't operate with values of type void" );
    case T_INT: res.val.i = v1.val.i - v2.val.i; break;
    default: runtime( "Usage of unknown type" );
    }
    break;
  case FI_MULTIPLY:
    TWOARGS_C;
    switch (res.type = v1.type) {
    case T_VOID: runtime( "Can't operate with values of type void" );
    case T_INT: res.val.i = v1.val.i * v2.val.i; break;
    default: runtime( "Usage of unknown type" );
    }
    break;
  case FI_DIVIDE:
    TWOARGS_C;
    switch (res.type = v1.type) {
    case T_VOID: runtime( "Can't operate with values of type void" );
    case T_INT: if (v2.val.i == 0) runtime( "Mother told me not to divide by 0" );
      	        res.val.i = v1.val.i / v2.val.i; break;
    default: runtime( "Usage of unknown type" );
    }
    break;

  case FI_AND:
  case FI_OR:
    ARG(v1, a1.p);
    if (v1.type != T_BOOL)
      runtime( "Can't do boolean operation on non-booleans" );
    if (v1.val.i == (what->fi_code == FI_OR)) {
      res.type = T_BOOL;
      res.val.i = v1.val.i;
      break;
    }

    ARG(v2, a2.p);
    if (v2.type != T_BOOL)
      runtime( "Can't do boolean operation on non-booleans" );
    res.type = T_BOOL;
    res.val.i = v2.val.i;
    break;

  case FI_PAIR_CONSTRUCT:
    TWOARGS;
    if ((v1.type != T_INT) || (v2.type != T_INT))
      runtime( "Can't operate with value of non-integer type in pair constructor" );
    u1 = v1.val.i;
    u2 = v2.val.i;
    if ((u1 > 0xFFFF) || (u2 > 0xFFFF))
      runtime( "Can't operate with value out of bounds in pair constructor" );
    res.val.i = (u1 << 16) | u2;
    res.type = T_PAIR;
    break;

  case FI_EC_CONSTRUCT:
    {
      TWOARGS;

      int check, ipv4_used;
      u32 key, val;

      if (v1.type == T_INT) {
	ipv4_used = 0; key = v1.val.i;
      }
      else if (v1.type == T_QUAD) {
	ipv4_used = 1; key = v1.val.i;
      }
      /* IP->Quad implicit conversion */
      else if (val_is_ip4(v1)) {
	ipv4_used = 1; key = ipa_to_u32(v1.val.ip);
      }
      else
	runtime("Can't operate with key of non-integer/IPv4 type in EC constructor");

      if (v2.type != T_INT)
	runtime("Can't operate with value of non-integer type in EC constructor");
      val = v2.val.i;

      /* XXXX */
      res.type = T_EC;

      if (what->aux == EC_GENERIC) {
	check = 0; res.val.ec = ec_generic(key, val);
      }
      else if (ipv4_used) {
	check = 1; res.val.ec = ec_ip4(what->aux, key, val);
      }
      else if (key < 0x10000) {
	check = 0; res.val.ec = ec_as2(what->aux, key, val);
      }
      else {
	check = 1; res.val.ec = ec_as4(what->aux, key, val);
      }

      if (check && (val > 0xFFFF))
	runtime("Can't operate with value out of bounds in EC constructor");

      break;
    }

  case FI_LC_CONSTRUCT:
    {
      TWOARGS;

      /* Third argument hack */
      struct f_val v3 = interpret(INST3(what).p);
      if (v3.type & T_RETURN)
	return v3;

      if ((v1.type != T_INT) || (v2.type != T_INT) || (v3.type != T_INT))
	runtime( "Can't operate with value of non-integer type in LC constructor" );

      res.type = T_LC;
      res.val.lc = (lcomm) { v1.val.i, v2.val.i, v3.val.i };

      break;
    }

/* Relational operators */

#define COMPARE(x) \
    TWOARGS; \
    i = val_compare(v1, v2); \
    if (i==CMP_ERROR) \
      runtime( "Can't compare values of incompatible types" ); \
    res.type = T_BOOL; \
    res.val.i = (x); \
    break;

#define SAME(x) \
    TWOARGS; \
    i = val_same(v1, v2); \
    res.type = T_BOOL; \
    res.val.i = (x); \
    break;

  case FI_NEQ: SAME(!i);
  case FI_EQ: SAME(i);
  case FI_LT: COMPARE(i==-1);
  case FI_LTE: COMPARE(i!=1);

  case FI_NOT:
    ONEARG;
    if (v1.type != T_BOOL)
      runtime( "Not applied to non-boolean" );
    res = v1;
    res.val.i = !res.val.i;
    break;

  case FI_MATCH:
    TWOARGS;
    res.type = T_BOOL;
    res.val.i = val_in_range(v1, v2);
    if (res.val.i == CMP_ERROR)
      runtime( "~ applied on unknown type pair" );
    res.val.i = !!res.val.i;
    break;

  case FI_NOT_MATCH:
    TWOARGS;
    res.type = T_BOOL;
    res.val.i = val_in_range(v1, v2);
    if (res.val.i == CMP_ERROR)
      runtime( "!~ applied on unknown type pair" );
    res.val.i = !res.val.i;
    break;

  case FI_DEFINED:
    ONEARG;
    res.type = T_BOOL;
    res.val.i = (v1.type != T_VOID) && !undef_value(v1);
    break;
  case 'T':
    ONEARG;
    switch (v1.type)
    {
      case T_NET:
	res.type = T_ENUM_NETTYPE;
	res.val.i = v1.val.net->type;
	break;
      default:
	runtime( "Can't determine type of this item" );
    }
    break;
  case P('I','i'):
    ONEARG;
    if (v1.type != T_IP)
      runtime( "IP version check needs an IP address" );
    res.type = T_BOOL;
    res.val.i = ipa_is_ip4(v1.val.ip);
    break;

  /* Set to indirect value, a1 = variable, a2 = value */
  case FI_SET:
    ARG(v2, a2.p);
    sym = what->a1.p;
    vp = sym->def;
    if ((sym->class != (SYM_VARIABLE | v2.type)) && (v2.type != T_VOID))
    {
      /* IP->Quad implicit conversion */
      if ((sym->class == (SYM_VARIABLE | T_QUAD)) && val_is_ip4(v2))
      {
	vp->type = T_QUAD;
	vp->val.i = ipa_to_u32(v2.val.ip);
	break;
      }
      runtime( "Assigning to variable of incompatible type" );
    }
    *vp = v2;
    break;

    /* some constants have value in a2, some in *a1.p, strange. */
  case FI_CONSTANT:	/* integer (or simple type) constant, string, set, or prefix_set */
    res.type = what->aux;

    if (res.type == T_PREFIX_SET)
      res.val.ti = what->a2.p;
    else if (res.type == T_SET)
      res.val.t = what->a2.p;
    else if (res.type == T_STRING)
      res.val.s = what->a2.p;
    else
      res.val.i = what->a2.i;
    break;
  case FI_VARIABLE:
  case FI_CONSTANT_INDIRECT:
    res = * ((struct f_val *) what->a1.p);
    break;
  case FI_PRINT:
    ONEARG;
    val_format(v1, &f_buf);
    break;
  case FI_CONDITION:	/* ? has really strange error value, so we can implement if ... else nicely :-) */
    ONEARG;
    if (v1.type != T_BOOL)
      runtime( "If requires boolean expression" );
    if (v1.val.i) {
      ARG(res,a2.p);
      res.val.i = 0;
    } else res.val.i = 1;
    res.type = T_BOOL;
    break;
  case FI_NOP:
    debug( "No operation\n" );
    break;
  case FI_PRINT_AND_DIE:
    ONEARG;
    if ((what->a2.i == F_NOP || (what->a2.i != F_NONL && what->a1.p)) &&
	!(f_flags & FF_SILENT))
      log_commit(*L_INFO, &f_buf);

    switch (what->a2.i) {
    case F_QUITBIRD:
      die( "Filter asked me to die" );
    case F_ACCEPT:
      /* Should take care about turning ACCEPT into MODIFY */
    case F_ERROR:
    case F_REJECT:	/* FIXME (noncritical) Should print complete route along with reason to reject route */
      res.type = T_RETURN;
      res.val.i = what->a2.i;
      return res;	/* We have to return now, no more processing. */
    case F_NONL:
    case F_NOP:
      break;
    default:
      bug( "unknown return type: Can't happen");
    }
    break;
  case FI_RTA_GET:	/* rta access */
    {
      ACCESS_RTE;
      struct rta *rta = (*f_rte)->attrs;
      res.type = what->aux;

      switch (what->a2.i)
      {
      case SA_FROM:	res.val.ip = rta->from; break;
      case SA_GW:	res.val.ip = rta->nh.gw; break;
      case SA_NET:	res.val.net = (*f_rte)->net->n.addr; break;
      case SA_PROTO:	res.val.s = rta->src->proto->name; break;
      case SA_SOURCE:	res.val.i = rta->source; break;
      case SA_SCOPE:	res.val.i = rta->scope; break;
      case SA_DEST:	res.val.i = rta->dest; break;
      case SA_IFNAME:	res.val.s = rta->nh.iface ? rta->nh.iface->name : ""; break;
      case SA_IFINDEX:	res.val.i = rta->nh.iface ? rta->nh.iface->index : 0; break;

      default:
	bug("Invalid static attribute access (%x)", res.type);
      }
    }
    break;
  case FI_RTA_SET:
    ACCESS_RTE;
    ONEARG;
    if (what->aux != v1.type)
      runtime( "Attempt to set static attribute to incompatible type" );

    f_rta_cow();
    {
      struct rta *rta = (*f_rte)->attrs;

      switch (what->a2.i)
      {
      case SA_FROM:
	rta->from = v1.val.ip;
	break;

      case SA_GW:
	{
	  ip_addr ip = v1.val.ip;
	  neighbor *n = neigh_find(rta->src->proto, &ip, 0);
	  if (!n || (n->scope == SCOPE_HOST))
	    runtime( "Invalid gw address" );

	  rta->dest = RTD_UNICAST;
	  rta->nh.gw = ip;
	  rta->nh.iface = n->iface;
	  rta->nh.next = NULL;
	  rta->hostentry = NULL;
	}
	break;

      case SA_SCOPE:
	rta->scope = v1.val.i;
	break;

      case SA_DEST:
	i = v1.val.i;
	if ((i != RTD_BLACKHOLE) && (i != RTD_UNREACHABLE) && (i != RTD_PROHIBIT))
	  runtime( "Destination can be changed only to blackhole, unreachable or prohibit" );

	rta->dest = i;
	rta->nh.gw = IPA_NONE;
	rta->nh.iface = NULL;
	rta->nh.next = NULL;
	rta->hostentry = NULL;
	break;

      default:
	bug("Invalid static attribute access (%x)", res.type);
      }
    }
    break;
  case FI_EA_GET:	/* Access to extended attributes */
    ACCESS_RTE;
    {
      eattr *e = NULL;
      u16 code = what->a2.i;
      int f_type = what->aux >> 8;

      if (!(f_flags & FF_FORCE_TMPATTR))
	e = ea_find((*f_rte)->attrs->eattrs, code);
      if (!e)
	e = ea_find((*f_tmp_attrs), code);
      if ((!e) && (f_flags & FF_FORCE_TMPATTR))
	e = ea_find((*f_rte)->attrs->eattrs, code);

      if (!e) {
	/* A special case: undefined as_path looks like empty as_path */
	if ((what->aux & EAF_TYPE_MASK) == EAF_TYPE_AS_PATH) {
	  res.type = T_PATH;
	  res.val.ad = &undef_adata;
	  break;
	}

	/* The same special case for int_set */
	if ((what->aux & EAF_TYPE_MASK) == EAF_TYPE_INT_SET) {
	  res.type = T_CLIST;
	  res.val.ad = &undef_adata;
	  break;
	}

	/* The same special case for ec_set */
	if ((what->aux & EAF_TYPE_MASK) == EAF_TYPE_EC_SET) {
	  res.type = T_ECLIST;
	  res.val.ad = &undef_adata;
	  break;
	}

	/* The same special case for lc_set */
	if ((what->aux & EAF_TYPE_MASK) == EAF_TYPE_LC_SET) {
	  res.type = T_LCLIST;
	  res.val.ad = &undef_adata;
	  break;
	}

	/* Undefined value */
	res.type = T_VOID;
	break;
      }

      switch (what->aux & EAF_TYPE_MASK) {
      case EAF_TYPE_INT:
	res.type = f_type;
	res.val.i = e->u.data;
	break;
      case EAF_TYPE_ROUTER_ID:
	res.type = T_QUAD;
	res.val.i = e->u.data;
	break;
      case EAF_TYPE_OPAQUE:
	res.type = T_ENUM_EMPTY;
	res.val.i = 0;
	break;
      case EAF_TYPE_IP_ADDRESS:
	res.type = T_IP;
	struct adata * ad = e->u.ptr;
	res.val.ip = * (ip_addr *) ad->data;
	break;
      case EAF_TYPE_AS_PATH:
        res.type = T_PATH;
	res.val.ad = e->u.ptr;
	break;
      case EAF_TYPE_BITFIELD:
	res.type = T_BOOL;
	res.val.i = !!(e->u.data & BITFIELD_MASK(what));
	break;
      case EAF_TYPE_INT_SET:
	res.type = T_CLIST;
	res.val.ad = e->u.ptr;
	break;
      case EAF_TYPE_EC_SET:
	res.type = T_ECLIST;
	res.val.ad = e->u.ptr;
	break;
      case EAF_TYPE_LC_SET:
	res.type = T_LCLIST;
	res.val.ad = e->u.ptr;
	break;
      case EAF_TYPE_UNDEF:
	res.type = T_VOID;
	break;
      default:
	bug("Unknown type in e,a");
      }
    }
    break;
  case FI_EA_SET:
    ACCESS_RTE;
    ONEARG;
    {
      struct ea_list *l = lp_alloc(f_pool, sizeof(struct ea_list) + sizeof(eattr));
      u16 code = what->a2.i;
      int f_type = what->aux >> 8;

      l->next = NULL;
      l->flags = EALF_SORTED;
      l->count = 1;
      l->attrs[0].id = code;
      l->attrs[0].flags = 0;
      l->attrs[0].type = (what->aux & 0xff) | EAF_ORIGINATED | EAF_FRESH;

      switch (what->aux & EAF_TYPE_MASK) {
      case EAF_TYPE_INT:
	if (v1.type != f_type)
	  runtime( "Setting int attribute to non-int value" );
	l->attrs[0].u.data = v1.val.i;
	break;

      case EAF_TYPE_ROUTER_ID:
	/* IP->Quad implicit conversion */
	if (val_is_ip4(v1)) {
	  l->attrs[0].u.data = ipa_to_u32(v1.val.ip);
	  break;
	}
	/* T_INT for backward compatibility */
	if ((v1.type != T_QUAD) && (v1.type != T_INT))
	  runtime( "Setting quad attribute to non-quad value" );
	l->attrs[0].u.data = v1.val.i;
	break;

      case EAF_TYPE_OPAQUE:
	runtime( "Setting opaque attribute is not allowed" );
	break;
      case EAF_TYPE_IP_ADDRESS:
	if (v1.type != T_IP)
	  runtime( "Setting ip attribute to non-ip value" );
	int len = sizeof(ip_addr);
	struct adata *ad = lp_alloc(f_pool, sizeof(struct adata) + len);
	ad->length = len;
	(* (ip_addr *) ad->data) = v1.val.ip;
	l->attrs[0].u.ptr = ad;
	break;
      case EAF_TYPE_AS_PATH:
	if (v1.type != T_PATH)
	  runtime( "Setting path attribute to non-path value" );
	l->attrs[0].u.ptr = v1.val.ad;
	break;
      case EAF_TYPE_BITFIELD:
	if (v1.type != T_BOOL)
	  runtime( "Setting bit in bitfield attribute to non-bool value" );
	{
	  /* First, we have to find the old value */
	  eattr *e = NULL;
	  if (!(f_flags & FF_FORCE_TMPATTR))
	    e = ea_find((*f_rte)->attrs->eattrs, code);
	  if (!e)
	    e = ea_find((*f_tmp_attrs), code);
	  if ((!e) && (f_flags & FF_FORCE_TMPATTR))
	    e = ea_find((*f_rte)->attrs->eattrs, code);
	  u32 data = e ? e->u.data : 0;

	  if (v1.val.i)
	    l->attrs[0].u.data = data | BITFIELD_MASK(what);
	  else
	    l->attrs[0].u.data = data & ~BITFIELD_MASK(what);;
	}
	break;
      case EAF_TYPE_INT_SET:
	if (v1.type != T_CLIST)
	  runtime( "Setting clist attribute to non-clist value" );
	l->attrs[0].u.ptr = v1.val.ad;
	break;
      case EAF_TYPE_EC_SET:
	if (v1.type != T_ECLIST)
	  runtime( "Setting eclist attribute to non-eclist value" );
	l->attrs[0].u.ptr = v1.val.ad;
	break;
      case EAF_TYPE_LC_SET:
	if (v1.type != T_LCLIST)
	  runtime( "Setting lclist attribute to non-lclist value" );
	l->attrs[0].u.ptr = v1.val.ad;
	break;
      case EAF_TYPE_UNDEF:
	if (v1.type != T_VOID)
	  runtime( "Setting void attribute to non-void value" );
	l->attrs[0].u.data = 0;
	break;
      default: bug("Unknown type in e,S");
      }

      if (!(what->aux & EAF_TEMP) && (!(f_flags & FF_FORCE_TMPATTR))) {
	f_rta_cow();
	l->next = (*f_rte)->attrs->eattrs;
	(*f_rte)->attrs->eattrs = l;
      } else {
	l->next = (*f_tmp_attrs);
	(*f_tmp_attrs) = l;
      }
    }
    break;
  case FI_PREF_GET:
    ACCESS_RTE;
    res.type = T_INT;
    res.val.i = (*f_rte)->pref;
    break;
  case FI_PREF_SET:
    ACCESS_RTE;
    ONEARG;
    if (v1.type != T_INT)
      runtime( "Can't set preference to non-integer" );
    if (v1.val.i > 0xFFFF)
      runtime( "Setting preference value out of bounds" );
    f_rte_cow();
    (*f_rte)->pref = v1.val.i;
    break;
  case FI_LENGTH:	/* Get length of */
    ONEARG;
    res.type = T_INT;
    switch(v1.type) {
    case T_NET:    res.val.i = net_pxlen(v1.val.net); break;
    case T_PATH:   res.val.i = as_path_getlen(v1.val.ad); break;
    case T_CLIST:  res.val.i = int_set_get_size(v1.val.ad); break;
    case T_ECLIST: res.val.i = ec_set_get_size(v1.val.ad); break;
    case T_LCLIST: res.val.i = lc_set_get_size(v1.val.ad); break;
    default: runtime( "Prefix, path, clist or eclist expected" );
    }
    break;
<<<<<<< HEAD
  case P('R','m'): 	/* Get ROA max prefix length */
    ONEARG;
    if (v1.type != T_NET || !net_is_roa(v1.val.net))
      runtime( "ROA expected" );

    res.type = T_INT;
    res.val.i = (v1.val.net->type == NET_ROA4) ?
      ((net_addr_roa4 *) v1.val.net)->max_pxlen :
      ((net_addr_roa6 *) v1.val.net)->max_pxlen;
    break;
  case P('R','a'): 	/* Get ROA ASN */
    ONEARG;
    if (v1.type != T_NET || !net_is_roa(v1.val.net))
      runtime( "ROA expected" );

    res.type = T_INT;
    res.val.i = (v1.val.net->type == NET_ROA4) ?
      ((net_addr_roa4 *) v1.val.net)->asn :
      ((net_addr_roa6 *) v1.val.net)->asn;
    break;
  case P('c','p'):	/* Convert prefix to ... */
=======
  case FI_IP:	/* Convert prefix to ... */
>>>>>>> 7c601e6b
    ONEARG;
    if (v1.type != T_NET)
      runtime( "Prefix expected" );
    res.type = T_IP;
    res.val.ip = net_prefix(v1.val.net);
    break;
  case P('R','D'):
    ONEARG;
    if (v1.type != T_NET)
      runtime( "Prefix expected" );
    if (!net_is_vpn(v1.val.net))
      runtime( "VPN address expected" );
    res.type = T_RD;
    res.val.ec = net_rd(v1.val.net);
    break;
  case FI_AS_PATH_FIRST:	/* Get first ASN from AS PATH */
    ONEARG;
    if (v1.type != T_PATH)
      runtime( "AS path expected" );

    as = 0;
    as_path_get_first(v1.val.ad, &as);
    res.type = T_INT;
    res.val.i = as;
    break;
  case FI_AS_PATH_LAST:	/* Get last ASN from AS PATH */
    ONEARG;
    if (v1.type != T_PATH)
      runtime( "AS path expected" );

    as = 0;
    as_path_get_last(v1.val.ad, &as);
    res.type = T_INT;
    res.val.i = as;
    break;
  case FI_AS_PATH_LAST_NAG:	/* Get last ASN from non-aggregated part of AS PATH */
    ONEARG;
    if (v1.type != T_PATH)
      runtime( "AS path expected" );

    res.type = T_INT;
    res.val.i = as_path_get_last_nonaggregated(v1.val.ad);
    break;
  case FI_RETURN:
    ONEARG;
    res = v1;
    res.type |= T_RETURN;
    return res;
  case FI_CALL: /* CALL: this is special: if T_RETURN and returning some value, mask it out  */
    ONEARG;
    res = interpret(what->a2.p);
    if (res.type == T_RETURN)
      return res;
    res.type &= ~T_RETURN;
    break;
  case FI_CLEAR_LOCAL_VARS:	/* Clear local variables */
    for (sym = what->a1.p; sym != NULL; sym = sym->aux2)
      ((struct f_val *) sym->def)->type = T_VOID;
    break;
  case FI_SWITCH:
    ONEARG;
    {
      struct f_tree *t = find_tree(what->a2.p, v1);
      if (!t) {
	v1.type = T_VOID;
	t = find_tree(what->a2.p, v1);
	if (!t) {
	  debug( "No else statement?\n");
	  break;
	}
      }
      /* It is actually possible to have t->data NULL */

      res = interpret(t->data);
      if (res.type & T_RETURN)
	return res;
    }
    break;
  case FI_IP_MASK: /* IP.MASK(val) */
    TWOARGS;
    if (v2.type != T_INT)
      runtime( "Integer expected");
    if (v1.type != T_IP)
      runtime( "You can mask only IP addresses" );

    res.type = T_IP;
    res.val.ip = ipa_is_ip4(v1.val.ip) ?
      ipa_from_ip4(ip4_and(ipa_to_ip4(v1.val.ip), ip4_mkmask(v2.val.i))) :
      ipa_from_ip6(ip6_and(ipa_to_ip6(v1.val.ip), ip6_mkmask(v2.val.i)));
    break;

  case FI_EMPTY:	/* Create empty attribute */
    res.type = what->aux;
    res.val.ad = adata_empty(f_pool, 0);
    break;
  case FI_PATH_PREPEND:	/* Path prepend */
    TWOARGS;
    if (v1.type != T_PATH)
      runtime("Can't prepend to non-path");
    if (v2.type != T_INT)
      runtime("Can't prepend non-integer");

    res.type = T_PATH;
    res.val.ad = as_path_prepend(f_pool, v1.val.ad, v2.val.i);
    break;

  case FI_CLIST_ADD_DEL:	/* (Extended) Community list add or delete */
    TWOARGS;
    if (v1.type == T_PATH)
    {
      struct f_tree *set = NULL;
      u32 key = 0;
      int pos;

      if (v2.type == T_INT)
	key = v2.val.i;
      else if ((v2.type == T_SET) && (v2.val.t->from.type == T_INT))
	set = v2.val.t;
      else
	runtime("Can't delete non-integer (set)");

      switch (what->aux)
      {
      case 'a':	runtime("Can't add to path");
      case 'd':	pos = 0; break;
      case 'f':	pos = 1; break;
      default:	bug("unknown Ca operation");
      }

      if (pos && !set)
	runtime("Can't filter integer");

      res.type = T_PATH;
      res.val.ad = as_path_filter(f_pool, v1.val.ad, set, key, pos);
    }
    else if (v1.type == T_CLIST)
    {
      /* Community (or cluster) list */
      struct f_val dummy;
      int arg_set = 0;
      uint n = 0;

      if ((v2.type == T_PAIR) || (v2.type == T_QUAD))
	n = v2.val.i;
      /* IP->Quad implicit conversion */
      else if (val_is_ip4(v2))
	n = ipa_to_u32(v2.val.ip);
      else if ((v2.type == T_SET) && clist_set_type(v2.val.t, &dummy))
	arg_set = 1;
      else if (v2.type == T_CLIST)
	arg_set = 2;
      else
	runtime("Can't add/delete non-pair");

      res.type = T_CLIST;
      switch (what->aux)
      {
      case 'a':
	if (arg_set == 1)
	  runtime("Can't add set");
	else if (!arg_set)
	  res.val.ad = int_set_add(f_pool, v1.val.ad, n);
	else
	  res.val.ad = int_set_union(f_pool, v1.val.ad, v2.val.ad);
	break;

      case 'd':
	if (!arg_set)
	  res.val.ad = int_set_del(f_pool, v1.val.ad, n);
	else
	  res.val.ad = clist_filter(f_pool, v1.val.ad, v2, 0);
	break;

      case 'f':
	if (!arg_set)
	  runtime("Can't filter pair");
	res.val.ad = clist_filter(f_pool, v1.val.ad, v2, 1);
	break;

      default:
	bug("unknown Ca operation");
      }
    }
    else if (v1.type == T_ECLIST)
    {
      /* Extended community list */
      int arg_set = 0;

      /* v2.val is either EC or EC-set */
      if ((v2.type == T_SET) && eclist_set_type(v2.val.t))
	arg_set = 1;
      else if (v2.type == T_ECLIST)
	arg_set = 2;
      else if (v2.type != T_EC)
	runtime("Can't add/delete non-ec");

      res.type = T_ECLIST;
      switch (what->aux)
      {
      case 'a':
	if (arg_set == 1)
	  runtime("Can't add set");
	else if (!arg_set)
	  res.val.ad = ec_set_add(f_pool, v1.val.ad, v2.val.ec);
	else
	  res.val.ad = ec_set_union(f_pool, v1.val.ad, v2.val.ad);
	break;

      case 'd':
	if (!arg_set)
	  res.val.ad = ec_set_del(f_pool, v1.val.ad, v2.val.ec);
	else
	  res.val.ad = eclist_filter(f_pool, v1.val.ad, v2, 0);
	break;

      case 'f':
	if (!arg_set)
	  runtime("Can't filter ec");
	res.val.ad = eclist_filter(f_pool, v1.val.ad, v2, 1);
	break;

      default:
	bug("unknown Ca operation");
      }
    }
    else if (v1.type == T_LCLIST)
    {
      /* Large community list */
      int arg_set = 0;

      /* v2.val is either LC or LC-set */
      if ((v2.type == T_SET) && lclist_set_type(v2.val.t))
	arg_set = 1;
      else if (v2.type == T_LCLIST)
	arg_set = 2;
      else if (v2.type != T_LC)
	runtime("Can't add/delete non-lc");

      res.type = T_LCLIST;
      switch (what->aux)
      {
      case 'a':
	if (arg_set == 1)
	  runtime("Can't add set");
	else if (!arg_set)
	  res.val.ad = lc_set_add(f_pool, v1.val.ad, v2.val.lc);
	else
	  res.val.ad = lc_set_union(f_pool, v1.val.ad, v2.val.ad);
	break;

      case 'd':
	if (!arg_set)
	  res.val.ad = lc_set_del(f_pool, v1.val.ad, v2.val.lc);
	else
	  res.val.ad = lclist_filter(f_pool, v1.val.ad, v2, 0);
	break;

      case 'f':
	if (!arg_set)
	  runtime("Can't filter lc");
	res.val.ad = lclist_filter(f_pool, v1.val.ad, v2, 1);
	break;

      default:
	bug("unknown Ca operation");
      }
    }
    else
      runtime("Can't add/delete to non-[e|l]clist");

    break;

<<<<<<< HEAD

  case P('R','C'):	/* ROA Check */
=======
  case FI_ROA_CHECK:	/* ROA Check */
>>>>>>> 7c601e6b
    if (what->arg1)
    {
      TWOARGS;
      if ((v1.type != T_NET) || (v2.type != T_INT))
	runtime("Invalid argument to roa_check()");

      as = v2.val.i;
    }
    else
    {
      ACCESS_RTE;
      v1.val.net = (*f_rte)->net->n.addr;

      /* We ignore temporary attributes, probably not a problem here */
      /* 0x02 is a value of BA_AS_PATH, we don't want to include BGP headers */
      eattr *e = ea_find((*f_rte)->attrs->eattrs, EA_CODE(EAP_BGP, 0x02));

      if (!e || e->type != EAF_TYPE_AS_PATH)
	runtime("Missing AS_PATH attribute");

      as_path_get_last(e->u.ptr, &as);
    }

    struct rtable *table = ((struct f_inst_roa_check *) what)->rtc->table;
    if (!table)
      runtime("Missing ROA table");

    if (table->addr_type != NET_ROA4 && table->addr_type != NET_ROA6)
      runtime("Table type must be either ROA4 or ROA6");

    res.type = T_ENUM_ROA;

    if (table->addr_type != (v1.val.net->type == NET_IP4 ? NET_ROA4 : NET_ROA6))
      res.val.i = ROA_UNKNOWN; /* Prefix and table type mismatch */
    else
      res.val.i = net_roa_check(table, v1.val.net, as);

    break;

  case P('f','m'):	/* Format */
    ONEARG;

    res.type = T_STRING;
    res.val.s = val_format_str(v1);
    break;

  case P('a','s'):	/* Birdtest Assert */
    ONEARG;

    if (v1.type != T_BOOL)
      runtime("Should be boolean value");

    res.type = v1.type;
    res.val = v1.val;

    CALL(bt_assert_hook, res.val.i, what);
    break;

  default:
    bug( "Unknown instruction %d (%c)", what->fi_code, what->fi_code & 0xff);
  }}
  return res;
}

#undef ARG
#define ARG(x,y) \
	if (!i_same(f1->y, f2->y)) \
		return 0;

#define ONEARG ARG(v1, a1.p)
#define TWOARGS ARG(v1, a1.p) \
		ARG(v2, a2.p)

#define A2_SAME if (f1->a2.i != f2->a2.i) return 0;

/*
 * i_same - function that does real comparing of instruction trees, you should call filter_same from outside
 */
int
i_same(struct f_inst *f1, struct f_inst *f2)
{
  if ((!!f1) != (!!f2))
    return 0;
  if (!f1)
    return 1;
  if (f1->aux != f2->aux)
    return 0;
  if (f1->fi_code != f2->fi_code)
    return 0;
  if (f1 == f2)		/* It looks strange, but it is possible with call rewriting trickery */
    return 1;

<<<<<<< HEAD
  switch(f1->code) {
  case ',': /* fall through */
  case '+':
  case '-':
  case '*':
  case '/':
  case '|':
  case '&':
  case P('m','p'):
  case P('m','c'):
  case P('!','='):
  case P('=','='):
  case '<':
  case P('<','='): TWOARGS; break;

  case '!': ONEARG; break;
  case P('!', '~'):
  case '~': TWOARGS; break;
  case P('d','e'): ONEARG; break;
  case 'T': ONEARG; break;
  case P('n','T'): break;

  case P('m','l'):
=======
  switch(f1->fi_code) {
  case FI_COMMA: /* fall through */
  case FI_ADD:
  case FI_SUBTRACT:
  case FI_MULTIPLY:
  case FI_DIVIDE:
  case FI_OR:
  case FI_AND:
  case FI_PAIR_CONSTRUCT:
  case FI_EC_CONSTRUCT:
  case FI_NEQ:
  case FI_EQ:
  case FI_LT:
  case FI_LTE: TWOARGS; break;

  case FI_NOT: ONEARG; break;
  case FI_NOT_MATCH:
  case FI_MATCH: TWOARGS; break;
  case FI_DEFINED: ONEARG; break;

  case FI_LC_CONSTRUCT:
>>>>>>> 7c601e6b
    TWOARGS;
    if (!i_same(INST3(f1).p, INST3(f2).p))
      return 0;
    break;

  case FI_SET:
    ARG(v2, a2.p);
    {
      struct symbol *s1, *s2;
      s1 = f1->a1.p;
      s2 = f2->a1.p;
      if (strcmp(s1->name, s2->name))
	return 0;
      if (s1->class != s2->class)
	return 0;
    }
    break;

  case FI_CONSTANT:
    switch (f1->aux) {

    case T_PREFIX_SET:
      if (!trie_same(f1->a2.p, f2->a2.p))
	return 0;
      break;

    case T_SET:
      if (!same_tree(f1->a2.p, f2->a2.p))
	return 0;
      break;

    case T_STRING:
      if (strcmp(f1->a2.p, f2->a2.p))
	return 0;
      break;

    default:
      A2_SAME;
    }
    break;

  case FI_CONSTANT_INDIRECT:
    if (!val_same(* (struct f_val *) f1->a1.p, * (struct f_val *) f2->a1.p))
      return 0;
    break;

  case FI_VARIABLE:
    if (strcmp((char *) f1->a2.p, (char *) f2->a2.p))
      return 0;
    break;
<<<<<<< HEAD
  case 'p': case 'L': ONEARG; break;
  case '?': TWOARGS; break;
  case '0': case 'E': break;
  case P('p',','): ONEARG; A2_SAME; break;
  case 'P':
  case 'a': A2_SAME; break;
  case P('e','a'): A2_SAME; break;
  case P('P','S'):
  case P('a','S'):
  case P('e','S'): ONEARG; A2_SAME; break;

  case 'r': ONEARG; break;
  case P('c','p'): ONEARG; break;
  case P('R','D'): ONEARG; break;
  case P('c','a'): /* Call rewriting trickery to avoid exponential behaviour */
=======
  case FI_PRINT: case FI_LENGTH: ONEARG; break;
  case FI_CONDITION: TWOARGS; break;
  case FI_NOP: case FI_EMPTY: break;
  case FI_PRINT_AND_DIE: ONEARG; A2_SAME; break;
  case FI_PREF_GET:
  case FI_RTA_GET: A2_SAME; break;
  case FI_EA_GET: A2_SAME; break;
  case FI_PREF_SET:
  case FI_RTA_SET:
  case FI_EA_SET: ONEARG; A2_SAME; break;

  case FI_RETURN: ONEARG; break;
  case FI_IP: ONEARG; break;
  case FI_CALL: /* Call rewriting trickery to avoid exponential behaviour */
>>>>>>> 7c601e6b
             ONEARG;
	     if (!i_same(f1->a2.p, f2->a2.p))
	       return 0;
	     f2->a2.p = f1->a2.p;
	     break;
  case FI_CLEAR_LOCAL_VARS: break; /* internal instruction */
  case FI_SWITCH: ONEARG; if (!same_tree(f1->a2.p, f2->a2.p)) return 0; break;
  case FI_IP_MASK: TWOARGS; break;
  case FI_PATH_PREPEND: TWOARGS; break;
  case FI_CLIST_ADD_DEL: TWOARGS; break;
  case FI_AS_PATH_FIRST:
  case FI_AS_PATH_LAST:
  case FI_AS_PATH_LAST_NAG: ONEARG; break;
  case FI_ROA_CHECK:
    TWOARGS;
    /* Does not really make sense - ROA check results may change anyway */
    if (strcmp(((struct f_inst_roa_check *) f1)->rtc->name,
	       ((struct f_inst_roa_check *) f2)->rtc->name))
      return 0;
    break;
  default:
    bug( "Unknown instruction %d in same (%c)", f1->fi_code, f1->fi_code & 0xff);
  }
  return i_same(f1->next, f2->next);
}

/**
 * f_run - run a filter for a route
 * @filter: filter to run
 * @rte: route being filtered, may be modified
 * @tmp_attrs: temporary attributes, prepared by caller or generated by f_run()
 * @tmp_pool: all filter allocations go from this pool
 * @flags: flags
 *
 * If filter needs to modify the route, there are several
 * posibilities. @rte might be read-only (with REF_COW flag), in that
 * case rw copy is obtained by rte_cow() and @rte is replaced. If
 * @rte is originally rw, it may be directly modified (and it is never
 * copied).
 *
 * The returned rte may reuse the (possibly cached, cloned) rta, or
 * (if rta was modificied) contains a modified uncached rta, which
 * uses parts allocated from @tmp_pool and parts shared from original
 * rta. There is one exception - if @rte is rw but contains a cached
 * rta and that is modified, rta in returned rte is also cached.
 *
 * Ownership of cached rtas is consistent with rte, i.e.
 * if a new rte is returned, it has its own clone of cached rta
 * (and cached rta of read-only source rte is intact), if rte is
 * modified in place, old cached rta is possibly freed.
 */
int
f_run(struct filter *filter, struct rte **rte, struct ea_list **tmp_attrs, struct linpool *tmp_pool, int flags)
{
  if (filter == FILTER_ACCEPT)
    return F_ACCEPT;

  if (filter == FILTER_REJECT)
    return F_REJECT;

  int rte_cow = ((*rte)->flags & REF_COW);
  DBG( "Running filter `%s'...", filter->name );

  f_rte = rte;
  f_old_rta = NULL;
  f_tmp_attrs = tmp_attrs;
  f_pool = tmp_pool;
  f_flags = flags;

  LOG_BUFFER_INIT(f_buf);

  struct f_val res = interpret(filter->root);

  if (f_old_rta) {
    /*
     * Cached rta was modified and f_rte contains now an uncached one,
     * sharing some part with the cached one. The cached rta should
     * be freed (if rte was originally COW, f_old_rta is a clone
     * obtained during rte_cow()).
     *
     * This also implements the exception mentioned in f_run()
     * description. The reason for this is that rta reuses parts of
     * f_old_rta, and these may be freed during rta_free(f_old_rta).
     * This is not the problem if rte was COW, because original rte
     * also holds the same rta.
     */
    if (!rte_cow)
      (*f_rte)->attrs = rta_lookup((*f_rte)->attrs);

    rta_free(f_old_rta);
  }


  if (res.type != T_RETURN) {
    if (!(f_flags & FF_SILENT))
      log_rl(&rl_runtime_err, L_ERR "Filter %s did not return accept nor reject. Make up your mind", filter->name);
    return F_ERROR;
  }
  DBG( "done (%u)\n", res.val.i );
  return res.val.i;
}

/* TODO: perhaps we could integrate f_eval(), f_eval_rte() and f_run() */

struct f_val
f_eval_rte(struct f_inst *expr, struct rte **rte, struct linpool *tmp_pool)
{
  struct ea_list *tmp_attrs = NULL;

  f_rte = rte;
  f_old_rta = NULL;
  f_tmp_attrs = &tmp_attrs;
  f_pool = tmp_pool;
  f_flags = 0;

  LOG_BUFFER_INIT(f_buf);

  /* Note that in this function we assume that rte->attrs is private / uncached */
  struct f_val res = interpret(expr);

  /* Hack to include EAF_TEMP attributes to the main list */
  (*rte)->attrs->eattrs = ea_append(tmp_attrs, (*rte)->attrs->eattrs);

  return res;
}

struct f_val
f_eval(struct f_inst *expr, struct linpool *tmp_pool)
{
  f_flags = 0;
  f_tmp_attrs = NULL;
  f_rte = NULL;
  f_pool = tmp_pool;

  LOG_BUFFER_INIT(f_buf);

  return interpret(expr);
}

uint
f_eval_int(struct f_inst *expr)
{
  /* Called independently in parse-time to eval expressions */
  struct f_val res = f_eval(expr, cfg_mem);

  if (res.type != T_INT)
    cf_error("Integer expression expected");

  return res.val.i;
}

u32
f_eval_asn(struct f_inst *expr)
{
  /* Called as a part of another interpret call, therefore no log_reset() */
  struct f_val res = interpret(expr);
  return (res.type == T_INT) ? res.val.i : 0;
}

/**
 * filter_same - compare two filters
 * @new: first filter to be compared
 * @old: second filter to be compared, notice that this filter is
 * damaged while comparing.
 *
 * Returns 1 in case filters are same, otherwise 0. If there are
 * underlying bugs, it will rather say 0 on same filters than say
 * 1 on different.
 */
int
filter_same(struct filter *new, struct filter *old)
{
  if (old == new)	/* Handle FILTER_ACCEPT and FILTER_REJECT */
    return 1;
  if (old == FILTER_ACCEPT || old == FILTER_REJECT ||
      new == FILTER_ACCEPT || new == FILTER_REJECT)
    return 0;
  return i_same(new->root, old->root);
}<|MERGE_RESOLUTION|>--- conflicted
+++ resolved
@@ -460,7 +460,6 @@
 
   if (((v1.type == T_PAIR) || (v1.type == T_QUAD)) && (v2.type == T_CLIST))
     return int_set_contains(v2.val.ad, v1.val.i);
-
   /* IP->Quad implicit conversion */
   if (val_is_ip4(v1) && (v2.type == T_CLIST))
     return int_set_contains(v2.val.ad, ipa_to_u32(v1.val.ip));
@@ -825,7 +824,7 @@
     res.type = T_BOOL;
     res.val.i = (v1.type != T_VOID) && !undef_value(v1);
     break;
-  case 'T':
+  case FI_TYPE:
     ONEARG;
     switch (v1.type)
     {
@@ -837,7 +836,7 @@
 	runtime( "Can't determine type of this item" );
     }
     break;
-  case P('I','i'):
+  case FI_IS_V4:
     ONEARG;
     if (v1.type != T_IP)
       runtime( "IP version check needs an IP address" );
@@ -1221,8 +1220,7 @@
     default: runtime( "Prefix, path, clist or eclist expected" );
     }
     break;
-<<<<<<< HEAD
-  case P('R','m'): 	/* Get ROA max prefix length */
+  case FI_ROA_MAXLEN: 	/* Get ROA max prefix length */
     ONEARG;
     if (v1.type != T_NET || !net_is_roa(v1.val.net))
       runtime( "ROA expected" );
@@ -1232,7 +1230,7 @@
       ((net_addr_roa4 *) v1.val.net)->max_pxlen :
       ((net_addr_roa6 *) v1.val.net)->max_pxlen;
     break;
-  case P('R','a'): 	/* Get ROA ASN */
+  case FI_ROA_ASN: 	/* Get ROA ASN */
     ONEARG;
     if (v1.type != T_NET || !net_is_roa(v1.val.net))
       runtime( "ROA expected" );
@@ -1242,17 +1240,14 @@
       ((net_addr_roa4 *) v1.val.net)->asn :
       ((net_addr_roa6 *) v1.val.net)->asn;
     break;
-  case P('c','p'):	/* Convert prefix to ... */
-=======
   case FI_IP:	/* Convert prefix to ... */
->>>>>>> 7c601e6b
     ONEARG;
     if (v1.type != T_NET)
       runtime( "Prefix expected" );
     res.type = T_IP;
     res.val.ip = net_prefix(v1.val.net);
     break;
-  case P('R','D'):
+  case FI_ROUTE_DISTINGUISHER:
     ONEARG;
     if (v1.type != T_NET)
       runtime( "Prefix expected" );
@@ -1518,12 +1513,7 @@
 
     break;
 
-<<<<<<< HEAD
-
-  case P('R','C'):	/* ROA Check */
-=======
   case FI_ROA_CHECK:	/* ROA Check */
->>>>>>> 7c601e6b
     if (what->arg1)
     {
       TWOARGS;
@@ -1563,14 +1553,14 @@
 
     break;
 
-  case P('f','m'):	/* Format */
+  case FI_FORMAT:	/* Format */
     ONEARG;
 
     res.type = T_STRING;
     res.val.s = val_format_str(v1);
     break;
 
-  case P('a','s'):	/* Birdtest Assert */
+  case FI_ASSERT:	/* Birdtest Assert */
     ONEARG;
 
     if (v1.type != T_BOOL)
@@ -1616,31 +1606,6 @@
   if (f1 == f2)		/* It looks strange, but it is possible with call rewriting trickery */
     return 1;
 
-<<<<<<< HEAD
-  switch(f1->code) {
-  case ',': /* fall through */
-  case '+':
-  case '-':
-  case '*':
-  case '/':
-  case '|':
-  case '&':
-  case P('m','p'):
-  case P('m','c'):
-  case P('!','='):
-  case P('=','='):
-  case '<':
-  case P('<','='): TWOARGS; break;
-
-  case '!': ONEARG; break;
-  case P('!', '~'):
-  case '~': TWOARGS; break;
-  case P('d','e'): ONEARG; break;
-  case 'T': ONEARG; break;
-  case P('n','T'): break;
-
-  case P('m','l'):
-=======
   switch(f1->fi_code) {
   case FI_COMMA: /* fall through */
   case FI_ADD:
@@ -1660,9 +1625,9 @@
   case FI_NOT_MATCH:
   case FI_MATCH: TWOARGS; break;
   case FI_DEFINED: ONEARG; break;
+  case FI_TYPE: ONEARG; break;
 
   case FI_LC_CONSTRUCT:
->>>>>>> 7c601e6b
     TWOARGS;
     if (!i_same(INST3(f1).p, INST3(f2).p))
       return 0;
@@ -1713,23 +1678,6 @@
     if (strcmp((char *) f1->a2.p, (char *) f2->a2.p))
       return 0;
     break;
-<<<<<<< HEAD
-  case 'p': case 'L': ONEARG; break;
-  case '?': TWOARGS; break;
-  case '0': case 'E': break;
-  case P('p',','): ONEARG; A2_SAME; break;
-  case 'P':
-  case 'a': A2_SAME; break;
-  case P('e','a'): A2_SAME; break;
-  case P('P','S'):
-  case P('a','S'):
-  case P('e','S'): ONEARG; A2_SAME; break;
-
-  case 'r': ONEARG; break;
-  case P('c','p'): ONEARG; break;
-  case P('R','D'): ONEARG; break;
-  case P('c','a'): /* Call rewriting trickery to avoid exponential behaviour */
-=======
   case FI_PRINT: case FI_LENGTH: ONEARG; break;
   case FI_CONDITION: TWOARGS; break;
   case FI_NOP: case FI_EMPTY: break;
@@ -1743,8 +1691,8 @@
 
   case FI_RETURN: ONEARG; break;
   case FI_IP: ONEARG; break;
+  case FI_ROUTE_DISTINGUISHER: ONEARG; break;
   case FI_CALL: /* Call rewriting trickery to avoid exponential behaviour */
->>>>>>> 7c601e6b
              ONEARG;
 	     if (!i_same(f1->a2.p, f2->a2.p))
 	       return 0;
