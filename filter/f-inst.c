/*
 *	Filters: Instructions themselves
 *
 *	Copyright 1998 Pavel Machek <pavel@ucw.cz>
 *	Copyright 2018 Maria Matejka <mq@jmq.cz>
 *	Copyright 2018 CZ.NIC z.s.p.o.
 *
 *	Can be freely distributed and used under the terms of the GNU GPL.
 *
 *	The filter code goes through several phases:
 *
 *	1  Parsing
 *	Flex- and Bison-generated parser decodes the human-readable data into
 *	a struct f_inst tree. This is an infix tree that was interpreted by
 *	depth-first search execution in previous versions of the interpreter.
 *	All instructions have their constructor: f_new_inst(FI_EXAMPLE, ...)
 *	translates into f_new_inst_FI_EXAMPLE(...) and the types are checked in
 *	compile time. If the result of the instruction is always the same,
 *	it's reduced to FI_CONSTANT directly in constructor. This phase also
 *	counts how many instructions are underlying in means of f_line_item
 *	fields to know how much we have to allocate in the next phase.
 *
 *	2  Linearize before interpreting
 *	The infix tree is always interpreted in the same order. Therefore we
 *	sort the instructions one after another into struct f_line. Results
 *	and arguments of these instructions are implicitly put on a value
 *	stack; e.g. the + operation just takes two arguments from the value
 *	stack and puts the result on there.
 *
 *	3  Interpret
 *	The given line is put on a custom execution stack. If needed (FI_CALL,
 *	FI_SWITCH, FI_AND, FI_OR, FI_CONDITION, ...), another line is put on top
 *	of the stack; when that line finishes, the execution continues on the
 *	older lines on the stack where it stopped before.
 *
 *	4  Same
 *	On config reload, the filters have to be compared whether channel
 *	reload is needed or not. The comparison is done by comparing the
 *	struct f_line's recursively.
 *
 *	The main purpose of this rework was to improve filter performance
 *	by making the interpreter non-recursive.
 *
 *	The other outcome is concentration of instruction definitions to
 *	one place -- right here. You shall define your instruction only here
 *	and nowhere else.
 *
 *	Beware. This file is interpreted by M4 macros. These macros
 *	may be more stupid than you could imagine. If something strange
 *	happens after changing this file, compare the results before and
 *	after your change (see the Makefile to find out where the results are)
 *	and see what really happened.
 *
 *	This file is not directly a C source code -> it is a generator input
 *	for several C sources; every instruction block gets expanded into many
 *	different places.
 *
 *	All the arguments are processed literally; if you need an argument including comma,
 *	you have to quote it by [[ ... ]]
 *
 *	What is the syntax here?
 *	m4_dnl	INST(FI_NOP, in, out) {			enum value, input args, output args
 *	m4_dnl	  ARG(num, type);			argument, its id (in data fields) and type accessible by v1, v2, v3
 *	m4_dnl	  ARG_ANY(num);				argument with no type check accessible by v1, v2, v3
 *	m4_dnl	  VARARG;				variable-length argument list; accessible by vv(i) and whati->varcount
 *	m4_dnl	  LINE(num, unused);			this argument has to be converted to its own f_line
 *	m4_dnl	  SYMBOL;				symbol handed from config
 *	m4_dnl	  STATIC_ATTR;				static attribute definition
 *	m4_dnl	  DYNAMIC_ATTR;				dynamic attribute definition
 *	m4_dnl	  RTC;					route table config
 *	m4_dnl	  ACCESS_RTE;				this instruction needs route
 *	m4_dnl	  ACCESS_EATTRS;			this instruction needs extended attributes
 *
 *	m4_dnl	  FID_MEMBER(				custom instruction member
 *	m4_dnl	    C type,				for storage in structs
 *	m4_dnl	    name,				how the member is named
 *	m4_dnl	    comparator for same(),		if different, this should be TRUE (CAVEAT)
 *	m4_dnl	    dump format string			debug -> format string for bvsnprintf
 *	m4_dnl	    dump format args			appropriate args
 *	m4_dnl	  )
 *
 *	m4_dnl	  RESULT(type, union-field, value);	putting this on value stack
 *	m4_dnl	  RESULT_VAL(value-struct);		pass the struct f_val directly
 *	m4_dnl	  RESULT_VOID;				return undef
 *	m4_dnl	}
 *
 *	Also note that the { ... } blocks are not respected by M4 at all.
 *	If you get weird unmatched-brace-pair errors, check what it generated and why.
 *	What is really considered as one instruction is not the { ... } block
 *	after m4_dnl INST() but all the code between them.
 *
 *	Other code is just copied into the interpreter part.
 *
 *	If you are satisfied with this, you don't need to read the following
 *	detailed description of what is really done with the instruction definitions.
 *
 *	m4_dnl	Now let's look under the cover. The code between each INST()
 *	m4_dnl	is copied to several places, namely these (numbered by the M4 diversions
 *	m4_dnl	used in filter/decl.m4):
 *
 *	m4_dnl	(102)	struct f_inst *f_new_inst(FI_EXAMPLE [[ put it here ]])
 *	m4_dnl		{
 *	m4_dnl		  ... (common code)
 *	m4_dnl	(103)	  [[ put it here ]]
 *	m4_dnl		  ...
 *	m4_dnl		  if (all arguments are constant)
 *	m4_dnl	(108)	    [[ put it here ]]
 *	m4_dnl		}
 *	m4_dnl	For writing directly to constructor argument list, use FID_NEW_ARGS.
 *	m4_dnl	For computing something in constructor (103), use FID_NEW_BODY.
 *	m4_dnl	For constant pre-interpretation (108), see below at FID_INTERPRET_BODY.
 *
 *	m4_dnl		struct f_inst {
 *	m4_dnl		  ... (common fields)
 *	m4_dnl		  union {
 *	m4_dnl		    struct {
 *	m4_dnl	(101)	      [[ put it here ]]
 *	m4_dnl		    } i_FI_EXAMPLE;
 *	m4_dnl		    ...
 *	m4_dnl		  };
 *	m4_dnl		};
 *	m4_dnl	This structure is returned from constructor.
 *	m4_dnl	For writing directly to this structure, use FID_STRUCT_IN.
 *
 *	m4_dnl		linearize(struct f_line *dest, const struct f_inst *what, uint pos) {
 *	m4_dnl		  ...
 *	m4_dnl		    switch (what->fi_code) {
 *	m4_dnl		      case FI_EXAMPLE:
 *	m4_dnl	(105)		[[ put it here ]]
 *	m4_dnl			break;
 *	m4_dnl		    }
 *	m4_dnl		}
 *	m4_dnl	This is called when translating from struct f_inst to struct f_line_item.
 *	m4_dnl	For accessing your custom instruction data, use following macros:
 *	m4_dnl	  whati	-> for accessing (struct f_inst).i_FI_EXAMPLE
 *	m4_dnl	  item	-> for accessing (struct f_line)[pos].i_FI_EXAMPLE
 *	m4_dnl	For writing directly here, use FID_LINEARIZE_BODY.
 *
 *	m4_dnl	(107)	struct f_line_item {
 *	m4_dnl		  ... (common fields)
 *	m4_dnl		  union {
 *	m4_dnl		    struct {
 *	m4_dnl	(101)	      [[ put it here ]]
 *	m4_dnl		    } i_FI_EXAMPLE;
 *	m4_dnl		    ...
 *	m4_dnl		  };
 *	m4_dnl		};
 *	m4_dnl	The same as FID_STRUCT_IN (101) but for the other structure.
 *	m4_dnl	This structure is returned from the linearizer (105).
 *	m4_dnl	For writing directly to this structure, use FID_LINE_IN.
 *
 *	m4_dnl		f_dump_line_item_FI_EXAMPLE(const struct f_line_item *item, const int indent)
 *	m4_dnl		{
 *	m4_dnl	(104)	  [[ put it here ]]
 *	m4_dnl		}
 *	m4_dnl	This code dumps the instruction on debug. Note that the argument
 *	m4_dnl	is the linearized instruction; if the instruction has arguments,
 *	m4_dnl	their code has already been linearized and their value is taken
 *	m4_dnl	from the value stack.
 *	m4_dnl	For writing directly here, use FID_DUMP_BODY.
 *
 *	m4_dnl		f_same(...)
 *	m4_dnl		{
 *	m4_dnl		  switch (f1_->fi_code) {
 *	m4_dnl		    case FI_EXAMPLE:
 *	m4_dnl	(106)	      [[ put it here ]]
 *	m4_dnl		      break;
 *	m4_dnl		  }
 *	m4_dnl		}
 *	m4_dnl	This code compares the two given instrucions (f1_ and f2_)
 *	m4_dnl	on reconfigure. For accessing your custom instruction data,
 *	m4_dnl	use macros f1 and f2.
 *	m4_dnl	For writing directly here, use FID_SAME_BODY.
 *
 *	m4_dnl		interpret(...)
 *	m4_dnl		{
 *	m4_dnl		  switch (what->fi_code) {
 *	m4_dnl		    case FI_EXAMPLE:
 *	m4_dnl	(108)	      [[ put it here ]]
 *	m4_dnl		      break;
 *	m4_dnl		  }
 *	m4_dnl		}
 *	m4_dnl	This code executes the instruction. Every pre-defined macro
 *	m4_dnl	resets the output here. For setting it explicitly,
 *	m4_dnl	use FID_INTERPRET_BODY.
 *	m4_dnl	This code is put on two places; one is the interpreter, the other
 *	m4_dnl	is instruction constructor. If you need to distinguish between
 *	m4_dnl	these two, use FID_INTERPRET_EXEC or FID_INTERPRET_NEW respectively.
 *	m4_dnl	To address the difference between interpreter and constructor
 *	m4_dnl	environments, there are several convenience macros defined:
 *	m4_dnl	  runtime()	-> for spitting out runtime error like division by zero
 *	m4_dnl	  RESULT(...)	-> declare result; may overwrite arguments
 *	m4_dnl	  v1, v2, v3	-> positional arguments, may be overwritten by RESULT()
 *	m4_dnl	  falloc(size)	-> allocate memory from the appropriate linpool
 *	m4_dnl	  fpool		-> the current linpool
 *	m4_dnl	  NEVER_CONSTANT-> don't generate pre-interpretation code at all
 *	m4_dnl	  ACCESS_RTE	-> check that route is available, also NEVER_CONSTANT
 *	m4_dnl	  ACCESS_EATTRS	-> pre-cache the eattrs; use only with ACCESS_RTE
 *	m4_dnl	  f_rta_cow(fs)	-> function to call before any change to route should be done
 *
 *	m4_dnl	If you are stymied, see FI_CALL or FI_CONSTANT or just search for
 *	m4_dnl	the mentioned macros in this file to see what is happening there in wild.
 */

/* Binary operators */
  INST(FI_ADD, 2, 1) {
    ARG(1,T_INT);
    ARG(2,T_INT);
    RESULT(T_INT, i, v1.val.i + v2.val.i);
  }
  INST(FI_SUBTRACT, 2, 1) {
    ARG(1,T_INT);
    ARG(2,T_INT);
    RESULT(T_INT, i, v1.val.i - v2.val.i);
  }
  INST(FI_MULTIPLY, 2, 1) {
    ARG(1,T_INT);
    ARG(2,T_INT);
    RESULT(T_INT, i, v1.val.i * v2.val.i);
  }
  INST(FI_DIVIDE, 2, 1) {
    ARG(1,T_INT);
    ARG(2,T_INT);
    if (v2.val.i == 0) runtime( "Mother told me not to divide by 0" );
    RESULT(T_INT, i, v1.val.i / v2.val.i);
  }
  INST(FI_AND, 1, 1) {
    ARG(1,T_BOOL);
    ARG_TYPE_STATIC(2,T_BOOL);
    RESULT_TYPE(T_BOOL);

    if (v1.val.i)
      LINE(2,0);
    else
      RESULT_VAL(v1);
  }
  INST(FI_OR, 1, 1) {
    ARG(1,T_BOOL);
    ARG_TYPE_STATIC(2,T_BOOL);
    RESULT_TYPE(T_BOOL);

    if (!v1.val.i)
      LINE(2,0);
    else
      RESULT_VAL(v1);
  }

  INST(FI_PAIR_CONSTRUCT, 2, 1) {
    ARG(1,T_INT);
    ARG(2,T_INT);
    uint u1 = v1.val.i;
    uint u2 = v2.val.i;
    if ((u1 > 0xFFFF) || (u2 > 0xFFFF))
      runtime( "Can't operate with value out of bounds in pair constructor" );
    RESULT(T_PAIR, i, (u1 << 16) | u2);
  }

  INST(FI_EC_CONSTRUCT, 2, 1) {
    ARG_ANY(1);
    ARG(2, T_INT);

    FID_MEMBER(enum ec_subtype, ecs, f1->ecs != f2->ecs, "ec subtype %s", ec_subtype_str(item->ecs));

    int ipv4_used;
    u32 key, val;

    if (v1.type == T_INT) {
      ipv4_used = 0; key = v1.val.i;
    }
    else if (v1.type == T_QUAD) {
      ipv4_used = 1; key = v1.val.i;
    }
    /* IP->Quad implicit conversion */
    else if (val_is_ip4(&v1)) {
      ipv4_used = 1; key = ipa_to_u32(v1.val.ip);
    }
    else
      runtime("Argument 1 of EC constructor must be integer or IPv4 address, got 0x%02x", v1.type);

    val = v2.val.i;

    if (ecs == EC_GENERIC)
      RESULT(T_EC, ec, ec_generic(key, val));
    else if (ipv4_used)
      if (val <= 0xFFFF)
	RESULT(T_EC, ec, ec_ip4(ecs, key, val));
      else
	runtime("4-byte value %u can't be used with IP-address key in extended community", val);
    else if (key < 0x10000)
      RESULT(T_EC, ec, ec_as2(ecs, key, val));
    else
      if (val <= 0xFFFF)
	RESULT(T_EC, ec, ec_as4(ecs, key, val));
      else
	runtime("4-byte value %u can't be used with 4-byte ASN in extended community", val);
  }

  INST(FI_LC_CONSTRUCT, 3, 1) {
    ARG(1, T_INT);
    ARG(2, T_INT);
    ARG(3, T_INT);
    RESULT(T_LC, lc, [[(lcomm) { v1.val.i, v2.val.i, v3.val.i }]]);
  }

  INST(FI_PATHMASK_CONSTRUCT, 0, 1) {
    VARARG;

    struct f_path_mask *pm = falloc(sizeof(struct f_path_mask) + whati->varcount * sizeof(struct f_path_mask_item));
    pm->len = whati->varcount;

    for (uint i=0; i<whati->varcount; i++) {
      switch (vv(i).type) {
	case T_PATH_MASK_ITEM:
	  if (vv(i).val.pmi.kind == PM_LOOP)
	  {
	    if (i == 0)
	      runtime("Path mask iterator '+' cannot be first");

	    /* We want PM_LOOP as prefix operator */
	    pm->item[i] = pm->item[i - 1];
	    pm->item[i - 1] = vv(i).val.pmi;
	    break;
	  }

	  pm->item[i] = vv(i).val.pmi;
	  break;

	case T_INT:
	  pm->item[i] = (struct f_path_mask_item) {
	    .asn = vv(i).val.i,
	    .kind = PM_ASN,
	  };
	  break;

	case T_SET:
	  if (vv(i).val.t->from.type != T_INT)
	    runtime("Only integer sets allowed in path mask");

	  pm->item[i] = (struct f_path_mask_item) {
	    .set = vv(i).val.t,
	    .kind = PM_ASN_SET,
	  };
	  break;

	default:
	  runtime( "Error resolving path mask template: value not an integer" );
      }
    }

    RESULT(T_PATH_MASK, path_mask, pm);
  }

/* Relational operators */

  INST(FI_NEQ, 2, 1) {
    ARG_ANY(1);
    ARG_ANY(2);
    RESULT(T_BOOL, i, !val_same(&v1, &v2));
  }

  INST(FI_EQ, 2, 1) {
    ARG_ANY(1);
    ARG_ANY(2);
    RESULT(T_BOOL, i, val_same(&v1, &v2));
  }

  INST(FI_LT, 2, 1) {
    ARG_ANY(1);
    ARG_ANY(2);
    ARG_SAME_TYPE(1, 2);

    int i = val_compare(&v1, &v2);
    if (i == F_CMP_ERROR)
      runtime( "Can't compare values of incompatible types" );
    RESULT(T_BOOL, i, (i == -1));
  }

  INST(FI_LTE, 2, 1) {
    ARG_ANY(1);
    ARG_ANY(2);
    ARG_SAME_TYPE(1, 2);

    int i = val_compare(&v1, &v2);
    if (i == F_CMP_ERROR)
      runtime( "Can't compare values of incompatible types" );
    RESULT(T_BOOL, i, (i != 1));
  }

  INST(FI_NOT, 1, 1) {
    ARG(1,T_BOOL);
    RESULT(T_BOOL, i, !v1.val.i);
  }

  INST(FI_MATCH, 2, 1) {
    ARG_ANY(1);
    ARG_ANY(2);
    int i = val_in_range(&v1, &v2);
    if (i == F_CMP_ERROR)
      runtime( "~ applied on unknown type pair" );
    RESULT(T_BOOL, i, !!i);
  }

  INST(FI_NOT_MATCH, 2, 1) {
    ARG_ANY(1);
    ARG_ANY(2);
    int i = val_in_range(&v1, &v2);
    if (i == F_CMP_ERROR)
      runtime( "!~ applied on unknown type pair" );
    RESULT(T_BOOL, i, !i);
  }

  INST(FI_DEFINED, 1, 1) {
    ARG_ANY(1);
    RESULT(T_BOOL, i, (v1.type != T_VOID) && !undef_value(v1));
  }

  INST(FI_TYPE, 1, 1) {
    ARG_ANY(1); /* There may be more types supporting this operation */
    switch (v1.type)
    {
      case T_NET:
	RESULT(T_ENUM_NETTYPE, i, v1.val.net->type);
	break;
      default:
	runtime( "Can't determine type of this item" );
    }
  }

  INST(FI_IS_V4, 1, 1) {
    ARG(1, T_IP);
    RESULT(T_BOOL, i, ipa_is_ip4(v1.val.ip));
  }

  /* Set to indirect value prepared in v1 */
  INST(FI_VAR_SET, 1, 0) {
    NEVER_CONSTANT;
    ARG_ANY(1);
    SYMBOL;
    ARG_TYPE(1, sym->class & 0xff);

    fstk->vstk[curline.vbase + sym->offset] = v1;
  }

  INST(FI_VAR_GET, 0, 1) {
    SYMBOL;
    NEVER_CONSTANT;
    RESULT_TYPE(sym->class & 0xff);
    RESULT_VAL(fstk->vstk[curline.vbase + sym->offset]);
  }

  INST(FI_CONSTANT, 0, 1) {
    FID_MEMBER(
      struct f_val,
      val,
      [[ !val_same(&(f1->val), &(f2->val)) ]],
      "value %s",
      val_dump(&(item->val))
    );

    RESULT_TYPE(val.type);
    RESULT_VAL(val);
  }

  INST(FI_CONDITION, 1, 0) {
    ARG(1, T_BOOL);
    if (v1.val.i)
      LINE(2,0);
    else
      LINE(3,1);
  }

  INST(FI_PRINT, 0, 0) {
    NEVER_CONSTANT;
    VARARG;

    if (whati->varcount && !(fs->flags & FF_SILENT))
      for (uint i=0; i<whati->varcount; i++)
	val_format(&(vv(i)), &fs->buf);
  }

  INST(FI_FLUSH, 0, 0) {
    NEVER_CONSTANT;
    if (!(fs->flags & FF_SILENT))
      /* After log_commit, the buffer is reset */
      log_commit(*L_INFO, &fs->buf);
  }

  INST(FI_DIE, 0, 0) {
    NEVER_CONSTANT;
    FID_MEMBER(enum filter_return, fret, f1->fret != f2->fret, "%s", filter_return_str(item->fret));

    switch (whati->fret) {
    case F_ACCEPT:	/* Should take care about turning ACCEPT into MODIFY */
    case F_ERROR:
    case F_REJECT:	/* Maybe print complete route along with reason to reject route? */
      return fret;	/* We have to return now, no more processing. */
    default:
      bug( "unknown return type: Can't happen");
    }
  }

  INST(FI_RTA_GET, 0, 1) {
    {
      STATIC_ATTR;
      ACCESS_RTE;
      struct rta *rta = fs->rte->attrs;

      switch (sa.sa_code)
      {
      case SA_FROM:	RESULT(sa.f_type, ip, rta->from); break;
      case SA_GW:	RESULT(sa.f_type, ip, rta->nh.gw); break;
      case SA_NET:	RESULT(sa.f_type, net, fs->rte->net); break;
      case SA_PROTO:	RESULT(sa.f_type, s, fs->rte->src->proto->name); break;
      case SA_SOURCE:	RESULT(sa.f_type, i, rta->source); break;
      case SA_SCOPE:	RESULT(sa.f_type, i, rta->scope); break;
      case SA_DEST:	RESULT(sa.f_type, i, rta->dest); break;
      case SA_IFNAME:	RESULT(sa.f_type, s, rta->nh.iface ? rta->nh.iface->name : ""); break;
      case SA_IFINDEX:	RESULT(sa.f_type, i, rta->nh.iface ? rta->nh.iface->index : 0); break;
<<<<<<< HEAD
      case SA_PREF:	RESULT(sa.f_type, i, rta->pref); break;
=======
      case SA_WEIGHT:	RESULT(sa.f_type, i, rta->nh.weight + 1); break;
>>>>>>> 17663b6a

      default:
	bug("Invalid static attribute access (%u/%u)", sa.f_type, sa.sa_code);
      }
    }
  }

  INST(FI_RTA_SET, 1, 0) {
    ACCESS_RTE;
    ARG_ANY(1);
    STATIC_ATTR;
    ARG_TYPE(1, sa.f_type);

    f_rta_cow(fs);
    {
      struct rta *rta = fs->rte->attrs;

      switch (sa.sa_code)
      {
      case SA_FROM:
	rta->from = v1.val.ip;
	break;

      case SA_GW:
	{
	  ip_addr ip = v1.val.ip;
	  neighbor *n = neigh_find(fs->rte->src->proto, ip, NULL, 0);
	  if (!n || (n->scope == SCOPE_HOST))
	    runtime( "Invalid gw address" );

	  rta->dest = RTD_UNICAST;
	  rta->nh.gw = ip;
	  rta->nh.iface = n->iface;
	  rta->nh.next = NULL;
	  rta->hostentry = NULL;
	}
	break;

      case SA_SCOPE:
	rta->scope = v1.val.i;
	break;

      case SA_DEST:
	{
	  int i = v1.val.i;
	  if ((i != RTD_BLACKHOLE) && (i != RTD_UNREACHABLE) && (i != RTD_PROHIBIT))
	    runtime( "Destination can be changed only to blackhole, unreachable or prohibit" );

	  rta->dest = i;
	  rta->nh.gw = IPA_NONE;
	  rta->nh.iface = NULL;
	  rta->nh.next = NULL;
	  rta->hostentry = NULL;
	}
	break;

      case SA_IFNAME:
	{
	  struct iface *ifa = if_find_by_name(v1.val.s);
	  if (!ifa)
	    runtime( "Invalid iface name" );

	  rta->dest = RTD_UNICAST;
	  rta->nh.gw = IPA_NONE;
	  rta->nh.iface = ifa;
	  rta->nh.next = NULL;
	  rta->hostentry = NULL;
	}
	break;

<<<<<<< HEAD
      case SA_PREF:
	rta->pref = v1.val.i;
=======
      case SA_WEIGHT:
        {
	  int i = v1.val.i;
	  if (i < 1 || i > 256)
	    runtime( "Setting weight value out of bounds" );
	  if (rta->dest != RTD_UNICAST)
	    runtime( "Setting weight needs regular nexthop " );

	  /* Set weight on all next hops */
	  for (struct nexthop *nh = &rta->nh; nh; nh = nh->next)
	    nh->weight = i - 1;
        }
>>>>>>> 17663b6a
	break;

      default:
	bug("Invalid static attribute access (%u/%u)", sa.f_type, sa.sa_code);
      }
    }
  }

  INST(FI_EA_GET, 0, 1) {	/* Access to extended attributes */
    DYNAMIC_ATTR;
    ACCESS_RTE;
    ACCESS_EATTRS;
    RESULT_TYPE(da.f_type);
    {
      eattr *e = ea_find(*fs->eattrs, da.ea_code);

      if (!e) {
	/* A special case: undefined as_path looks like empty as_path */
	if (da.type == EAF_TYPE_AS_PATH) {
	  RESULT_(T_PATH, ad, &null_adata);
	  break;
	}

	/* The same special case for int_set */
	if (da.type == EAF_TYPE_INT_SET) {
	  RESULT_(T_CLIST, ad, &null_adata);
	  break;
	}

	/* The same special case for ec_set */
	if (da.type == EAF_TYPE_EC_SET) {
	  RESULT_(T_ECLIST, ad, &null_adata);
	  break;
	}

	/* The same special case for lc_set */
	if (da.type == EAF_TYPE_LC_SET) {
	  RESULT_(T_LCLIST, ad, &null_adata);
	  break;
	}

	/* Undefined value */
	RESULT_VOID;
	break;
      }

      switch (e->type & EAF_TYPE_MASK) {
      case EAF_TYPE_INT:
	RESULT_(da.f_type, i, e->u.data);
	break;
      case EAF_TYPE_ROUTER_ID:
	RESULT_(T_QUAD, i, e->u.data);
	break;
      case EAF_TYPE_OPAQUE:
	RESULT_(T_ENUM_EMPTY, i, 0);
	break;
      case EAF_TYPE_IP_ADDRESS:
	RESULT_(T_IP, ip, *((ip_addr *) e->u.ptr->data));
	break;
      case EAF_TYPE_AS_PATH:
	RESULT_(T_PATH, ad, e->u.ptr);
	break;
      case EAF_TYPE_BITFIELD:
	RESULT_(T_BOOL, i, !!(e->u.data & (1u << da.bit)));
	break;
      case EAF_TYPE_INT_SET:
	RESULT_(T_CLIST, ad, e->u.ptr);
	break;
      case EAF_TYPE_EC_SET:
	RESULT_(T_ECLIST, ad, e->u.ptr);
	break;
      case EAF_TYPE_LC_SET:
	RESULT_(T_LCLIST, ad, e->u.ptr);
	break;
      case EAF_TYPE_UNDEF:
	RESULT_VOID;
	break;
      default:
	bug("Unknown dynamic attribute type");
      }
    }
  }

  INST(FI_EA_SET, 1, 0) {
    ACCESS_RTE;
    ACCESS_EATTRS;
    ARG_ANY(1);
    DYNAMIC_ATTR;
    ARG_TYPE(1, da.f_type);
    {
      struct ea_list *l = lp_alloc(fs->pool, sizeof(struct ea_list) + sizeof(eattr));

      l->next = NULL;
      l->flags = EALF_SORTED;
      l->count = 1;
      l->attrs[0].id = da.ea_code;
      l->attrs[0].flags = 0;
      l->attrs[0].type = da.type | EAF_ORIGINATED | EAF_FRESH;

      switch (da.type) {
      case EAF_TYPE_INT:
      case EAF_TYPE_ROUTER_ID:
	l->attrs[0].u.data = v1.val.i;
	break;

      case EAF_TYPE_OPAQUE:
	runtime( "Setting opaque attribute is not allowed" );
	break;

      case EAF_TYPE_IP_ADDRESS:;
	int len = sizeof(ip_addr);
	struct adata *ad = lp_alloc(fs->pool, sizeof(struct adata) + len);
	ad->length = len;
	(* (ip_addr *) ad->data) = v1.val.ip;
	l->attrs[0].u.ptr = ad;
	break;

      case EAF_TYPE_AS_PATH:
      case EAF_TYPE_INT_SET:
      case EAF_TYPE_EC_SET:
      case EAF_TYPE_LC_SET:
	l->attrs[0].u.ptr = v1.val.ad;
	break;

      case EAF_TYPE_BITFIELD:
	{
	  /* First, we have to find the old value */
	  eattr *e = ea_find(*fs->eattrs, da.ea_code);
	  u32 data = e ? e->u.data : 0;

	  if (v1.val.i)
	    l->attrs[0].u.data = data | (1u << da.bit);
	  else
	    l->attrs[0].u.data = data & ~(1u << da.bit);
	}
	break;

      default:
	bug("Unknown dynamic attribute type");
      }

      f_rta_cow(fs);
      l->next = *fs->eattrs;
      *fs->eattrs = l;
    }
  }

  INST(FI_EA_UNSET, 0, 0) {
    DYNAMIC_ATTR;
    ACCESS_RTE;
    ACCESS_EATTRS;

    {
      struct ea_list *l = lp_alloc(fs->pool, sizeof(struct ea_list) + sizeof(eattr));

      l->next = NULL;
      l->flags = EALF_SORTED;
      l->count = 1;
      l->attrs[0].id = da.ea_code;
      l->attrs[0].flags = 0;
      l->attrs[0].type = EAF_TYPE_UNDEF | EAF_ORIGINATED | EAF_FRESH;
      l->attrs[0].u.data = 0;

      f_rta_cow(fs);
      l->next = *fs->eattrs;
      *fs->eattrs = l;
    }
  }

  INST(FI_LENGTH, 1, 1) {	/* Get length of */
    ARG_ANY(1);
    switch(v1.type) {
    case T_NET:    RESULT(T_INT, i, net_pxlen(v1.val.net)); break;
    case T_PATH:   RESULT(T_INT, i, as_path_getlen(v1.val.ad)); break;
    case T_CLIST:  RESULT(T_INT, i, int_set_get_size(v1.val.ad)); break;
    case T_ECLIST: RESULT(T_INT, i, ec_set_get_size(v1.val.ad)); break;
    case T_LCLIST: RESULT(T_INT, i, lc_set_get_size(v1.val.ad)); break;
    default: runtime( "Prefix, path, clist or eclist expected" );
    }
  }

  INST(FI_NET_SRC, 1, 1) { 	/* Get src prefix */
    ARG(1, T_NET);

    net_addr_union *net = (void *) v1.val.net;
    net_addr *src = falloc(sizeof(net_addr_ip6));
    const byte *part;

    switch(v1.val.net->type) {
    case NET_FLOW4:
      part = flow4_get_part(&net->flow4, FLOW_TYPE_SRC_PREFIX);
      if (part)
	net_fill_ip4(src, flow_read_ip4_part(part), flow_read_pxlen(part));
      else
	net_fill_ip4(src, IP4_NONE, 0);
      break;

    case NET_FLOW6:
      part = flow6_get_part(&net->flow6, FLOW_TYPE_SRC_PREFIX);
      if (part)
	net_fill_ip6(src, flow_read_ip6_part(part), flow_read_pxlen(part));
      else
	net_fill_ip6(src, IP6_NONE, 0);
      break;

    case NET_IP6_SADR:
      net_fill_ip6(src, net->ip6_sadr.src_prefix, net->ip6_sadr.src_pxlen);
      break;

    default:
      runtime( "Flow or SADR expected" );
    }

    RESULT(T_NET, net, src);
  }

  INST(FI_NET_DST, 1, 1) { 	/* Get dst prefix */
    ARG(1, T_NET);

    net_addr_union *net = (void *) v1.val.net;
    net_addr *dst = falloc(sizeof(net_addr_ip6));
    const byte *part;

    switch(v1.val.net->type) {
    case NET_FLOW4:
      part = flow4_get_part(&net->flow4, FLOW_TYPE_DST_PREFIX);
      if (part)
	net_fill_ip4(dst, flow_read_ip4_part(part), flow_read_pxlen(part));
      else
	net_fill_ip4(dst, IP4_NONE, 0);
      break;

    case NET_FLOW6:
      part = flow6_get_part(&net->flow6, FLOW_TYPE_DST_PREFIX);
      if (part)
	net_fill_ip6(dst, flow_read_ip6_part(part), flow_read_pxlen(part));
      else
	net_fill_ip6(dst, IP6_NONE, 0);
      break;

    case NET_IP6_SADR:
      net_fill_ip6(dst, net->ip6_sadr.dst_prefix, net->ip6_sadr.dst_pxlen);
      break;

    default:
      runtime( "Flow or SADR expected" );
    }

    RESULT(T_NET, net, dst);
  }

  INST(FI_ROA_MAXLEN, 1, 1) { 	/* Get ROA max prefix length */
    ARG(1, T_NET);
    if (!net_is_roa(v1.val.net))
      runtime( "ROA expected" );

    RESULT(T_INT, i, (v1.val.net->type == NET_ROA4) ?
      ((net_addr_roa4 *) v1.val.net)->max_pxlen :
      ((net_addr_roa6 *) v1.val.net)->max_pxlen);
  }

  INST(FI_ROA_ASN, 1, 1) { 	/* Get ROA ASN */
    ARG(1, T_NET);
    if (!net_is_roa(v1.val.net))
      runtime( "ROA expected" );

    RESULT(T_INT, i, (v1.val.net->type == NET_ROA4) ?
      ((net_addr_roa4 *) v1.val.net)->asn :
      ((net_addr_roa6 *) v1.val.net)->asn);
  }

  INST(FI_IP, 1, 1) {	/* Convert prefix to ... */
    ARG(1, T_NET);
    RESULT(T_IP, ip, net_prefix(v1.val.net));
  }

  INST(FI_ROUTE_DISTINGUISHER, 1, 1) {
    ARG(1, T_NET);
    if (!net_is_vpn(v1.val.net))
      runtime( "VPN address expected" );
    RESULT(T_RD, ec, net_rd(v1.val.net));
  }

  INST(FI_AS_PATH_FIRST, 1, 1) {	/* Get first ASN from AS PATH */
    ARG(1, T_PATH);
    u32 as = 0;
    as_path_get_first(v1.val.ad, &as);
    RESULT(T_INT, i, as);
  }

  INST(FI_AS_PATH_LAST, 1, 1) {		/* Get last ASN from AS PATH */
    ARG(1, T_PATH);
    u32 as = 0;
    as_path_get_last(v1.val.ad, &as);
    RESULT(T_INT, i, as);
  }

  INST(FI_AS_PATH_LAST_NAG, 1, 1) {	/* Get last ASN from non-aggregated part of AS PATH */
    ARG(1, T_PATH);
    RESULT(T_INT, i, as_path_get_last_nonaggregated(v1.val.ad));
  }

  INST(FI_RETURN, 1, 1) {
    NEVER_CONSTANT;
    /* Acquire the return value */
    ARG_ANY(1);
    uint retpos = fstk->vcnt;

    /* Drop every sub-block including ourselves */
    do fstk->ecnt--;
    while ((fstk->ecnt > 0) && !(fstk->estk[fstk->ecnt].emask & FE_RETURN));

    /* Now we are at the caller frame; if no such, try to convert to accept/reject. */
    if (!fstk->ecnt)
    {
      if (fstk->vstk[retpos].type == T_BOOL)
	return (fstk->vstk[retpos].val.i) ? F_ACCEPT :  F_REJECT;
      else
	runtime("Can't return non-bool from non-function");
    }

    /* Set the value stack position, overwriting the former implicit void */
    fstk->vcnt = fstk->estk[fstk->ecnt].ventry - 1;

    /* Copy the return value */
    RESULT_VAL(fstk->vstk[retpos]);
  }

  INST(FI_CALL, 0, 1) {
    NEVER_CONSTANT;
    SYMBOL;

    FID_SAME_BODY()
      if (!(f1->sym->flags & SYM_FLAG_SAME))
	return 0;
    FID_INTERPRET_BODY()

    /* Push the body on stack */
    LINEX(sym->function);
    curline.emask |= FE_RETURN;

    /* Before this instruction was called, there was the T_VOID
     * automatic return value pushed on value stack and also
     * sym->function->args function arguments. Setting the
     * vbase to point to first argument. */
    ASSERT(curline.ventry >= sym->function->args);
    curline.ventry -= sym->function->args;
    curline.vbase = curline.ventry;

    /* Storage for local variables */
    memset(&(fstk->vstk[fstk->vcnt]), 0, sizeof(struct f_val) * sym->function->vars);
    fstk->vcnt += sym->function->vars;
  }

  INST(FI_DROP_RESULT, 1, 0) {
    NEVER_CONSTANT;
    ARG_ANY(1);
  }

  INST(FI_SWITCH, 1, 0) {
    ARG_ANY(1);

    FID_MEMBER(struct f_tree *, tree, [[!same_tree(f1->tree, f2->tree)]], "tree %p", item->tree);

    const struct f_tree *t = find_tree(tree, &v1);
    if (!t) {
      v1.type = T_VOID;
      t = find_tree(tree, &v1);
      if (!t) {
	debug( "No else statement?\n");
	FID_HIC(,break,return NULL);
      }
    }
    /* It is actually possible to have t->data NULL */

    LINEX(t->data);
  }

  INST(FI_IP_MASK, 2, 1) { /* IP.MASK(val) */
    ARG(1, T_IP);
    ARG(2, T_INT);
    RESULT(T_IP, ip, [[ ipa_is_ip4(v1.val.ip) ?
      ipa_from_ip4(ip4_and(ipa_to_ip4(v1.val.ip), ip4_mkmask(v2.val.i))) :
      ipa_from_ip6(ip6_and(ipa_to_ip6(v1.val.ip), ip6_mkmask(v2.val.i))) ]]);
  }

  INST(FI_PATH_PREPEND, 2, 1) {	/* Path prepend */
    ARG(1, T_PATH);
    ARG(2, T_INT);
    RESULT(T_PATH, ad, [[ as_path_prepend(fpool, v1.val.ad, v2.val.i) ]]);
  }

  INST(FI_CLIST_ADD, 2, 1) {	/* (Extended) Community list add */
    ARG_ANY(1);
    ARG_ANY(2);
    RESULT_TYPE(f1->type);

    if (v1.type == T_PATH)
      runtime("Can't add to path");

    else if (v1.type == T_CLIST)
    {
      /* Community (or cluster) list */
      struct f_val dummy;

      if ((v2.type == T_PAIR) || (v2.type == T_QUAD))
	RESULT_(T_CLIST, ad, [[ int_set_add(fpool, v1.val.ad, v2.val.i) ]]);
      /* IP->Quad implicit conversion */
      else if (val_is_ip4(&v2))
	RESULT_(T_CLIST, ad, [[ int_set_add(fpool, v1.val.ad, ipa_to_u32(v2.val.ip)) ]]);
      else if ((v2.type == T_SET) && clist_set_type(v2.val.t, &dummy))
	runtime("Can't add set");
      else if (v2.type == T_CLIST)
	RESULT_(T_CLIST, ad, [[ int_set_union(fpool, v1.val.ad, v2.val.ad) ]]);
      else
	runtime("Can't add non-pair");
    }

    else if (v1.type == T_ECLIST)
    {
      /* v2.val is either EC or EC-set */
      if ((v2.type == T_SET) && eclist_set_type(v2.val.t))
	runtime("Can't add set");
      else if (v2.type == T_ECLIST)
	RESULT_(T_ECLIST, ad, [[ ec_set_union(fpool, v1.val.ad, v2.val.ad) ]]);
      else if (v2.type != T_EC)
	runtime("Can't add non-ec");
      else
	RESULT_(T_ECLIST, ad, [[ ec_set_add(fpool, v1.val.ad, v2.val.ec) ]]);
    }

    else if (v1.type == T_LCLIST)
    {
      /* v2.val is either LC or LC-set */
      if ((v2.type == T_SET) && lclist_set_type(v2.val.t))
	runtime("Can't add set");
      else if (v2.type == T_LCLIST)
	RESULT_(T_LCLIST, ad, [[ lc_set_union(fpool, v1.val.ad, v2.val.ad) ]]);
      else if (v2.type != T_LC)
	runtime("Can't add non-lc");
      else
	RESULT_(T_LCLIST, ad, [[ lc_set_add(fpool, v1.val.ad, v2.val.lc) ]]);

    }

    else
      runtime("Can't add to non-[e|l]clist");
  }

  INST(FI_CLIST_DEL, 2, 1) {	/* (Extended) Community list add or delete */
    ARG_ANY(1);
    ARG_ANY(2);
    RESULT_TYPE(f1->type);

    if (v1.type == T_PATH)
    {
      const struct f_tree *set = NULL;
      u32 key = 0;

      if (v2.type == T_INT)
	key = v2.val.i;
      else if ((v2.type == T_SET) && (v2.val.t->from.type == T_INT))
	set = v2.val.t;
      else
	runtime("Can't delete non-integer (set)");

      RESULT_(T_PATH, ad, [[ as_path_filter(fpool, v1.val.ad, set, key, 0) ]]);
    }

    else if (v1.type == T_CLIST)
    {
      /* Community (or cluster) list */
      struct f_val dummy;

      if ((v2.type == T_PAIR) || (v2.type == T_QUAD))
	RESULT_(T_CLIST, ad, [[ int_set_del(fpool, v1.val.ad, v2.val.i) ]]);
      /* IP->Quad implicit conversion */
      else if (val_is_ip4(&v2))
	RESULT_(T_CLIST, ad, [[ int_set_del(fpool, v1.val.ad, ipa_to_u32(v2.val.ip)) ]]);
      else if ((v2.type == T_SET) && clist_set_type(v2.val.t, &dummy) || (v2.type == T_CLIST))
	RESULT_(T_CLIST, ad, [[ clist_filter(fpool, v1.val.ad, &v2, 0) ]]);
      else
	runtime("Can't delete non-pair");
    }

    else if (v1.type == T_ECLIST)
    {
      /* v2.val is either EC or EC-set */
      if ((v2.type == T_SET) && eclist_set_type(v2.val.t) || (v2.type == T_ECLIST))
	RESULT_(T_ECLIST, ad, [[ eclist_filter(fpool, v1.val.ad, &v2, 0) ]]);
      else if (v2.type != T_EC)
	runtime("Can't delete non-ec");
      else
	RESULT_(T_ECLIST, ad, [[ ec_set_del(fpool, v1.val.ad, v2.val.ec) ]]);
    }

    else if (v1.type == T_LCLIST)
    {
      /* v2.val is either LC or LC-set */
      if ((v2.type == T_SET) && lclist_set_type(v2.val.t) || (v2.type == T_LCLIST))
	RESULT_(T_LCLIST, ad, [[ lclist_filter(fpool, v1.val.ad, &v2, 0) ]]);
      else if (v2.type != T_LC)
	runtime("Can't delete non-lc");
      else
	RESULT_(T_LCLIST, ad, [[ lc_set_del(fpool, v1.val.ad, v2.val.lc) ]]);
    }

    else
      runtime("Can't delete in non-[e|l]clist");
  }

  INST(FI_CLIST_FILTER, 2, 1) {	/* (Extended) Community list add or delete */
    ARG_ANY(1);
    ARG_ANY(2);
    RESULT_TYPE(f1->type);

    if (v1.type == T_PATH)
    {
      u32 key = 0;

      if ((v2.type == T_SET) && (v2.val.t->from.type == T_INT))
	RESULT_(T_PATH, ad, [[ as_path_filter(fpool, v1.val.ad, v2.val.t, key, 1) ]]);
      else
	runtime("Can't filter integer");
    }

    else if (v1.type == T_CLIST)
    {
      /* Community (or cluster) list */
      struct f_val dummy;

      if ((v2.type == T_SET) && clist_set_type(v2.val.t, &dummy) || (v2.type == T_CLIST))
	RESULT_(T_CLIST, ad, [[ clist_filter(fpool, v1.val.ad, &v2, 1) ]]);
      else
	runtime("Can't filter pair");
    }

    else if (v1.type == T_ECLIST)
    {
      /* v2.val is either EC or EC-set */
      if ((v2.type == T_SET) && eclist_set_type(v2.val.t) || (v2.type == T_ECLIST))
	RESULT_(T_ECLIST, ad, [[ eclist_filter(fpool, v1.val.ad, &v2, 1) ]]);
      else
	runtime("Can't filter ec");
    }

    else if (v1.type == T_LCLIST)
    {
      /* v2.val is either LC or LC-set */
      if ((v2.type == T_SET) && lclist_set_type(v2.val.t) || (v2.type == T_LCLIST))
	RESULT_(T_LCLIST, ad, [[ lclist_filter(fpool, v1.val.ad, &v2, 1) ]]);
      else
	runtime("Can't filter lc");
    }

    else
      runtime("Can't filter non-[e|l]clist");
  }

  INST(FI_ROA_CHECK_IMPLICIT, 0, 1) {	/* ROA Check */
    NEVER_CONSTANT;
    RTC(1);
    struct rtable *table = rtc->table;
    ACCESS_RTE;
    ACCESS_EATTRS;
    const net_addr *net = fs->rte->net;

    /* We ignore temporary attributes, probably not a problem here */
    /* 0x02 is a value of BA_AS_PATH, we don't want to include BGP headers */
    eattr *e = ea_find(*fs->eattrs, EA_CODE(PROTOCOL_BGP, 0x02));

    if (!e || ((e->type & EAF_TYPE_MASK) != EAF_TYPE_AS_PATH))
      runtime("Missing AS_PATH attribute");

    u32 as = 0;
    as_path_get_last(e->u.ptr, &as);

    if (!table)
      runtime("Missing ROA table");

    if (table->addr_type != NET_ROA4 && table->addr_type != NET_ROA6)
      runtime("Table type must be either ROA4 or ROA6");

    if (table->addr_type != (net->type == NET_IP4 ? NET_ROA4 : NET_ROA6))
      RESULT(T_ENUM_ROA, i, ROA_UNKNOWN); /* Prefix and table type mismatch */
    else
      RESULT(T_ENUM_ROA, i, [[ net_roa_check(table, net, as) ]]);
  }

  INST(FI_ROA_CHECK_EXPLICIT, 2, 1) {	/* ROA Check */
    NEVER_CONSTANT;
    ARG(1, T_NET);
    ARG(2, T_INT);
    RTC(3);
    struct rtable *table = rtc->table;

    u32 as = v2.val.i;

    if (!table)
      runtime("Missing ROA table");

    if (table->addr_type != NET_ROA4 && table->addr_type != NET_ROA6)
      runtime("Table type must be either ROA4 or ROA6");

    if (table->addr_type != (v1.val.net->type == NET_IP4 ? NET_ROA4 : NET_ROA6))
      RESULT(T_ENUM_ROA, i, ROA_UNKNOWN); /* Prefix and table type mismatch */
    else
      RESULT(T_ENUM_ROA, i, [[ net_roa_check(table, v1.val.net, as) ]]);

  }

  INST(FI_FORMAT, 1, 0) {	/* Format */
    ARG_ANY(1);
    RESULT(T_STRING, s, val_format_str(fpool, &v1));
  }

  INST(FI_ASSERT, 1, 0) {	/* Birdtest Assert */
    NEVER_CONSTANT;
    ARG(1, T_BOOL);

    FID_MEMBER(char *, s, [[strcmp(f1->s, f2->s)]], "string %s", item->s);

    ASSERT(s);

    if (!bt_assert_hook)
      runtime("No bt_assert hook registered, can't assert");

    bt_assert_hook(v1.val.i, what);
  }<|MERGE_RESOLUTION|>--- conflicted
+++ resolved
@@ -516,11 +516,8 @@
       case SA_DEST:	RESULT(sa.f_type, i, rta->dest); break;
       case SA_IFNAME:	RESULT(sa.f_type, s, rta->nh.iface ? rta->nh.iface->name : ""); break;
       case SA_IFINDEX:	RESULT(sa.f_type, i, rta->nh.iface ? rta->nh.iface->index : 0); break;
-<<<<<<< HEAD
+      case SA_WEIGHT:	RESULT(sa.f_type, i, rta->nh.weight + 1); break;
       case SA_PREF:	RESULT(sa.f_type, i, rta->pref); break;
-=======
-      case SA_WEIGHT:	RESULT(sa.f_type, i, rta->nh.weight + 1); break;
->>>>>>> 17663b6a
 
       default:
 	bug("Invalid static attribute access (%u/%u)", sa.f_type, sa.sa_code);
@@ -591,10 +588,6 @@
 	}
 	break;
 
-<<<<<<< HEAD
-      case SA_PREF:
-	rta->pref = v1.val.i;
-=======
       case SA_WEIGHT:
         {
 	  int i = v1.val.i;
@@ -607,7 +600,10 @@
 	  for (struct nexthop *nh = &rta->nh; nh; nh = nh->next)
 	    nh->weight = i - 1;
         }
->>>>>>> 17663b6a
+	break;
+
+      case SA_PREF:
+	rta->pref = v1.val.i;
 	break;
 
       default:
