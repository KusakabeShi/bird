/*
 *	BIRD - filters
 *
 *	Copyright 1998--2000 Pavel Machek
 *
 *	Can be freely distributed and used under the terms of the GNU GPL.
 *
	FIXME: priority of ! should be lower
 */

CF_HDR

CF_DEFINES

static inline u32 pair(u32 a, u32 b) { return (a << 16) | b; }
static inline u32 pair_a(u32 p) { return p >> 16; }
static inline u32 pair_b(u32 p) { return p & 0xFFFF; }


/*
 * Sets and their items are during parsing handled as lists, linked
 * through left ptr. The first item in a list also contains a pointer
 * to the last item in a list (right ptr). For convenience, even items
 * are handled as one-item lists. Lists are merged by f_merge_items().
 */
static int
f_valid_set_type(int type)
{
  switch (type)
  {
  case T_INT:
  case T_PAIR:
  case T_QUAD:
  case T_ENUM:
  case T_IP:
  case T_EC:
  case T_LC:
    return 1;

  default:
    return 0;
  }
}

static inline struct f_tree *
f_new_item(struct f_val from, struct f_val to)
{
  struct f_tree *t = f_new_tree();
  t->right = t;
  t->from = from;
  t->to = to;
  return t;
}

static inline struct f_tree *
f_merge_items(struct f_tree *a, struct f_tree *b)
{
  if (!a) return b;
  a->right->left = b;
  a->right = b->right;
  b->right = NULL;
  return a;
}

static inline struct f_tree *
f_new_pair_item(int fa, int ta, int fb, int tb)
{
  check_u16(fa);
  check_u16(ta);
  check_u16(fb);
  check_u16(tb);

  if ((ta < fa) || (tb < fb))
    cf_error( "From value cannot be higher that To value in pair sets");

  struct f_tree *t = f_new_tree();
  t->right = t;
  t->from.type = t->to.type = T_PAIR;
  t->from.val.i = pair(fa, fb);
  t->to.val.i = pair(ta, tb);
  return t;
}

static inline struct f_tree *
f_new_pair_set(int fa, int ta, int fb, int tb)
{
  check_u16(fa);
  check_u16(ta);
  check_u16(fb);
  check_u16(tb);

  if ((ta < fa) || (tb < fb))
    cf_error( "From value cannot be higher that To value in pair sets");

  struct f_tree *lst = NULL;
  int i;

  for (i = fa; i <= ta; i++)
    lst = f_merge_items(lst, f_new_pair_item(i, i, fb, tb));

  return lst;
}

#define CC_ALL 0xFFFF
#define EC_ALL 0xFFFFFFFF
#define LC_ALL 0xFFFFFFFF

static struct f_tree *
f_new_ec_item(u32 kind, u32 ipv4_used, u32 key, u32 vf, u32 vt)
{
  u64 fm, to;

  if ((kind != EC_GENERIC) && (ipv4_used || (key >= 0x10000))) {
    check_u16(vf);
    if (vt == EC_ALL)
      vt = 0xFFFF;
    else
      check_u16(vt);
  }

  if (kind == EC_GENERIC) {
    fm = ec_generic(key, vf);
    to = ec_generic(key, vt);
  }
  else if (ipv4_used) {
    fm = ec_ip4(kind, key, vf);
    to = ec_ip4(kind, key, vt);
  }
  else if (key < 0x10000) {
    fm = ec_as2(kind, key, vf);
    to = ec_as2(kind, key, vt);
  }
  else {
    fm = ec_as4(kind, key, vf);
    to = ec_as4(kind, key, vt);
  }

  struct f_tree *t = f_new_tree();
  t->right = t;
  t->from.type = t->to.type = T_EC;
  t->from.val.ec = fm;
  t->to.val.ec = to;
  return t;
}

static struct f_tree *
f_new_lc_item(u32 f1, u32 t1, u32 f2, u32 t2, u32 f3, u32 t3)
{
  struct f_tree *t = f_new_tree();
  t->right = t;
  t->from.type = t->to.type = T_LC;
  t->from.val.lc = (lcomm) {f1, f2, f3};
  t->to.val.lc = (lcomm) {t1, t2, t3};
  return t;
}

static inline struct f_inst *
f_generate_empty(struct f_dynamic_attr dyn)
{
  struct f_inst *e = f_new_inst(FI_EMPTY);

  switch (dyn.type & EAF_TYPE_MASK) {
    case EAF_TYPE_AS_PATH:
      e->aux = T_PATH;
      break;
    case EAF_TYPE_INT_SET:
      e->aux = T_CLIST;
      break;
    case EAF_TYPE_EC_SET:
      e->aux = T_ECLIST;
      break;
    case EAF_TYPE_LC_SET:
      e->aux = T_LCLIST;
      break;
    default:
      cf_error("Can't empty that attribute");
  }

  struct f_inst *s = f_new_inst_da(FI_EA_SET, dyn);
  s->a1.p = e;
  return s;
}


static inline struct f_inst *
f_generate_dpair(struct f_inst *t1, struct f_inst *t2)
{
  struct f_inst *rv;

  if ((t1->fi_code == FI_CONSTANT) && (t2->fi_code == FI_CONSTANT)) {
    if ((t1->aux != T_INT) || (t2->aux != T_INT))
      cf_error( "Can't operate with value of non-integer type in pair constructor");

    check_u16(t1->a2.i);
    check_u16(t2->a2.i);

    rv = f_new_inst(FI_CONSTANT);
    rv->aux = T_PAIR;
    rv->a2.i = pair(t1->a2.i, t2->a2.i);
  }
  else {
    rv = f_new_inst(FI_PAIR_CONSTRUCT);
    rv->a1.p = t1;
    rv->a2.p = t2;
  }

  return rv;
}

static inline struct f_inst *
f_generate_ec(u16 kind, struct f_inst *tk, struct f_inst *tv)
{
  struct f_inst *rv;
  int c1 = 0, c2 = 0, ipv4_used = 0;
  u32 key = 0, val2 = 0;

  if (tk->fi_code == FI_CONSTANT) {
    c1 = 1;

    if (tk->aux == T_INT) {
      ipv4_used = 0; key = tk->a2.i;
    }
    else if (tk->aux == T_QUAD) {
      ipv4_used = 1; key = tk->a2.i;
    }
    else
      cf_error("Can't operate with key of non-integer/IPv4 type in EC constructor");
  }

  /* IP->Quad implicit conversion */
  else if (tk->fi_code == FI_CONSTANT_INDIRECT) {
    c1 = 1;
    struct f_val *val = tk->a1.p;

    if (val->type == T_INT) {
      ipv4_used = 0; key = val->val.i;
    }
    else if (val->type == T_QUAD) {
      ipv4_used = 1; key = val->val.i;
    }
    else if ((val->type == T_IP) && ipa_is_ip4(val->val.ip)) {
      ipv4_used = 1; key = ipa_to_u32(val->val.ip);
    }
    else
      cf_error("Can't operate with key of non-integer/IPv4 type in EC constructor");
  }

  if (tv->fi_code == FI_CONSTANT) {
    if (tv->aux != T_INT)
      cf_error("Can't operate with value of non-integer type in EC constructor");
    c2 = 1;
    val2 = tv->a2.i;
  }

  if (c1 && c2) {
    u64 ec;

    if (kind == EC_GENERIC) {
      ec = ec_generic(key, val2);
    }
    else if (ipv4_used) {
      check_u16(val2);
      ec = ec_ip4(kind, key, val2);
    }
    else if (key < 0x10000) {
      ec = ec_as2(kind, key, val2);
    }
    else {
      check_u16(val2);
      ec = ec_as4(kind, key, val2);
    }

    NEW_F_VAL;
    rv = f_new_inst(FI_CONSTANT_INDIRECT);
    rv->a1.p = val;
    val->type = T_EC;
    val->val.ec = ec;
  }
  else {
    rv = f_new_inst(FI_EC_CONSTRUCT);
    rv->aux = kind;
    rv->a1.p = tk;
    rv->a2.p = tv;
  }

  return rv;
}

static inline struct f_inst *
f_generate_lc(struct f_inst *t1, struct f_inst *t2, struct f_inst *t3)
{
  struct f_inst *rv;

  if ((t1->fi_code == FI_CONSTANT) && (t2->fi_code == FI_CONSTANT) && (t3->fi_code == FI_CONSTANT)) {
    if ((t1->aux != T_INT) || (t2->aux != T_INT) || (t3->aux != T_INT))
      cf_error( "LC - Can't operate with value of non-integer type in tuple constructor");

    rv = f_new_inst(FI_CONSTANT_INDIRECT);

    NEW_F_VAL;
    rv->a1.p = val;
    val->type = T_LC;
    val->val.lc = (lcomm) { t1->a2.i, t2->a2.i, t3->a2.i };
  }
  else
  {
    rv = cfg_allocz(sizeof(struct f_inst3));
    rv->lineno = ifs->lino;
    rv->fi_code = FI_LC_CONSTRUCT;
    rv->a1.p = t1;
    rv->a2.p = t2;
    INST3(rv).p = t3;
  }

  return rv;
}

/*
 * Remove all new lines and doubled whitespaces
 * and convert all tabulators to spaces
 * and return a copy of string
 */
char *
assert_copy_expr(const char *start, size_t len)
{
  /* XXX: Allocates maybe a little more memory than we really finally need */
  char *str = cfg_alloc(len + 1);

  char *dst = str;
  const char *src = start - 1;
  const char *end = start + len;
  while (++src < end)
  {
    if (*src == '\n')
      continue;

    /* Skip doubled whitespaces */
    if (src != start)
    {
      const char *prev = src - 1;
      if ((*src == ' ' || *src == '\t') && (*prev == ' ' || *prev == '\t'))
	continue;
    }

    if (*src == '\t')
      *dst = ' ';
    else
      *dst = *src;

    dst++;
  }
  *dst = '\0';

  return str;
}

/*
 * assert_done - create f_instruction of bt_assert
 * @expr: expression in bt_assert()
 * @start: pointer to first char of test expression
 * @end: pointer to the last char of test expression
 */
static struct f_inst *
assert_done(struct f_inst *expr, const char *start, const char *end)
{
  struct f_inst *i;
  i = f_new_inst();
  i->code = P('a','s');
  i->a1.p = expr;

  if (end >= start)
  {
    i->a2.p = assert_copy_expr(start, end - start + 1);
  }
  else
  {
    /* this is a break of lexer buffer */
    i->a2.p = "???";
  }

  return i;
}

CF_DECLS

CF_KEYWORDS(FUNCTION, PRINT, PRINTN, UNSET, RETURN,
	ACCEPT, REJECT, ERROR, QUITBIRD,
	INT, BOOL, IP, TYPE, PREFIX, RD, PAIR, QUAD, EC, LC,
	SET, STRING, BGPMASK, BGPPATH, CLIST, ECLIST, LCLIST,
	IF, THEN, ELSE, CASE,
	TRUE, FALSE, RT, RO, UNKNOWN, GENERIC,
	FROM, GW, NET, MASK, PROTO, SOURCE, SCOPE, DEST, IFNAME, IFINDEX,
	PREFERENCE,
	ROA_CHECK, ASN,
	IS_V4, IS_V6,
	LEN, MAXLEN,
	DEFINED,
	ADD, DELETE, CONTAINS, RESET,
	PREPEND, FIRST, LAST, LAST_NONAGGREGATED, MATCH,
	EMPTY,
	FILTER, WHERE, EVAL,
	BT_ASSERT, BT_TEST_SUITE, FORMAT)

%nonassoc THEN
%nonassoc ELSE

%type <x> term block cmds cmds_int cmd function_body constant constructor print_one print_list var_list var_listn function_call symbol bgp_path_expr
%type <fda> dynamic_attr
%type <fsa> static_attr
%type <f> filter filter_body where_filter
%type <i> type break_command ec_kind
%type <i32> cnum
%type <e> pair_item ec_item lc_item set_item switch_item set_items switch_items switch_body
%type <trie> fprefix_set
%type <v> set_atom switch_atom fipa
%type <px> fprefix
%type <s> decls declsn one_decl function_params
%type <h> bgp_path bgp_path_tail
%type <t> get_cf_position

CF_GRAMMAR

CF_ADDTO(conf, filter_def)
filter_def:
   FILTER SYM { $2 = cf_define_symbol($2, SYM_FILTER, NULL); cf_push_scope( $2 ); }
     filter_body {
     $2->def = $4;
     $4->name = $2->name;
     DBG( "We have new filter defined (%s)\n", $2->name );
     cf_pop_scope();
   }
 ;

CF_ADDTO(conf, filter_eval)
filter_eval:
   EVAL term { f_eval_int($2); }
 ;

CF_ADDTO(conf, bt_test_suite)
bt_test_suite:
 BT_TEST_SUITE '(' SYM ',' text ')' {
  if (!($3->class & SYM_FUNCTION))
    cf_error("Function expected");

  struct f_bt_test_suite *t = cfg_alloc(sizeof(struct f_bt_test_suite));
  t->fn = $3->def;
  t->fn_name = $3->name;
  t->dsc = $5;

  add_tail(&new_config->tests, &t->n);
 }
 ;

type:
   INT { $$ = T_INT; }
 | BOOL { $$ = T_BOOL; }
 | IP { $$ = T_IP; }
 | RD { $$ = T_RD; }
 | PREFIX { $$ = T_NET; }
 | PAIR { $$ = T_PAIR; }
 | QUAD { $$ = T_QUAD; }
 | EC { $$ = T_EC; }
 | LC { $$ = T_LC; }
 | STRING { $$ = T_STRING; }
 | BGPMASK { $$ = T_PATH_MASK; }
 | BGPPATH { $$ = T_PATH; }
 | CLIST { $$ = T_CLIST; }
 | ECLIST { $$ = T_ECLIST; }
 | LCLIST { $$ = T_LCLIST; }
 | type SET {
	switch ($1) {
	  case T_INT:
	  case T_PAIR:
	  case T_QUAD:
	  case T_EC:
	  case T_LC:
	  case T_IP:
	       $$ = T_SET;
	       break;

	  case T_NET:
	       $$ = T_PREFIX_SET;
	    break;

	  default:
		cf_error( "You can't create sets of this type." );
	}
   }
 ;

one_decl:
   type SYM {
     struct f_val * val = cfg_alloc(sizeof(struct f_val));
     val->type = T_VOID;
     $2 = cf_define_symbol($2, SYM_VARIABLE | $1, val);
     DBG( "New variable %s type %x\n", $2->name, $1 );
     $2->aux2 = NULL;
     $$=$2;
   }
 ;

/* Decls with ';' at the end */
decls: /* EMPTY */ { $$ = NULL; }
 | one_decl ';' decls {
     $$ = $1;
     $$->aux2 = $3;
   }
 ;

/* Declarations that have no ';' at the end. */
declsn: one_decl { $$ = $1; }
 | one_decl ';' declsn {
     $$ = $1;
     $$->aux2 = $3;
   }
 ;

filter_body:
   function_body {
     struct filter *f = cfg_alloc(sizeof(struct filter));
     f->name = NULL;
     f->root = $1;
     $$ = f;
   }
 ;

filter:
   SYM {
     if ($1->class != SYM_FILTER) cf_error("No such filter.");
     $$ = $1->def;
   }
 | filter_body
 ;

where_filter:
   WHERE term {
     /* Construct 'IF term THEN ACCEPT; REJECT;' */
     struct filter *f = cfg_alloc(sizeof(struct filter));
     struct f_inst *i, *acc, *rej;
     acc = f_new_inst(FI_PRINT_AND_DIE);	/* ACCEPT */
     acc->a1.p = NULL;
     acc->a2.i = F_ACCEPT;
     rej = f_new_inst(FI_PRINT_AND_DIE);	/* REJECT */
     rej->a1.p = NULL;
     rej->a2.i = F_REJECT;
     i = f_new_inst(FI_CONDITION);			/* IF */
     i->a1.p = $2;
     i->a2.p = acc;
     i->next = rej;
     f->name = NULL;
     f->root = i;
     $$ = f;
  }
 ;

function_params:
   '(' declsn ')' { DBG( "Have function parameters\n" ); $$=$2; }
 | '(' ')' { $$=NULL; }
 ;

function_body:
   decls '{' cmds '}' {
     if ($1) {
       /* Prepend instruction to clear local variables */
       $$ = f_new_inst(FI_CLEAR_LOCAL_VARS);
       $$->a1.p = $1;
       $$->next = $3;
     } else
       $$ = $3;
   }
 ;

CF_ADDTO(conf, function_def)
function_def:
   FUNCTION SYM { DBG( "Beginning of function %s\n", $2->name );
     $2 = cf_define_symbol($2, SYM_FUNCTION, NULL);
     cf_push_scope($2);
   } function_params function_body {
     $2->def = $5;
     $2->aux2 = $4;
     DBG("Hmm, we've got one function here - %s\n", $2->name);
     cf_pop_scope();
   }
 ;

/* Programs */

/* Hack: $$ of cmds_int is the last node.
   $$->next of cmds_int is temporary used for the first node */

cmds: /* EMPTY */ { $$ = NULL; }
 | cmds_int { $$ = $1->next; $1->next = NULL; }
 ;

cmds_int: cmd { $$ = $1; $1->next = $1; }
 | cmds_int cmd { $$ = $2; $2->next = $1->next ; $1->next = $2; }
 ;

block:
   cmd {
     $$=$1;
   }
 | '{' cmds '}' {
     $$=$2;
   }
 ;

/*
 * Complex types, their bison value is struct f_val
 */
fipa:
   IP4 %prec PREFIX_DUMMY { $$.type = T_IP; $$.val.ip = ipa_from_ip4($1); }
 | IP6 %prec PREFIX_DUMMY { $$.type = T_IP; $$.val.ip = ipa_from_ip6($1); }
 ;



/*
 * Set constants. They are also used in switch cases. We use separate
 * nonterminals for switch (set_atom/switch_atom, set_item/switch_item ...)
 * to elude a collision between symbol (in expr) in set_atom and symbol
 * as a function call in switch case cmds.
 */

set_atom:
   NUM   { $$.type = T_INT; $$.val.i = $1; }
 | fipa  { $$ = $1; }
 | ENUM  { $$.type = pair_a($1); $$.val.i = pair_b($1); }
 | '(' term ')' {
     $$ = f_eval($2, cfg_mem);
     if (!f_valid_set_type($$.type)) cf_error("Set-incompatible type");
   }
 | SYM {
     if (!cf_symbol_is_constant($1)) cf_error("%s: constant expected", $1->name);
     if (!f_valid_set_type(SYM_TYPE($1))) cf_error("%s: set-incompatible type", $1->name);
     $$ = *(struct f_val *)($1->def);
   }
 ;

switch_atom:
   NUM   { $$.type = T_INT; $$.val.i = $1; }
 | '(' term ')' { $$.type = T_INT; $$.val.i = f_eval_int($2); }
 | fipa  { $$ = $1; }
 | ENUM  { $$.type = pair_a($1); $$.val.i = pair_b($1); }
 ;

cnum:
   term { $$ = f_eval_int($1); }

pair_item:
   '(' cnum ',' cnum ')'		{ $$ = f_new_pair_item($2, $2, $4, $4); }
 | '(' cnum ',' cnum DDOT cnum ')'	{ $$ = f_new_pair_item($2, $2, $4, $6); }
 | '(' cnum ',' '*' ')'			{ $$ = f_new_pair_item($2, $2, 0, CC_ALL); }
 | '(' cnum DDOT cnum ',' cnum ')'	{ $$ = f_new_pair_set($2, $4, $6, $6); }
 | '(' cnum DDOT cnum ',' cnum DDOT cnum ')' { $$ = f_new_pair_set($2, $4, $6, $8); }
 | '(' cnum DDOT cnum ',' '*' ')'	{ $$ = f_new_pair_item($2, $4, 0, CC_ALL); }
 | '(' '*' ',' cnum ')'			{ $$ = f_new_pair_set(0, CC_ALL, $4, $4); }
 | '(' '*' ',' cnum DDOT cnum ')'	{ $$ = f_new_pair_set(0, CC_ALL, $4, $6); }
 | '(' '*' ',' '*' ')'			{ $$ = f_new_pair_item(0, CC_ALL, 0, CC_ALL); }
 | '(' cnum ',' cnum ')' DDOT '(' cnum ',' cnum ')'
   { $$ = f_new_pair_item($2, $8, $4, $10); }
 ;

ec_kind:
   RT { $$ = EC_RT; }
 | RO { $$ = EC_RO; }
 | UNKNOWN NUM { $$ = $2; }
 | GENERIC { $$ = EC_GENERIC; }
 ;

ec_item:
   '(' ec_kind ',' cnum ',' cnum ')'		{ $$ = f_new_ec_item($2, 0, $4, $6, $6); }
 | '(' ec_kind ',' cnum ',' cnum DDOT cnum ')'	{ $$ = f_new_ec_item($2, 0, $4, $6, $8); }
 | '(' ec_kind ',' cnum ',' '*' ')'		{ $$ = f_new_ec_item($2, 0, $4, 0, EC_ALL); }
 ;

lc_item:
   '(' cnum ',' cnum ',' cnum ')'	    { $$ = f_new_lc_item($2, $2, $4, $4, $6, $6); }
 | '(' cnum ',' cnum ',' cnum DDOT cnum ')' { $$ = f_new_lc_item($2, $2, $4, $4, $6, $8); }
 | '(' cnum ',' cnum ',' '*' ')'	    { $$ = f_new_lc_item($2, $2, $4, $4, 0, LC_ALL); }
 | '(' cnum ',' cnum DDOT cnum ',' '*' ')'  { $$ = f_new_lc_item($2, $2, $4, $6, 0, LC_ALL); }
 | '(' cnum ',' '*' ',' '*' ')'		    { $$ = f_new_lc_item($2, $2, 0, LC_ALL, 0, LC_ALL); }
 | '(' cnum DDOT cnum ',' '*' ',' '*' ')'   { $$ = f_new_lc_item($2, $4, 0, LC_ALL, 0, LC_ALL); }
 | '(' '*' ',' '*' ',' '*' ')'		    { $$ = f_new_lc_item(0, LC_ALL, 0, LC_ALL, 0, LC_ALL); }
 | '(' cnum ',' cnum ',' cnum ')' DDOT '(' cnum ',' cnum ',' cnum ')'
   { $$ = f_new_lc_item($2, $10, $4, $12, $6, $14); }
;

set_item:
   pair_item
 | ec_item
 | lc_item
 | set_atom { $$ = f_new_item($1, $1); }
 | set_atom DDOT set_atom { $$ = f_new_item($1, $3); }
 ;

switch_item:
   pair_item
 | ec_item
 | lc_item
 | switch_atom { $$ = f_new_item($1, $1); }
 | switch_atom DDOT switch_atom { $$ = f_new_item($1, $3); }
 ;

set_items:
   set_item
 | set_items ',' set_item { $$ = f_merge_items($1, $3); }
 ;

switch_items:
   switch_item
 | switch_items ',' switch_item { $$ = f_merge_items($1, $3); }
 ;

fprefix:
   net_ip_	{ $$.net = $1; $$.lo = $1.pxlen; $$.hi = $1.pxlen; }
 | net_ip_ '+'	{ $$.net = $1; $$.lo = $1.pxlen; $$.hi = net_max_prefix_length[$1.type]; }
 | net_ip_ '-'	{ $$.net = $1; $$.lo = 0; $$.hi = $1.pxlen; }
 | net_ip_ '{' NUM ',' NUM '}' {
     $$.net = $1; $$.lo = $3; $$.hi = $5;
     if (($3 > $5) || ($5 > net_max_prefix_length[$1.type]))
       cf_error("Invalid prefix pattern range: {%u, %u}", $3, $5);
   }
 ;

fprefix_set:
   fprefix { $$ = f_new_trie(cfg_mem, sizeof(struct f_trie_node)); trie_add_prefix($$, &($1.net), $1.lo, $1.hi); }
 | fprefix_set ',' fprefix { $$ = $1; trie_add_prefix($$, &($3.net), $3.lo, $3.hi); }
 ;

switch_body: /* EMPTY */ { $$ = NULL; }
 | switch_body switch_items ':' cmds  {
     /* Fill data fields */
     struct f_tree *t;
     for (t = $2; t; t = t->left)
       t->data = $4;
     $$ = f_merge_items($1, $2);
   }
 | switch_body ELSECOL cmds {
     struct f_tree *t = f_new_tree();
     t->from.type = t->to.type = T_VOID;
     t->right = t;
     t->data = $3;
     $$ = f_merge_items($1, t);
 }
 ;

/* CONST '(' expr ')' { $$ = f_new_inst(FI_CONSTANT); $$->aux = T_INT; $$->a2.i = $3; } */

bgp_path_expr:
   symbol       { $$ = $1; }
 | '(' term ')' { $$ = $2; }
 ;

bgp_path:
   PO  bgp_path_tail PC  { $$ = $2; }
 ;

bgp_path_tail:
   NUM bgp_path_tail		{ $$ = cfg_allocz(sizeof(struct f_path_mask)); $$->next = $2; $$->kind = PM_ASN; $$->val = $1; }
 | NUM DDOT NUM bgp_path_tail	{ $$ = cfg_allocz(sizeof(struct f_path_mask)); $$->next = $4; $$->kind = PM_ASN_RANGE; $$->val = $1; $$->val2 = $3; }
 | '*' bgp_path_tail		{ $$ = cfg_allocz(sizeof(struct f_path_mask)); $$->next = $2; $$->kind = PM_ASTERISK; }
 | '?' bgp_path_tail		{ $$ = cfg_allocz(sizeof(struct f_path_mask)); $$->next = $2; $$->kind = PM_QUESTION; }
 | bgp_path_expr bgp_path_tail	{ $$ = cfg_allocz(sizeof(struct f_path_mask)); $$->next = $2; $$->kind = PM_ASN_EXPR; $$->val = (uintptr_t) $1; }
 | 				{ $$ = NULL; }
 ;

constant:
<<<<<<< HEAD
   NUM    { $$ = f_new_inst(); $$->code = 'c'; $$->aux = T_INT;  $$->a2.i = $1; }
 | TRUE   { $$ = f_new_inst(); $$->code = 'c'; $$->aux = T_BOOL; $$->a2.i = 1;  }
 | FALSE  { $$ = f_new_inst(); $$->code = 'c'; $$->aux = T_BOOL; $$->a2.i = 0;  }
 | TEXT   { $$ = f_new_inst(); $$->code = 'c'; $$->aux = T_STRING; $$->a2.p = $1; }
 | fipa	  { NEW_F_VAL; $$ = f_new_inst(); $$->code = 'C'; $$->a1.p = val; *val = $1; }
 | VPN_RD { NEW_F_VAL; $$ = f_new_inst(); $$->code = 'C'; val->type = T_RD; val->val.ec = $1; $$->a1.p = val; }
 | net_   { NEW_F_VAL; $$ = f_new_inst(); $$->code = 'C'; val->type = T_NET; val->val.net = $1; $$->a1.p = val; }
 | '[' set_items ']' { DBG( "We've got a set here..." ); $$ = f_new_inst(); $$->code = 'c'; $$->aux = T_SET; $$->a2.p = build_tree($2); DBG( "ook\n" ); }
 | '[' fprefix_set ']' { $$ = f_new_inst(); $$->code = 'c'; $$->aux = T_PREFIX_SET;  $$->a2.p = $2; }
 | ENUM	  { $$ = f_new_inst(); $$->code = 'c'; $$->aux = $1 >> 16; $$->a2.i = $1 & 0xffff; }
 | bgp_path { NEW_F_VAL; $$ = f_new_inst(); $$->code = 'C'; val->type = T_PATH_MASK; val->val.path_mask = $1; $$->a1.p = val; }
=======
   NUM    { $$ = f_new_inst(FI_CONSTANT); $$->aux = T_INT;  $$->a2.i = $1; }
 | TRUE   { $$ = f_new_inst(FI_CONSTANT); $$->aux = T_BOOL; $$->a2.i = 1;  }
 | FALSE  { $$ = f_new_inst(FI_CONSTANT); $$->aux = T_BOOL; $$->a2.i = 0;  }
 | TEXT   { $$ = f_new_inst(FI_CONSTANT); $$->aux = T_STRING; $$->a2.p = $1; }
 | fipa	   { NEW_F_VAL; $$ = f_new_inst(FI_CONSTANT_INDIRECT); $$->a1.p = val; *val = $1; }
 | fprefix_s {NEW_F_VAL; $$ = f_new_inst(FI_CONSTANT_INDIRECT); $$->a1.p = val; *val = $1; }
 | RTRID  { $$ = f_new_inst(FI_CONSTANT); $$->aux = T_QUAD;  $$->a2.i = $1; }
 | '[' set_items ']' { DBG( "We've got a set here..." ); $$ = f_new_inst(FI_CONSTANT); $$->aux = T_SET; $$->a2.p = build_tree($2); DBG( "ook\n" ); }
 | '[' fprefix_set ']' { $$ = f_new_inst(FI_CONSTANT); $$->aux = T_PREFIX_SET;  $$->a2.p = $2; }
 | ENUM	  { $$ = f_new_inst(FI_CONSTANT); $$->aux = $1 >> 16; $$->a2.i = $1 & 0xffff; }
 | bgp_path { NEW_F_VAL; $$ = f_new_inst(FI_CONSTANT_INDIRECT); val->type = T_PATH_MASK; val->val.path_mask = $1; $$->a1.p = val; }
>>>>>>> 7c601e6b
 ;

constructor:
   '(' term ',' term ')' { $$ = f_generate_dpair($2, $4); }
 | '(' ec_kind ',' term ',' term ')' { $$ = f_generate_ec($2, $4, $6); }
 | '(' term ',' term ',' term ')' { $$ = f_generate_lc($2, $4, $6); }
 ;


/*
 *  Maybe there are no dynamic attributes defined by protocols.
 *  For such cases, we force the dynamic_attr list to contain
 *  at least an invalid token, so it is syntantically correct.
 */
CF_ADDTO(dynamic_attr, INVALID_TOKEN { $$ = (struct f_dynamic_attr) {}; })

rtadot: /* EMPTY, we are not permitted RTA. prefix */
 ;

function_call:
   SYM '(' var_list ')' {
     struct symbol *sym;
     struct f_inst *inst = $3;
     if ($1->class != SYM_FUNCTION)
       cf_error("You can't call something which is not a function. Really.");
     DBG("You are calling function %s\n", $1->name);
     $$ = f_new_inst(FI_CALL);
     $$->a1.p = inst;
     $$->a2.p = $1->def;
     sym = $1->aux2;
     while (sym || inst) {
       if (!sym || !inst)
	 cf_error("Wrong number of arguments for function %s.", $1->name);
       DBG( "You should pass parameter called %s\n", sym->name);
       inst->a1.p = sym;
       sym = sym->aux2;
       inst = inst->next;
     }
   }
 ;

symbol:
   SYM {
     switch ($1->class & 0xff00) {
       case SYM_CONSTANT: $$ = f_new_inst(FI_CONSTANT_INDIRECT); break;
       case SYM_VARIABLE: $$ = f_new_inst(FI_VARIABLE); break;
       default: cf_error("%s: variable expected.", $1->name);
     }

     $$->a1.p = $1->def;
     $$->a2.p = $1->name;
   }

static_attr:
<<<<<<< HEAD
   FROM    { $$ = f_new_inst(); $$->aux = T_IP;         $$->a2.i = SA_FROM;	$$->a1.i = 1; }
 | GW      { $$ = f_new_inst(); $$->aux = T_IP;         $$->a2.i = SA_GW;	$$->a1.i = 1; }
 | NET     { $$ = f_new_inst(); $$->aux = T_NET;        $$->a2.i = SA_NET; }
 | PROTO   { $$ = f_new_inst(); $$->aux = T_STRING;     $$->a2.i = SA_PROTO; }
 | SOURCE  { $$ = f_new_inst(); $$->aux = T_ENUM_RTS;   $$->a2.i = SA_SOURCE; }
 | SCOPE   { $$ = f_new_inst(); $$->aux = T_ENUM_SCOPE; $$->a2.i = SA_SCOPE;	$$->a1.i = 1; }
 | DEST    { $$ = f_new_inst(); $$->aux = T_ENUM_RTD;   $$->a2.i = SA_DEST;	$$->a1.i = 1; }
 | IFNAME  { $$ = f_new_inst(); $$->aux = T_STRING;     $$->a2.i = SA_IFNAME; }
 | IFINDEX { $$ = f_new_inst(); $$->aux = T_INT;        $$->a2.i = SA_IFINDEX; }
=======
   FROM    { $$ = f_new_static_attr(T_IP,         SA_FROM,	1); }
 | GW      { $$ = f_new_static_attr(T_IP,         SA_GW,	1); }
 | NET     { $$ = f_new_static_attr(T_PREFIX,     SA_NET,	0); }
 | PROTO   { $$ = f_new_static_attr(T_STRING,     SA_PROTO,	0); }
 | SOURCE  { $$ = f_new_static_attr(T_ENUM_RTS,   SA_SOURCE,	0); }
 | SCOPE   { $$ = f_new_static_attr(T_ENUM_SCOPE, SA_SCOPE,	1); }
 | CAST    { $$ = f_new_static_attr(T_ENUM_RTC,   SA_CAST,	0); }
 | DEST    { $$ = f_new_static_attr(T_ENUM_RTD,   SA_DEST,	1); }
 | IFNAME  { $$ = f_new_static_attr(T_STRING,     SA_IFNAME,	0); }
 | IFINDEX { $$ = f_new_static_attr(T_INT,        SA_IFINDEX,	0); }
>>>>>>> 7c601e6b
 ;

term:
   '(' term ')'		{ $$ = $2; }
 | term '+' term	{ $$ = f_new_inst(FI_ADD);	$$->a1.p = $1; $$->a2.p = $3; }
 | term '-' term	{ $$ = f_new_inst(FI_SUBTRACT);	$$->a1.p = $1; $$->a2.p = $3; }
 | term '*' term	{ $$ = f_new_inst(FI_MULTIPLY);	$$->a1.p = $1; $$->a2.p = $3; }
 | term '/' term	{ $$ = f_new_inst(FI_DIVIDE);	$$->a1.p = $1; $$->a2.p = $3; }
 | term AND term	{ $$ = f_new_inst(FI_AND);	$$->a1.p = $1; $$->a2.p = $3; }
 | term OR  term	{ $$ = f_new_inst(FI_OR);	$$->a1.p = $1; $$->a2.p = $3; }
 | term '=' term	{ $$ = f_new_inst(FI_EQ);	$$->a1.p = $1; $$->a2.p = $3; }
 | term NEQ term	{ $$ = f_new_inst(FI_NEQ);	$$->a1.p = $1; $$->a2.p = $3; }
 | term '<' term	{ $$ = f_new_inst(FI_LT);	$$->a1.p = $1; $$->a2.p = $3; }
 | term LEQ term	{ $$ = f_new_inst(FI_LTE);	$$->a1.p = $1; $$->a2.p = $3; }
 | term '>' term	{ $$ = f_new_inst(FI_LT);	$$->a1.p = $3; $$->a2.p = $1; }
 | term GEQ term	{ $$ = f_new_inst(FI_LTE);	$$->a1.p = $3; $$->a2.p = $1; }
 | term '~' term	{ $$ = f_new_inst(FI_MATCH);	$$->a1.p = $1; $$->a2.p = $3; }
 | term NMA term	{ $$ = f_new_inst(FI_NOT_MATCH);$$->a1.p = $1; $$->a2.p = $3; }
 | '!' term		{ $$ = f_new_inst(FI_NOT);	$$->a1.p = $2; }
 | DEFINED '(' term ')' { $$ = f_new_inst(FI_DEFINED);	$$->a1.p = $3; }

 | symbol   { $$ = $1; }
 | constant { $$ = $1; }
 | constructor { $$ = $1; }

 | PREFERENCE { $$ = f_new_inst(FI_PREF_GET); }

 | rtadot static_attr { $$ = f_new_inst_sa(FI_RTA_GET, $2); }

 | rtadot dynamic_attr { $$ = f_new_inst_da(FI_EA_GET, $2); }

<<<<<<< HEAD
 | term '.' IS_V4 { $$ = f_new_inst(); $$->code = P('I','i'); $$->a1.p = $1; }
 | term '.' TYPE { $$ = f_new_inst(); $$->code = 'T'; $$->a1.p = $1; }
 | term '.' IP { $$ = f_new_inst(); $$->code = P('c','p'); $$->a1.p = $1; $$->aux = T_IP; }
 | term '.' RD { $$ = f_new_inst(); $$->code = P('R','D'); $$->a1.p = $1; $$->aux = T_RD; }
 | term '.' LEN { $$ = f_new_inst(); $$->code = 'L'; $$->a1.p = $1; }
 | term '.' MAXLEN { $$ = f_new_inst(); $$->code = P('R','m'); $$->a1.p = $1; }
 | term '.' ASN { $$ = f_new_inst(); $$->code = P('R','a'); $$->a1.p = $1; }
 | term '.' MASK '(' term ')' { $$ = f_new_inst(); $$->code = P('i','M'); $$->a1.p = $1; $$->a2.p = $5; }
 | term '.' FIRST { $$ = f_new_inst(); $$->code = P('a','f'); $$->a1.p = $1; }
 | term '.' LAST  { $$ = f_new_inst(); $$->code = P('a','l'); $$->a1.p = $1; }
 | term '.' LAST_NONAGGREGATED  { $$ = f_new_inst(); $$->code = P('a','L'); $$->a1.p = $1; }
=======
 | term '.' IP { $$ = f_new_inst(FI_IP); $$->a1.p = $1; $$->aux = T_IP; }
 | term '.' LEN { $$ = f_new_inst(FI_LENGTH); $$->a1.p = $1; }
 | term '.' MASK '(' term ')' { $$ = f_new_inst(FI_IP_MASK); $$->a1.p = $1; $$->a2.p = $5; }
 | term '.' FIRST { $$ = f_new_inst(FI_AS_PATH_FIRST); $$->a1.p = $1; }
 | term '.' LAST  { $$ = f_new_inst(FI_AS_PATH_LAST); $$->a1.p = $1; }
 | term '.' LAST_NONAGGREGATED  { $$ = f_new_inst(FI_AS_PATH_LAST_NAG); $$->a1.p = $1; }
>>>>>>> 7c601e6b

/* Communities */
/* This causes one shift/reduce conflict
 | rtadot dynamic_attr '.' ADD '(' term ')' { }
 | rtadot dynamic_attr '.' DELETE '(' term ')' { }
 | rtadot dynamic_attr '.' CONTAINS '(' term ')' { }
 | rtadot dynamic_attr '.' RESET{ }
*/

 | '+' EMPTY '+' { $$ = f_new_inst(FI_EMPTY); $$->aux = T_PATH; }
 | '-' EMPTY '-' { $$ = f_new_inst(FI_EMPTY); $$->aux = T_CLIST; }
 | '-' '-' EMPTY '-' '-' { $$ = f_new_inst(FI_EMPTY); $$->aux = T_ECLIST; }
 | '-' '-' '-' EMPTY '-' '-' '-' { $$ = f_new_inst(FI_EMPTY); $$->aux = T_LCLIST; }
 | PREPEND '(' term ',' term ')' { $$ = f_new_inst(FI_PATH_PREPEND); $$->a1.p = $3; $$->a2.p = $5; }
 | ADD '(' term ',' term ')' { $$ = f_new_inst(FI_CLIST_ADD_DEL); $$->a1.p = $3; $$->a2.p = $5; $$->aux = 'a'; }
 | DELETE '(' term ',' term ')' { $$ = f_new_inst(FI_CLIST_ADD_DEL); $$->a1.p = $3; $$->a2.p = $5; $$->aux = 'd'; }
 | FILTER '(' term ',' term ')' { $$ = f_new_inst(FI_CLIST_ADD_DEL); $$->a1.p = $3; $$->a2.p = $5; $$->aux = 'f'; }

 | ROA_CHECK '(' rtable ')' { $$ = f_generate_roa_check($3, NULL, NULL); }
 | ROA_CHECK '(' rtable ',' term ',' term ')' { $$ = f_generate_roa_check($3, $5, $7); }

 | FORMAT '(' term ')' {  $$ = f_new_inst(); $$->code = P('f','m'); $$->a1.p = $3; }

/* function_call is inlined here */
 | SYM '(' var_list ')' {
     struct symbol *sym;
     struct f_inst *inst = $3;
     if ($1->class != SYM_FUNCTION)
       cf_error("You can't call something which is not a function. Really.");
     DBG("You are calling function %s\n", $1->name);
     $$ = f_new_inst(FI_CALL);
     $$->a1.p = inst;
     $$->a2.p = $1->def;
     sym = $1->aux2;
     while (sym || inst) {
       if (!sym || !inst)
	 cf_error("Wrong number of arguments for function %s.", $1->name);
       DBG( "You should pass parameter called %s\n", sym->name);
       inst->a1.p = sym;
       sym = sym->aux2;
       inst = inst->next;
     }
   }
 ;

break_command:
   QUITBIRD { $$ = F_QUITBIRD; }
 | ACCEPT { $$ = F_ACCEPT; }
 | REJECT { $$ = F_REJECT; }
 | ERROR { $$ = F_ERROR; }
 | PRINT { $$ = F_NOP; }
 | PRINTN { $$ = F_NONL; }
 ;

print_one:
   term { $$ = f_new_inst(FI_PRINT); $$->a1.p = $1; $$->a2.p = NULL; }
 ;

print_list: /* EMPTY */ { $$ = NULL; }
 | print_one { $$ = $1; }
 | print_one ',' print_list {
     if ($1) {
       $1->next = $3;
       $$ = $1;
     } else $$ = $3;
   }
 ;

var_listn: term {
     $$ = f_new_inst(FI_SET);
     $$->a1.p = NULL;
     $$->a2.p = $1;
     $$->next = NULL;
   }
 | term ',' var_listn {
     $$ = f_new_inst(FI_SET);
     $$->a1.p = NULL;
     $$->a2.p = $1;
     $$->next = $3;
   }
 ;

var_list: /* EMPTY */ { $$ = NULL; }
 | var_listn { $$ = $1; }
 ;

cmd:
   IF term THEN block {
     $$ = f_new_inst(FI_CONDITION);
     $$->a1.p = $2;
     $$->a2.p = $4;
   }
 | IF term THEN block ELSE block {
     struct f_inst *i = f_new_inst(FI_CONDITION);
     i->a1.p = $2;
     i->a2.p = $4;
     $$ = f_new_inst(FI_CONDITION);
     $$->a1.p = i;
     $$->a2.p = $6;
   }
 | SYM '=' term ';' {
     DBG( "Ook, we'll set value\n" );
     if (($1->class & ~T_MASK) != SYM_VARIABLE)
       cf_error( "You may set only variables." );
     $$ = f_new_inst(FI_SET);
     $$->a1.p = $1;
     $$->a2.p = $3;
   }
 | RETURN term ';' {
     DBG( "Ook, we'll return the value\n" );
     $$ = f_new_inst(FI_RETURN);
     $$->a1.p = $2;
   }
 | rtadot dynamic_attr '=' term ';' {
     $$ = f_new_inst_da(FI_EA_SET, $2);
     $$->a1.p = $4;
   }
 | rtadot static_attr '=' term ';' {
     $$ = f_new_inst_sa(FI_RTA_SET, $2);
     if (!$$->a1.i)
       cf_error( "This static attribute is read-only.");
     $$->a1.p = $4;
   }
 | PREFERENCE '=' term ';' {
     $$ = f_new_inst(FI_PREF_SET);
     $$->a1.p = $3;
   }
 | UNSET '(' rtadot dynamic_attr ')' ';' {
     $$ = f_new_inst_da(FI_EA_SET, $4);
     $$->aux = EAF_TYPE_UNDEF | EAF_TEMP;
     $$->a1.p = NULL;
   }
 | break_command print_list ';' { $$ = f_new_inst(FI_PRINT_AND_DIE); $$->a1.p = $2; $$->a2.i = $1; }
 | function_call ';' { $$ = $1; }
 | CASE term '{' switch_body '}' {
      $$ = f_new_inst(FI_SWITCH);
      $$->a1.p = $2;
      $$->a2.p = build_tree( $4 );
   }

 | rtadot dynamic_attr '.' EMPTY ';' { $$ = f_generate_empty($2); }
<<<<<<< HEAD
 | rtadot dynamic_attr '.' PREPEND '(' term ')' ';'   { $$ = f_generate_complex( P('A','p'), 'x', $2, $6 ); }
 | rtadot dynamic_attr '.' ADD '(' term ')' ';'       { $$ = f_generate_complex( P('C','a'), 'a', $2, $6 ); }
 | rtadot dynamic_attr '.' DELETE '(' term ')' ';'    { $$ = f_generate_complex( P('C','a'), 'd', $2, $6 ); }
 | rtadot dynamic_attr '.' FILTER '(' term ')' ';'    { $$ = f_generate_complex( P('C','a'), 'f', $2, $6 ); }
 | BT_ASSERT '(' get_cf_position term get_cf_position ')' ';' { $$ = assert_done($4, $3 + 1, $5 - 1); }
=======
 | rtadot dynamic_attr '.' PREPEND '(' term ')' ';'   { $$ = f_generate_complex( FI_PATH_PREPEND, 'x', $2, $6 ); }
 | rtadot dynamic_attr '.' ADD '(' term ')' ';'       { $$ = f_generate_complex( FI_CLIST_ADD_DEL, 'a', $2, $6 ); }
 | rtadot dynamic_attr '.' DELETE '(' term ')' ';'    { $$ = f_generate_complex( FI_CLIST_ADD_DEL, 'd', $2, $6 ); }
 | rtadot dynamic_attr '.' FILTER '(' term ')' ';'    { $$ = f_generate_complex( FI_CLIST_ADD_DEL, 'f', $2, $6 ); }
>>>>>>> 7c601e6b
 ;

get_cf_position:
{
  $$ = cf_text;
};


CF_END<|MERGE_RESOLUTION|>--- conflicted
+++ resolved
@@ -364,8 +364,7 @@
 assert_done(struct f_inst *expr, const char *start, const char *end)
 {
   struct f_inst *i;
-  i = f_new_inst();
-  i->code = P('a','s');
+  i = f_new_inst(FI_ASSERT);
   i->a1.p = expr;
 
   if (end >= start)
@@ -766,31 +765,17 @@
  ;
 
 constant:
-<<<<<<< HEAD
-   NUM    { $$ = f_new_inst(); $$->code = 'c'; $$->aux = T_INT;  $$->a2.i = $1; }
- | TRUE   { $$ = f_new_inst(); $$->code = 'c'; $$->aux = T_BOOL; $$->a2.i = 1;  }
- | FALSE  { $$ = f_new_inst(); $$->code = 'c'; $$->aux = T_BOOL; $$->a2.i = 0;  }
- | TEXT   { $$ = f_new_inst(); $$->code = 'c'; $$->aux = T_STRING; $$->a2.p = $1; }
- | fipa	  { NEW_F_VAL; $$ = f_new_inst(); $$->code = 'C'; $$->a1.p = val; *val = $1; }
- | VPN_RD { NEW_F_VAL; $$ = f_new_inst(); $$->code = 'C'; val->type = T_RD; val->val.ec = $1; $$->a1.p = val; }
- | net_   { NEW_F_VAL; $$ = f_new_inst(); $$->code = 'C'; val->type = T_NET; val->val.net = $1; $$->a1.p = val; }
- | '[' set_items ']' { DBG( "We've got a set here..." ); $$ = f_new_inst(); $$->code = 'c'; $$->aux = T_SET; $$->a2.p = build_tree($2); DBG( "ook\n" ); }
- | '[' fprefix_set ']' { $$ = f_new_inst(); $$->code = 'c'; $$->aux = T_PREFIX_SET;  $$->a2.p = $2; }
- | ENUM	  { $$ = f_new_inst(); $$->code = 'c'; $$->aux = $1 >> 16; $$->a2.i = $1 & 0xffff; }
- | bgp_path { NEW_F_VAL; $$ = f_new_inst(); $$->code = 'C'; val->type = T_PATH_MASK; val->val.path_mask = $1; $$->a1.p = val; }
-=======
    NUM    { $$ = f_new_inst(FI_CONSTANT); $$->aux = T_INT;  $$->a2.i = $1; }
  | TRUE   { $$ = f_new_inst(FI_CONSTANT); $$->aux = T_BOOL; $$->a2.i = 1;  }
  | FALSE  { $$ = f_new_inst(FI_CONSTANT); $$->aux = T_BOOL; $$->a2.i = 0;  }
  | TEXT   { $$ = f_new_inst(FI_CONSTANT); $$->aux = T_STRING; $$->a2.p = $1; }
- | fipa	   { NEW_F_VAL; $$ = f_new_inst(FI_CONSTANT_INDIRECT); $$->a1.p = val; *val = $1; }
- | fprefix_s {NEW_F_VAL; $$ = f_new_inst(FI_CONSTANT_INDIRECT); $$->a1.p = val; *val = $1; }
- | RTRID  { $$ = f_new_inst(FI_CONSTANT); $$->aux = T_QUAD;  $$->a2.i = $1; }
+ | fipa	  { NEW_F_VAL; $$ = f_new_inst(FI_CONSTANT_INDIRECT); $$->a1.p = val; *val = $1; }
+ | VPN_RD { NEW_F_VAL; $$ = f_new_inst(FI_CONSTANT_INDIRECT); val->type = T_RD; val->val.ec = $1; $$->a1.p = val; }
+ | net_   { NEW_F_VAL; $$ = f_new_inst(FI_CONSTANT_INDIRECT); val->type = T_NET; val->val.net = $1; $$->a1.p = val; }
  | '[' set_items ']' { DBG( "We've got a set here..." ); $$ = f_new_inst(FI_CONSTANT); $$->aux = T_SET; $$->a2.p = build_tree($2); DBG( "ook\n" ); }
  | '[' fprefix_set ']' { $$ = f_new_inst(FI_CONSTANT); $$->aux = T_PREFIX_SET;  $$->a2.p = $2; }
  | ENUM	  { $$ = f_new_inst(FI_CONSTANT); $$->aux = $1 >> 16; $$->a2.i = $1 & 0xffff; }
  | bgp_path { NEW_F_VAL; $$ = f_new_inst(FI_CONSTANT_INDIRECT); val->type = T_PATH_MASK; val->val.path_mask = $1; $$->a1.p = val; }
->>>>>>> 7c601e6b
  ;
 
 constructor:
@@ -845,28 +830,15 @@
    }
 
 static_attr:
-<<<<<<< HEAD
-   FROM    { $$ = f_new_inst(); $$->aux = T_IP;         $$->a2.i = SA_FROM;	$$->a1.i = 1; }
- | GW      { $$ = f_new_inst(); $$->aux = T_IP;         $$->a2.i = SA_GW;	$$->a1.i = 1; }
- | NET     { $$ = f_new_inst(); $$->aux = T_NET;        $$->a2.i = SA_NET; }
- | PROTO   { $$ = f_new_inst(); $$->aux = T_STRING;     $$->a2.i = SA_PROTO; }
- | SOURCE  { $$ = f_new_inst(); $$->aux = T_ENUM_RTS;   $$->a2.i = SA_SOURCE; }
- | SCOPE   { $$ = f_new_inst(); $$->aux = T_ENUM_SCOPE; $$->a2.i = SA_SCOPE;	$$->a1.i = 1; }
- | DEST    { $$ = f_new_inst(); $$->aux = T_ENUM_RTD;   $$->a2.i = SA_DEST;	$$->a1.i = 1; }
- | IFNAME  { $$ = f_new_inst(); $$->aux = T_STRING;     $$->a2.i = SA_IFNAME; }
- | IFINDEX { $$ = f_new_inst(); $$->aux = T_INT;        $$->a2.i = SA_IFINDEX; }
-=======
    FROM    { $$ = f_new_static_attr(T_IP,         SA_FROM,	1); }
  | GW      { $$ = f_new_static_attr(T_IP,         SA_GW,	1); }
- | NET     { $$ = f_new_static_attr(T_PREFIX,     SA_NET,	0); }
+ | NET     { $$ = f_new_static_attr(T_NET,	  SA_NET,	0); }
  | PROTO   { $$ = f_new_static_attr(T_STRING,     SA_PROTO,	0); }
  | SOURCE  { $$ = f_new_static_attr(T_ENUM_RTS,   SA_SOURCE,	0); }
  | SCOPE   { $$ = f_new_static_attr(T_ENUM_SCOPE, SA_SCOPE,	1); }
- | CAST    { $$ = f_new_static_attr(T_ENUM_RTC,   SA_CAST,	0); }
  | DEST    { $$ = f_new_static_attr(T_ENUM_RTD,   SA_DEST,	1); }
  | IFNAME  { $$ = f_new_static_attr(T_STRING,     SA_IFNAME,	0); }
  | IFINDEX { $$ = f_new_static_attr(T_INT,        SA_IFINDEX,	0); }
->>>>>>> 7c601e6b
  ;
 
 term:
@@ -898,26 +870,17 @@
 
  | rtadot dynamic_attr { $$ = f_new_inst_da(FI_EA_GET, $2); }
 
-<<<<<<< HEAD
- | term '.' IS_V4 { $$ = f_new_inst(); $$->code = P('I','i'); $$->a1.p = $1; }
- | term '.' TYPE { $$ = f_new_inst(); $$->code = 'T'; $$->a1.p = $1; }
- | term '.' IP { $$ = f_new_inst(); $$->code = P('c','p'); $$->a1.p = $1; $$->aux = T_IP; }
- | term '.' RD { $$ = f_new_inst(); $$->code = P('R','D'); $$->a1.p = $1; $$->aux = T_RD; }
- | term '.' LEN { $$ = f_new_inst(); $$->code = 'L'; $$->a1.p = $1; }
- | term '.' MAXLEN { $$ = f_new_inst(); $$->code = P('R','m'); $$->a1.p = $1; }
- | term '.' ASN { $$ = f_new_inst(); $$->code = P('R','a'); $$->a1.p = $1; }
- | term '.' MASK '(' term ')' { $$ = f_new_inst(); $$->code = P('i','M'); $$->a1.p = $1; $$->a2.p = $5; }
- | term '.' FIRST { $$ = f_new_inst(); $$->code = P('a','f'); $$->a1.p = $1; }
- | term '.' LAST  { $$ = f_new_inst(); $$->code = P('a','l'); $$->a1.p = $1; }
- | term '.' LAST_NONAGGREGATED  { $$ = f_new_inst(); $$->code = P('a','L'); $$->a1.p = $1; }
-=======
+ | term '.' IS_V4 { $$ = f_new_inst(FI_IS_V4); $$->a1.p = $1; }
+ | term '.' TYPE { $$ = f_new_inst(FI_TYPE); $$->a1.p = $1; }
  | term '.' IP { $$ = f_new_inst(FI_IP); $$->a1.p = $1; $$->aux = T_IP; }
+ | term '.' RD { $$ = f_new_inst(FI_ROUTE_DISTINGUISHER); $$->a1.p = $1; $$->aux = T_RD; }
  | term '.' LEN { $$ = f_new_inst(FI_LENGTH); $$->a1.p = $1; }
+ | term '.' MAXLEN { $$ = f_new_inst(FI_ROA_MAXLEN); $$->a1.p = $1; }
+ | term '.' ASN { $$ = f_new_inst(FI_ROA_ASN); $$->a1.p = $1; }
  | term '.' MASK '(' term ')' { $$ = f_new_inst(FI_IP_MASK); $$->a1.p = $1; $$->a2.p = $5; }
  | term '.' FIRST { $$ = f_new_inst(FI_AS_PATH_FIRST); $$->a1.p = $1; }
  | term '.' LAST  { $$ = f_new_inst(FI_AS_PATH_LAST); $$->a1.p = $1; }
  | term '.' LAST_NONAGGREGATED  { $$ = f_new_inst(FI_AS_PATH_LAST_NAG); $$->a1.p = $1; }
->>>>>>> 7c601e6b
 
 /* Communities */
 /* This causes one shift/reduce conflict
@@ -939,7 +902,9 @@
  | ROA_CHECK '(' rtable ')' { $$ = f_generate_roa_check($3, NULL, NULL); }
  | ROA_CHECK '(' rtable ',' term ',' term ')' { $$ = f_generate_roa_check($3, $5, $7); }
 
- | FORMAT '(' term ')' {  $$ = f_new_inst(); $$->code = P('f','m'); $$->a1.p = $3; }
+ | FORMAT '(' term ')' {  $$ = f_new_inst(FI_FORMAT); $$->a1.p = $3; }
+
+/* | term '.' LEN { $$->code = P('P','l'); } */
 
 /* function_call is inlined here */
  | SYM '(' var_list ')' {
@@ -1059,18 +1024,11 @@
    }
 
  | rtadot dynamic_attr '.' EMPTY ';' { $$ = f_generate_empty($2); }
-<<<<<<< HEAD
- | rtadot dynamic_attr '.' PREPEND '(' term ')' ';'   { $$ = f_generate_complex( P('A','p'), 'x', $2, $6 ); }
- | rtadot dynamic_attr '.' ADD '(' term ')' ';'       { $$ = f_generate_complex( P('C','a'), 'a', $2, $6 ); }
- | rtadot dynamic_attr '.' DELETE '(' term ')' ';'    { $$ = f_generate_complex( P('C','a'), 'd', $2, $6 ); }
- | rtadot dynamic_attr '.' FILTER '(' term ')' ';'    { $$ = f_generate_complex( P('C','a'), 'f', $2, $6 ); }
- | BT_ASSERT '(' get_cf_position term get_cf_position ')' ';' { $$ = assert_done($4, $3 + 1, $5 - 1); }
-=======
  | rtadot dynamic_attr '.' PREPEND '(' term ')' ';'   { $$ = f_generate_complex( FI_PATH_PREPEND, 'x', $2, $6 ); }
  | rtadot dynamic_attr '.' ADD '(' term ')' ';'       { $$ = f_generate_complex( FI_CLIST_ADD_DEL, 'a', $2, $6 ); }
  | rtadot dynamic_attr '.' DELETE '(' term ')' ';'    { $$ = f_generate_complex( FI_CLIST_ADD_DEL, 'd', $2, $6 ); }
  | rtadot dynamic_attr '.' FILTER '(' term ')' ';'    { $$ = f_generate_complex( FI_CLIST_ADD_DEL, 'f', $2, $6 ); }
->>>>>>> 7c601e6b
+ | BT_ASSERT '(' get_cf_position term get_cf_position ')' ';' { $$ = assert_done($4, $3 + 1, $5 - 1); }
  ;
 
 get_cf_position:
