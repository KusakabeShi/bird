/*
 *	Filters: utility functions
 *
 *	Copyright 1998 Pavel Machek <pavel@ucw.cz>
 *		  2017 Jan Maria Matejka <mq@ucw.cz>
 *
 *	Can be freely distributed and used under the terms of the GNU GPL.
 */

#include "nest/bird.h"
#include "conf/conf.h"
#include "filter/filter.h"

#define P(a,b) ((a<<8) | b)

struct f_inst *
f_new_inst(enum f_instruction_code fi_code)
{
  struct f_inst * ret;
  ret = cfg_allocz(sizeof(struct f_inst));
  ret->fi_code = fi_code;
  ret->lineno = ifs->lino;
  return ret;
}

struct f_inst *
<<<<<<< HEAD
f_new_dynamic_attr(int type, int f_type, int code)
{
  /* FIXME: Remove the f_type parameter? */
  struct f_inst *f = f_new_inst();
  f->aux = (f_type << 8) | type;
  f->a2.i = code;
  return f;
=======
f_new_inst_da(enum f_instruction_code fi_code, struct f_dynamic_attr da)
{
  struct f_inst *ret = f_new_inst(fi_code);
  ret->aux = da.type;
  ret->a2.i = da.ea_code;
  return ret;
}

struct f_inst *
f_new_inst_sa(enum f_instruction_code fi_code, struct f_static_attr sa)
{
  struct f_inst *ret = f_new_inst(fi_code);
  ret->aux = sa.f_type;
  ret->a2.i = sa.sa_code;
  ret->a1.i = sa.readonly;
  return ret;
>>>>>>> 7c601e6b
}

/*
 * Generate set_dynamic( operation( get_dynamic(), argument ) )
 */
struct f_inst *
f_generate_complex(int operation, int operation_aux, struct f_dynamic_attr da, struct f_inst *argument)
{
  struct f_inst *set_dyn = f_new_inst_da(FI_EA_SET, da),
                *oper = f_new_inst(operation),
                *get_dyn = f_new_inst_da(FI_EA_GET, da);

  oper->aux = operation_aux;
  oper->a1.p = get_dyn;
  oper->a2.p = argument;

  set_dyn->a1.p = oper;
  return set_dyn;
}

struct f_inst *
f_generate_roa_check(struct rtable_config *table, struct f_inst *prefix, struct f_inst *asn)
{
  struct f_inst_roa_check *ret = cfg_allocz(sizeof(struct f_inst_roa_check));
  ret->i.fi_code = FI_ROA_CHECK;
  ret->i.lineno = ifs->lino;
  ret->i.arg1 = prefix;
  ret->i.arg2 = asn;
  /* prefix == NULL <-> asn == NULL */

  if (table->addr_type != NET_ROA4 && table->addr_type != NET_ROA6)
    cf_error("%s is not a ROA table", table->name);
  ret->rtc = table;

  return &ret->i;
}

char *
filter_name(struct filter *filter)
{
  if (!filter)
    return "ACCEPT";
  else if (filter == FILTER_REJECT)
    return "REJECT";
  else if (!filter->name)
    return "(unnamed)";
  else
    return filter->name;
}<|MERGE_RESOLUTION|>--- conflicted
+++ resolved
@@ -24,19 +24,10 @@
 }
 
 struct f_inst *
-<<<<<<< HEAD
-f_new_dynamic_attr(int type, int f_type, int code)
-{
-  /* FIXME: Remove the f_type parameter? */
-  struct f_inst *f = f_new_inst();
-  f->aux = (f_type << 8) | type;
-  f->a2.i = code;
-  return f;
-=======
 f_new_inst_da(enum f_instruction_code fi_code, struct f_dynamic_attr da)
 {
   struct f_inst *ret = f_new_inst(fi_code);
-  ret->aux = da.type;
+  ret->aux = (da.f_type << 8) | da.type;
   ret->a2.i = da.ea_code;
   return ret;
 }
@@ -49,7 +40,6 @@
   ret->a2.i = sa.sa_code;
   ret->a1.i = sa.readonly;
   return ret;
->>>>>>> 7c601e6b
 }
 
 /*
