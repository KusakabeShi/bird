--- conflicted
+++ resolved
@@ -60,7 +60,7 @@
 
 pool *rp_new(pool *, struct birdloop *loop, const char *);	/* Create new pool */
 void rp_free(pool *p, pool *parent);	/* Free parent pool */ 
-size_t rp_memsize(pool *p);		/* Return size of memory used by the pool */
+struct resmem rp_memsize(pool *p);	/* Return size of memory used by the pool */
 void rp_dump(pool *p);			/* Dump pool to debug output */
 
 extern pool root_pool;
@@ -116,11 +116,7 @@
 /* Allocator of whole pages; for use in slabs and other high-level allocators. */
 void *alloc_page(void);
 void free_page(void *);
-<<<<<<< HEAD
 #define PAGE_HEAD(x)	((void *) (((intptr_t) (x)) & ~(page_size-1)))
-=======
-extern uint pages_kept;
->>>>>>> f772afc5
 
 #ifdef HAVE_LIBDMALLOC
 /*
