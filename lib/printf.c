--- conflicted
+++ resolved
@@ -367,14 +367,13 @@
 			s = ipbuf;
 			goto str;
 
-<<<<<<< HEAD
 		/* float number formats delegated to stdio */
 		case 'f':
 			memcpy(fmtbuf, percent, (fmt - percent) + 1);
 			snprintf(ipbuf, sizeof(ipbuf), fmtbuf, va_arg(args, double));
 			s = ipbuf;
 			goto str;
-=======
+			
 		case 't':
 			t = va_arg(args, btime);
 			t1 = t TO_S;
@@ -419,7 +418,6 @@
 			}
 			goto done;
 
->>>>>>> c408d807
 		/* integer number formats - set up the flags and "break" */
 		case 'o':
 			base = 8;
