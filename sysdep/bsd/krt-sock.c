/*
 *	BIRD -- BSD Routing Table Syncing
 *
 *	(c) 2004 Ondrej Filip <feela@network.cz>
 *
 *	Can be freely distributed and used under the terms of the GNU GPL.
 */

#include <stdio.h>
#include <stdlib.h>
#include <ctype.h>
#include <fcntl.h>
#include <unistd.h>
#include <sys/param.h>
#include <sys/types.h>
#include <sys/socket.h>
#include <sys/sysctl.h>
#include <sys/ioctl.h>
#include <netinet/in.h>
#include <net/route.h>
#include <net/if.h>
#include <net/if_dl.h>

#undef LOCAL_DEBUG

#include "nest/bird.h"
#include "nest/iface.h"
#include "nest/route.h"
#include "nest/protocol.h"
#include "nest/iface.h"
#include "lib/timer.h"
#include "lib/unix.h"
#include "lib/krt.h"
#include "lib/string.h"
#include "lib/socket.h"


/*
 * There are significant differences in multiple tables support between BSD variants.
 *
 * OpenBSD has table_id field for routes in route socket protocol, therefore all
 * tables could be managed by one kernel socket. FreeBSD lacks such field,
 * therefore multiple sockets (locked to specific table using SO_SETFIB socket
 * option) must be used.
 *
 * Both FreeBSD and OpenBSD uses separate scans for each table. In OpenBSD,
 * table_id is specified explicitly as sysctl scan argument, while in FreeBSD it
 * is handled implicitly by changing default table using setfib() syscall.
 *
 * KRT_SHARED_SOCKET	- use shared kernel socked instead of one for each krt_proto
 * KRT_USE_SETFIB_SCAN	- use setfib() for sysctl() route scan
 * KRT_USE_SETFIB_SOCK	- use SO_SETFIB socket option for kernel sockets
 * KRT_USE_SYSCTL_7	- use 7-th arg of sysctl() as table id for route scans
 * KRT_USE_SYSCTL_NET_FIBS - use net.fibs sysctl() for dynamic max number of fibs
 */

#ifdef __FreeBSD__
#define KRT_MAX_TABLES 256
#define KRT_USE_SETFIB_SCAN
#define KRT_USE_SETFIB_SOCK
#define KRT_USE_SYSCTL_NET_FIBS
#endif

#ifdef __OpenBSD__
#define KRT_MAX_TABLES (RT_TABLEID_MAX+1)
#define KRT_SHARED_SOCKET
#define KRT_USE_SYSCTL_7
#endif

#ifndef KRT_MAX_TABLES
#define KRT_MAX_TABLES 1
#endif



/* Dynamic max number of tables */

int krt_max_tables;

#ifdef KRT_USE_SYSCTL_NET_FIBS

static int
krt_get_max_tables(void)
{
  int fibs;
  size_t fibs_len = sizeof(fibs);

  if (sysctlbyname("net.fibs", &fibs, &fibs_len, NULL, 0) < 0)
  {
    log(L_WARN "KRT: unable to get max number of fib tables: %m");
    return 1;
  }

  return MIN(fibs, KRT_MAX_TABLES);
}

#else

static int
krt_get_max_tables(void)
{
  return KRT_MAX_TABLES;
}

#endif /* KRT_USE_SYSCTL_NET_FIBS */


/* setfib() syscall for FreeBSD scans */

#ifdef KRT_USE_SETFIB_SCAN

/*
static int krt_default_fib;

static int
krt_get_active_fib(void)
{
  int fib;
  size_t fib_len = sizeof(fib);

  if (sysctlbyname("net.my_fibnum", &fib, &fib_len, NULL, 0) < 0)
  {
    log(L_WARN "KRT: unable to get active fib number: %m");
    return 0;
  }

  return fib;
}
*/

extern int setfib(int fib);

#endif /* KRT_USE_SETFIB_SCAN */


/* table_id -> krt_proto map */

#ifdef KRT_SHARED_SOCKET
static struct krt_proto *krt_table_map[KRT_MAX_TABLES];
#endif


/* Route socket message processing */

int
krt_capable(rte *e)
{
  rta *a = e->attrs;

  return
    a->cast == RTC_UNICAST &&
    (a->dest == RTD_ROUTER
     || a->dest == RTD_DEVICE
#ifdef RTF_REJECT
     || a->dest == RTD_UNREACHABLE
#endif
#ifdef RTF_BLACKHOLE
     || a->dest == RTD_BLACKHOLE
#endif
     );
}


static int
rt_to_af(int rt)
{
  if (rt == RT_IPV4)
    return AF_INET;
  else if (rt == RT_IPV6)
    return AF_INET6;

  /* RT_IP (0) maps to 0 (every AF) */

  return 0;
}

#ifndef RTAX_MAX
#define RTAX_MAX 8
#endif

struct ks_msg
{
  struct rt_msghdr rtm;
  struct sockaddr_storage buf[RTAX_MAX];
};

#define ROUNDUP(a) \
        ((a) > 0 ? (1 + (((a) - 1) | (sizeof(long) - 1))) : sizeof(long))

#define NEXTADDR(w, u) \
        if (msg.rtm.rtm_addrs & (w)) {\
          l = ROUNDUP(((struct sockaddr *)&(u))->sa_len);\
          memmove(body, &(u), l); body += l;}

#define GETADDR(p, F) \
  bzero(p, sizeof(*p));\
  if ((addrs & (F)) && ((struct sockaddr *)body)->sa_len) {\
    unsigned int l = ROUNDUP(((struct sockaddr *)body)->sa_len);\
    memcpy(p, body, (l > sizeof(*p) ? sizeof(*p) : l));\
    body += l;}

static int
krt_send_route(struct krt_proto *p, int cmd, rte *e)
{
  net *net = e->net;
  rta *a = e->attrs;
  static int msg_seq;
  struct iface *j, *i = a->iface;
  int af = 0, l;
  struct ks_msg msg;
  char *body = (char *)msg.buf;
  struct sockaddr_in6 gate, mask, dst;
  ip_addr gw;

  DBG("krt-sock: send %F via %I\n", &net->n, a->gw);

  bzero(&msg,sizeof (struct rt_msghdr));
  msg.rtm.rtm_version = RTM_VERSION;
  msg.rtm.rtm_type = cmd;
  msg.rtm.rtm_seq = msg_seq++;
  msg.rtm.rtm_addrs = RTA_DST;
  msg.rtm.rtm_flags = RTF_UP | RTF_PROTO1;

#ifdef KRT_SHARED_SOCKET
  msg.rtm.rtm_tableid = KRT_CF->sys.table_id;
#endif

#ifdef RTF_REJECT
  if(a->dest == RTD_UNREACHABLE)
    msg.rtm.rtm_flags |= RTF_REJECT;
#endif
#ifdef RTF_BLACKHOLE
  if(a->dest == RTD_BLACKHOLE)
    msg.rtm.rtm_flags |= RTF_BLACKHOLE;
#endif

  /* This is really very nasty, but I'm not able
   * to add "(reject|blackhole)" route without
   * gateway set
   */
  if(!i)
  {
    i = HEAD(iface_list);

    WALK_LIST(j, iface_list)
    {
      if (j->flags & IF_LOOPBACK)
      {
        i = j;
        break;
      }
    }
  }

  gw = a->gw;

  switch (net->n.addr_type)
  {
    case RT_IPV4:
      af = AF_INET;
      dst.sin6_family = mask.sin6_family = gate.sin6_family = af;
      sockaddr_fill((struct sockaddr *)&dst, *FPREFIX_IP(&net->n), NULL, 0);
      sockaddr_fill((struct sockaddr *)&mask, ipa_mkmask(net->n.pxlen), NULL, 0);
      sockaddr_fill((struct sockaddr *)&gate, gw, NULL, 0);

      if (net->n.pxlen == MAX_PREFIX_LENGTH)
	msg.rtm.rtm_flags |= RTF_HOST;
      else
	msg.rtm.rtm_addrs |= RTA_NETMASK;
      break;

    case RT_IPV6:
      af = AF_INET6;

      /* Embed interface ID to link-local address */
      if (ipa_is_link_local(gw))
	_I0(gw) = 0xfe800000 | (i->index & 0x0000ffff);

      dst.sin6_family = mask.sin6_family = gate.sin6_family = af;
      sockaddr_fill((struct sockaddr *)&dst, *FPREFIX_IP(&net->n), NULL, 0);
      sockaddr_fill((struct sockaddr *)&mask, ipa_mkmask(net->n.pxlen), NULL, 0);
      sockaddr_fill((struct sockaddr *)&gate, gw, NULL, 0);

      if (net->n.pxlen == MAX_PREFIX_LENGTH)
	msg.rtm.rtm_flags |= RTF_HOST;
      else
	msg.rtm.rtm_addrs |= RTA_NETMASK;
      break;

    default:
      log(L_ERR "Unsupported address family: %F", FPREFIX_IP(&net->n));
      return -1;
  }

  switch (a->dest)
  {
    case RTD_ROUTER:
      msg.rtm.rtm_flags |= RTF_GATEWAY;
      msg.rtm.rtm_addrs |= RTA_GATEWAY;
      break;
#ifdef RTF_REJECT
    case RTD_UNREACHABLE:
#endif
#ifdef RTF_BLACKHOLE
    case RTD_BLACKHOLE:
#endif
    case RTD_DEVICE:
      if(i)
      {
#ifdef RTF_CLONING
        if (cmd == RTM_ADD && (i->flags & IF_MULTIACCESS) != IF_MULTIACCESS)	/* PTP */
          msg.rtm.rtm_flags |= RTF_CLONING;
#endif

	// XXXX: find proper IPv4 / IPv6 address ?
        if(!i->addr) {
          log(L_ERR "KRT: interface %s has no IP address", i->name);
          return -1;
        }

	sockaddr_fill((struct sockaddr *)&gate, i->addr->ip, NULL, 0);
        msg.rtm.rtm_addrs |= RTA_GATEWAY;
      }
      break;
    default:
      bug("krt-sock: unknown flags, but not filtered");
  }

  msg.rtm.rtm_index = i->index;

  NEXTADDR(RTA_DST, dst);
  NEXTADDR(RTA_GATEWAY, gate);
  NEXTADDR(RTA_NETMASK, mask);

  l = body - (char *)&msg;
  msg.rtm.rtm_msglen = l;

  if ((l = write(p->sys.sk->fd, (char *)&msg, l)) < 0) {
    log(L_ERR "KRT: Error sending route %F to kernel: %m",  &net->n);
    return -1;
  }

  return 0;
}

void
krt_replace_rte(struct krt_proto *p, net *n, rte *new, rte *old,
		struct ea_list *eattrs UNUSED)
{
  int err = 0;

  if (old)
    krt_send_route(p, RTM_DELETE, old);

  if (new)
    err = krt_send_route(p, RTM_ADD, new);

  if (err < 0)
    n->n.flags |= KRF_SYNC_ERROR;
  else
    n->n.flags &= ~KRF_SYNC_ERROR;
}

#define SKIP(ARG...) do { DBG("KRT: Ignoring route - " ARG); return; } while(0)

static void
krt_read_route(struct ks_msg *msg, struct krt_proto *p, int scan)
{
  /* p is NULL iff KRT_SHARED_SOCKET and !scan */

  rte *e;
  net *net;
  struct sockaddr_in6 dst, gate, mask;
  ip_addr idst, igate, imask;
  void *body = (char *)msg->buf;
  int new = (msg->rtm.rtm_type == RTM_ADD);
  int flags = msg->rtm.rtm_flags;
  int addrs = msg->rtm.rtm_addrs;
  int af, pxlen, src;
  byte src2;
  char *errmsg = "KRT: Invalid route received";

  if (!(flags & RTF_UP) && scan)
    SKIP("not up in scan\n");

  if (!(flags & RTF_DONE) && !scan)
    SKIP("not done in async\n");

  if (flags & RTF_LLINFO)
    SKIP("link-local\n");

#ifdef KRT_SHARED_SOCKET
  if (!scan)
  {
    int table_id = msg->rtm.rtm_tableid;
    p = (table_id < KRT_MAX_TABLES) ? krt_table_map[table_id] : NULL;

    if (!p)
      SKIP("unknown table id %d\n", table_id);
  }
#endif

  GETADDR(&dst, RTA_DST);
  GETADDR(&gate, RTA_GATEWAY);
  GETADDR(&mask, RTA_NETMASK);

  af = dst.sin6_family;

  /* XXX: AF_MPLS */

  switch (af)
  {
    case AF_INET:
      /* Silently discard */
      if (p->addr_type != RT_IPV4)
	return;
      break;

    case AF_INET6:
      /* Silently discard */
      if (p->addr_type != RT_IPV6)
	return;
      break;

    default:
      SKIP("Invalid DST");
  }

  sockaddr_read((struct sockaddr *)&dst, &idst, NULL, NULL, 1);

  /* We will check later whether we have valid gateway addr */
  if (gate.sin6_family == af)
    sockaddr_read((struct sockaddr *)&gate, &igate, NULL, NULL, 0);
  else
    igate = IPA_NONE;

  /* We do not test family for RTA_NETMASK, because BSD sends us
     some strange values, but interpreting them as IPv4/IPv6 works */
  mask.sin6_family = dst.sin6_family;

  sockaddr_read((struct sockaddr *)&mask, &imask, NULL, NULL, 1);

  int c = ipa_classify_net(idst);
  if ((c < 0) || !(c & IADDR_HOST) || ((c & IADDR_SCOPE_MASK) <= SCOPE_LINK))
    SKIP("strange class/scope\n");

  if (af == AF_INET6)
    pxlen = (flags & RTF_HOST) ? MAX_PREFIX_LENGTH : ip6_masklen(&imask);
  else
    pxlen = (flags & RTF_HOST) ? MAX_PREFIX_LENGTH : 
      (ip4_masklen(ipa_to_ip4(imask)) + 96); // XXXX: Hack

  if (pxlen < 0)
    { log(L_ERR "%s (%I) - netmask %I", errmsg, idst, imask); return; }

  if ((flags & RTF_GATEWAY) && ipa_zero(igate))
    { log(L_ERR "%s (%I/%d) - missing gateway", errmsg, idst, pxlen); return; }

  u32 self_mask = RTF_PROTO1;
  u32 alien_mask = RTF_STATIC | RTF_PROTO1 | RTF_GATEWAY;

  src2 = (flags & RTF_STATIC) ? 1 : 0;
  src2 |= (flags & RTF_PROTO1) ? 2 : 0;

#ifdef RTF_PROTO2
  alien_mask |= RTF_PROTO2;
  src2 |= (flags & RTF_PROTO2) ? 4 : 0;
#endif

#ifdef RTF_PROTO3
  alien_mask |= RTF_PROTO3;
  src2 |= (flags & RTF_PROTO3) ? 8 : 0;
#endif

#ifdef RTF_REJECT
  alien_mask |= RTF_REJECT;
#endif

#ifdef RTF_BLACKHOLE
  alien_mask |= RTF_BLACKHOLE;
#endif

  if (flags & (RTF_DYNAMIC | RTF_MODIFIED))
    src = KRT_SRC_REDIRECT;
  else if (flags & self_mask)
    {
      if (!scan)
	SKIP("echo\n");
      src = KRT_SRC_BIRD;
    }
  else if (flags & alien_mask)
    src = KRT_SRC_ALIEN;
  else
    src = KRT_SRC_KERNEL;

  net = net_get(p->p.table, idst, pxlen);

  rta a = {
    .proto = &p->p,
    .source = RTS_INHERIT,
    .scope = SCOPE_UNIVERSE,
    .cast = RTC_UNICAST
  };

  /* reject/blackhole routes have also set RTF_GATEWAY,
     we wil check them first. */

#ifdef RTF_REJECT
  if(flags & RTF_REJECT) {
    a.dest = RTD_UNREACHABLE;
    goto done;
  }
#endif

#ifdef RTF_BLACKHOLE
  if(flags & RTF_BLACKHOLE) {
    a.dest = RTD_BLACKHOLE;
    goto done;
  }
#endif

  a.iface = if_find_by_index(msg->rtm.rtm_index);
  if (!a.iface)
    {
      log(L_ERR "KRT: Received route %F with unknown ifindex %u",
	  &net->n, msg->rtm.rtm_index);
      return;
    }

  if (flags & RTF_GATEWAY)
  {
    neighbor *ng;
    a.dest = RTD_ROUTER;
    a.gw = igate;

    if (af == AF_INET6)
      {
	/* Clean up embedded interface ID returned in link-local address */
	if (ipa_is_link_local(a.gw))
	  _I0(a.gw) = 0xfe800000;
      }

    ng = neigh_find2(&p->p, &a.gw, a.iface, 0);
    if (!ng || (ng->scope == SCOPE_HOST))
      {
	/* Ignore routes with next-hop 127.0.0.1, host routes with such
	   next-hop appear on OpenBSD for address aliases. */
        if (ipa_classify(a.gw) == (IADDR_HOST | SCOPE_HOST))
          return;

	log(L_ERR "KRT: Received route %F with strange next-hop %I",
	    &net->n, a.gw);
	return;
      }
  }
  else
    a.dest = RTD_DEVICE;

 done:
  e = rte_get_temp(&a);
  e->net = net;
  e->u.krt.src = src;
  e->u.krt.proto = src2;

  /* These are probably too Linux-specific */
  e->u.krt.type = 0;
  e->u.krt.metric = 0;

  if (scan)
    krt_got_route(p, e);
  else
    krt_got_route_async(p, e, new);
}

static void
krt_read_ifannounce(struct ks_msg *msg)
{
  struct if_announcemsghdr *ifam = (struct if_announcemsghdr *)&msg->rtm;

  if (ifam->ifan_what == IFAN_ARRIVAL)
  {
    /* Not enough info to create the iface, so we just trigger iface scan */
    kif_request_scan();
  }
  else if (ifam->ifan_what == IFAN_DEPARTURE)
  {
    struct iface *iface = if_find_by_index(ifam->ifan_index);

    /* Interface is destroyed */
    if (!iface)
    {
      DBG("KRT: unknown interface (%s, #%d) going down. Ignoring\n", ifam->ifan_name, ifam->ifan_index);
      return;
    }

    if_delete(iface);
  }

  DBG("KRT: IFANNOUNCE what: %d index %d name %s\n", ifam->ifan_what, ifam->ifan_index, ifam->ifan_name);
}

static void
krt_read_ifinfo(struct ks_msg *msg)
{
  struct if_msghdr *ifm = (struct if_msghdr *)&msg->rtm;
  void *body = (void *)(ifm + 1);
  struct sockaddr_dl *dl = NULL;
  unsigned int i;
  struct iface *iface = NULL, f = {};
  int fl = ifm->ifm_flags;
  int nlen = 0;

  for (i = 1; i<=RTA_IFP; i <<= 1)
  {
    if (i & ifm->ifm_addrs)
    {
      if (i == RTA_IFP)
      {
        dl = (struct sockaddr_dl *)body;
        break;
      }
      body += ROUNDUP(((struct sockaddr *)&(body))->sa_len);
    }
  }

  if (dl && (dl->sdl_family != AF_LINK))
  {
    log(L_WARN "Ignoring strange IFINFO");
    return;
  }

  if (dl)
    nlen = MIN(sizeof(f.name)-1, dl->sdl_nlen);

  /* Note that asynchronous IFINFO messages do not contain iface
     name, so we have to found an existing iface by iface index */

  iface = if_find_by_index(ifm->ifm_index);
  if (!iface)
  {
    /* New interface */
    if (!dl)
      return;	/* No interface name, ignoring */

    memcpy(f.name, dl->sdl_data, nlen);
    DBG("New interface '%s' found\n", f.name);
  }
  else if (dl && memcmp(iface->name, dl->sdl_data, nlen))
  {
    /* Interface renamed */
    if_delete(iface);
    memcpy(f.name, dl->sdl_data, nlen);
  }
  else
  {
    /* Old interface */
    memcpy(f.name, iface->name, sizeof(f.name));
  }

  f.index = ifm->ifm_index;
  f.mtu = ifm->ifm_data.ifi_mtu;

  if (fl & IFF_UP)
    f.flags |= IF_ADMIN_UP;
  if (ifm->ifm_data.ifi_link_state != LINK_STATE_DOWN)
    f.flags |= IF_LINK_UP;          /* up or unknown */
  if (fl & IFF_LOOPBACK)            /* Loopback */
    f.flags |= IF_MULTIACCESS | IF_LOOPBACK | IF_IGNORE;
  else if (fl & IFF_POINTOPOINT)    /* PtP */
    f.flags |= IF_MULTICAST;
  else if (fl & IFF_BROADCAST)      /* Broadcast */
    f.flags |= IF_MULTIACCESS | IF_BROADCAST | IF_MULTICAST;
  else
    f.flags |= IF_MULTIACCESS;      /* NBMA */

  if_update(&f);
}

static void
krt_read_addr(struct ks_msg *msg)
{
  struct ifa_msghdr *ifam = (struct ifa_msghdr *)&msg->rtm;
  void *body = (void *)(ifam + 1);
  struct sockaddr_in6 addr, mask, brd;
  struct iface *iface = NULL;
  struct ifa ifa;
  struct sockaddr null;
  ip_addr iaddr, imask, ibrd;
  int addrs = ifam->ifam_addrs;
  int ipv4, scope, masklen = -1, maxlen;
  int new = (ifam->ifam_type == RTM_NEWADDR);

  /* Strange messages with zero (invalid) ifindex appear on OpenBSD */
  if (ifam->ifam_index == 0)
    return;

  if(!(iface = if_find_by_index(ifam->ifam_index)))
  {
    log(L_ERR "KIF: Received address message for unknown interface %d", ifam->ifam_index);
    return;
  }

  GETADDR (&null, RTA_DST);
  GETADDR (&null, RTA_GATEWAY);
  GETADDR (&mask, RTA_NETMASK);
  GETADDR (&null, RTA_GENMASK);
  GETADDR (&null, RTA_IFP);
  GETADDR (&addr, RTA_IFA);
  GETADDR (&null, RTA_AUTHOR);
  GETADDR (&brd, RTA_BRD);

  /* Basic family check */
  if (addr.sin6_family != AF_INET && addr.sin6_family != AF_INET6)
    return;

  ipv4 = (addr.sin6_family == AF_INET) ? 1 : 0;

  /*
   * Work around (Free?)BSD bug with netmask
   * family not being filled in IPv6 case.
   * FreeBSD fix: r250815.
   */
  if (addr.sin6_family == AF_INET6 && mask.sin6_family == 0)
	  mask.sin6_family = AF_INET6;

  sockaddr_read((struct sockaddr *)&addr, &iaddr, NULL, NULL, 0);
  sockaddr_read((struct sockaddr *)&mask, &imask, NULL, NULL, 0);
  sockaddr_read((struct sockaddr *)&brd, &ibrd, NULL, NULL, 0);

  masklen = ipv4 ? (ip4_masklen(ipa_to_ip4(imask)) + 96) : ip6_masklen(&imask);  // XXXX: Hack
  if (masklen < 0)
  {
    log(L_ERR "KIF: Invalid masklen %I for %s", imask, iface->name);
    return;
  }

<<<<<<< HEAD
  // log("got %I/%I (%d)", iaddr, imask, masklen);

  bzero(&ifa, sizeof(ifa));
=======
#ifdef IPV6
  /* Clean up embedded interface ID returned in link-local address */
>>>>>>> 64534ea2

  if (ipa_has_link_scope(iaddr))
    _I0(iaddr) = 0xfe800000;

  if (ipa_has_link_scope(ibrd))
    _I0(ibrd) = 0xfe800000;
#endif


  bzero(&ifa, sizeof(ifa));
  ifa.iface = iface;
  ifa.ip = iaddr;
  ifa.pxlen = masklen;

  scope = ipa_classify(ifa.ip);
  if (scope < 0)
  {
    log(L_ERR "KIF: Invalid interface address %I for %s", ifa.ip, iface->name);
    return;
  }
  ifa.scope = scope & IADDR_SCOPE_MASK;

<<<<<<< HEAD
  /* Clean up embedded interface ID returned in link-local address */
  if (ipa_is_link_local(ifa.ip))
    _I0(ifa.ip) = 0xfe800000;
  if (ipa_is_link_local(ifa.brd))
    _I0(ifa.brd) = 0xfe800000;


  // maxlen = ipv4 ? BITS_PER_IP_ADDRESS4 : BITS_PER_IP_ADDRESS6;
  maxlen = BITS_PER_IP_ADDRESS; // XXXX: Hack

  if (masklen < maxlen)
=======
  if (masklen < BITS_PER_IP_ADDRESS)
>>>>>>> 64534ea2
  {
    ifa.prefix = ipa_and(ifa.ip, ipa_mkmask(masklen));

    if (masklen == (maxlen - 1))
      ifa.opposite = ipa_opposite_m1(ifa.ip);

    if (ipv4 && masklen == (maxlen - 2))
      ifa.opposite = ipa_opposite_m2(ifa.ip);

    if (iface->flags & IF_BROADCAST)
      ifa.brd = ibrd;

    if (!(iface->flags & IF_MULTIACCESS))
      ifa.opposite = ibrd;
  }
  else if (!(iface->flags & IF_MULTIACCESS) && ipa_nonzero(ibrd))
  {
    ifa.prefix = ifa.opposite = ibrd;
    ifa.flags |= IA_PEER;
  }
  else
  {
    ifa.prefix = ifa.ip;
    ifa.flags |= IA_HOST;
  }

  if (new)
    ifa_update(&ifa);
  else
    ifa_delete(&ifa);
}

static void
krt_read_msg(struct proto *p, struct ks_msg *msg, int scan)
{
  /* p is NULL iff KRT_SHARED_SOCKET and !scan */

  switch (msg->rtm.rtm_type)
  {
    case RTM_GET:
      if(!scan) return;
    case RTM_ADD:
    case RTM_DELETE:
      krt_read_route(msg, (struct krt_proto *)p, scan);
      break;
    case RTM_IFANNOUNCE:
      krt_read_ifannounce(msg);
      break;
    case RTM_IFINFO:
      krt_read_ifinfo(msg);
      break;
    case RTM_NEWADDR:
    case RTM_DELADDR:
      krt_read_addr(msg);
      break;
    default:
      break;
  }
}


/* Sysctl based scans */

static byte *krt_buffer;
static size_t krt_buflen, krt_bufmin;
static struct proto *krt_buffer_owner;

static byte *
krt_buffer_update(struct proto *p, size_t *needed)
{
  size_t req = *needed;

  if ((req > krt_buflen) ||
      ((p == krt_buffer_owner) && (req < krt_bufmin)))
  {
    /* min buflen is 32 kB, step is 8 kB, or 128 kB if > 1 MB */
    size_t step = (req < 0x100000) ? 0x2000 : 0x20000;
    krt_buflen = (req < 0x6000) ? 0x8000 : (req + step);
    krt_bufmin = (req < 0x8000) ? 0 : (req - 2*step);

    if (krt_buffer) 
      mb_free(krt_buffer);
    krt_buffer = mb_alloc(krt_pool, krt_buflen);
    krt_buffer_owner = p;
  }

  *needed = krt_buflen;
  return krt_buffer;
}

static void
krt_buffer_release(struct proto *p)
{
  if (p == krt_buffer_owner)
  {
    mb_free(krt_buffer);
    krt_buffer = NULL;
    krt_buflen = 0;
    krt_buffer_owner = 0;
  }
}

static void
krt_sysctl_scan(struct proto *p, int cmd, int af, int table_id)
{
  byte *buf, *next;
  int mib[7], mcnt;
  size_t needed;
  struct ks_msg *m;
  int retries = 3;
  int rv;

  mib[0] = CTL_NET;
  mib[1] = PF_ROUTE;
  mib[2] = 0;
  mib[3] = af;
  mib[4] = cmd;
  mib[5] = 0;
  mcnt = 6;

#ifdef KRT_USE_SYSCTL_7
  if (table_id >= 0)
  {
    mib[6] = table_id;
    mcnt = 7;
  }
#endif

#ifdef KRT_USE_SETFIB_SCAN
  if (table_id > 0)
    if (setfib(table_id) < 0)
    {
      log(L_ERR "KRT: setfib(%d) failed: %m", table_id);
      return;
    }
#endif

 try:
  rv = sysctl(mib, mcnt, NULL, &needed, NULL, 0);
  if (rv < 0)
  {
    /* OpenBSD returns EINVAL for not yet used tables */
    if ((errno == EINVAL) && (table_id > 0))
      goto exit;

    log(L_ERR "KRT: Route scan estimate failed: %m");
    goto exit;
  }

  /* The table is empty */
  if (needed == 0)
    goto exit;

  buf = krt_buffer_update(p, &needed);

  rv = sysctl(mib, mcnt, buf, &needed, NULL, 0);
  if (rv < 0)
  {
    /* The buffer size changed since last sysctl ('needed' is not changed) */
    if ((errno == ENOMEM) && retries--)
      goto try;

    log(L_ERR "KRT: Route scan failed: %m");
    goto exit;
  }

#ifdef KRT_USE_SETFIB_SCAN
  if (table_id > 0)
    if (setfib(0) < 0)
      die("KRT: setfib(%d) failed: %m", 0);
#endif

  /* Process received messages */
  for (next = buf; next < (buf + needed); next += m->rtm.rtm_msglen)
  {
    m = (struct ks_msg *)next;
    krt_read_msg(p, m, 1);
  }

  return;

 exit:
  krt_buffer_release(p);

#ifdef KRT_USE_SETFIB_SCAN
  if (table_id > 0)
    if (setfib(0) < 0)
      die("KRT: setfib(%d) failed: %m", 0);
#endif
}

void
krt_do_scan(struct krt_proto *p)
{
  krt_sysctl_scan(&p->p, NET_RT_DUMP, rt_to_af(p->addr_type), KRT_CF->sys.table_id);
}

void
kif_do_scan(struct kif_proto *p)
{
  if_start_update();
  krt_sysctl_scan(&p->p, NET_RT_IFLIST, 0, -1);
  if_end_update();
}


/* Kernel sockets */

static int
krt_sock_hook(sock *sk, int size UNUSED)
{
  struct ks_msg msg;
  int l = read(sk->fd, (char *)&msg, sizeof(msg));

  if (l <= 0)
    log(L_ERR "krt-sock: read failed");
  else
    krt_read_msg((struct proto *) sk->data, &msg, 0);

  return 0;
}

static sock *
krt_sock_open(pool *pool, void *data, int table_id)
{
  sock *sk;
  int fd;

  fd = socket(PF_ROUTE, SOCK_RAW, AF_UNSPEC);
  if (fd < 0)
    die("Cannot open kernel socket for routes");

#ifdef KRT_USE_SETFIB_SOCK
  if (table_id > 0)
  {
    if (setsockopt(fd, SOL_SOCKET, SO_SETFIB, &table_id, sizeof(table_id)) < 0)
      die("Cannot set FIB %d for kernel socket: %m", table_id);
  }
#endif

  sk = sk_new(pool);
  sk->type = SK_MAGIC;
  sk->rx_hook = krt_sock_hook;
  sk->fd = fd;
  sk->data = data;

  if (sk_open(sk) < 0)
    bug("krt-sock: sk_open failed");

  return sk;
}


#ifdef KRT_SHARED_SOCKET

static sock *krt_sock;
static int krt_sock_count;


static void
krt_sock_open_shared(void)
{
  if (!krt_sock_count)
    krt_sock = krt_sock_open(krt_pool, NULL, -1);
  
  krt_sock_count++;
}

static void
krt_sock_close_shared(void)
{
  krt_sock_count--;

  if (!krt_sock_count)
  {
    rfree(krt_sock);
    krt_sock = NULL;
  }
}

void
krt_sys_start(struct krt_proto *p)
{
  krt_table_map[KRT_CF->sys.table_id] = p;

  krt_sock_open_shared();
  p->sys.sk = krt_sock;
}

void
krt_sys_shutdown(struct krt_proto *p)
{
  krt_sock_close_shared();
  p->sys.sk = NULL;

  krt_table_map[KRT_CF->sys.table_id] = NULL;

  krt_buffer_release(&p->p);
}

#else

void
krt_sys_start(struct krt_proto *p)
{
  p->sys.sk = krt_sock_open(p->p.pool, p, KRT_CF->sys.table_id);
}

void
krt_sys_shutdown(struct krt_proto *p)
{
  rfree(p->sys.sk);
  p->sys.sk = NULL;

  krt_buffer_release(&p->p);
}

#endif /* KRT_SHARED_SOCKET */


/* KRT configuration callbacks */

static u32 krt_table4_cf[(KRT_MAX_TABLES+31) / 32];
static u32 krt_table6_cf[(KRT_MAX_TABLES+31) / 32];

int
krt_sys_reconfigure(struct krt_proto *p UNUSED, struct krt_config *n, struct krt_config *o)
{
  return n->sys.table_id == o->sys.table_id;
}

void
krt_sys_preconfig(struct config *c UNUSED)
{
  krt_max_tables = krt_get_max_tables();
  bzero(&krt_table4_cf, sizeof(krt_table4_cf));
  bzero(&krt_table6_cf, sizeof(krt_table6_cf));
}

void
krt_sys_postconfig(struct krt_config *x)
{
  u32 *tbl = (x->c.table->addr_type == RT_IPV4) ? krt_table4_cf : krt_table6_cf;
  int id = x->sys.table_id;

  if (tbl[id/32] & (1 << (id%32)))
    cf_error("Multiple kernel syncers defined for table #%d", id);

  tbl[id/32] |= (1 << (id%32));
}

void krt_sys_init_config(struct krt_config *c)
{
  c->sys.table_id = 0; /* Default table */
}

void krt_sys_copy_config(struct krt_config *d, struct krt_config *s)
{
  d->sys.table_id = s->sys.table_id;
}


/* KIF misc code */

void
kif_sys_start(struct kif_proto *p UNUSED)
{
}

void
kif_sys_shutdown(struct kif_proto *p)
{
  krt_buffer_release(&p->p);
}
<|MERGE_RESOLUTION|>--- conflicted
+++ resolved
@@ -734,22 +734,11 @@
     return;
   }
 
-<<<<<<< HEAD
-  // log("got %I/%I (%d)", iaddr, imask, masklen);
-
-  bzero(&ifa, sizeof(ifa));
-=======
-#ifdef IPV6
   /* Clean up embedded interface ID returned in link-local address */
->>>>>>> 64534ea2
-
-  if (ipa_has_link_scope(iaddr))
+  if (ipa_is_link_local(ifa.ip))
     _I0(iaddr) = 0xfe800000;
-
-  if (ipa_has_link_scope(ibrd))
+  if (ipa_is_link_local(ifa.brd))
     _I0(ibrd) = 0xfe800000;
-#endif
-
 
   bzero(&ifa, sizeof(ifa));
   ifa.iface = iface;
@@ -764,21 +753,10 @@
   }
   ifa.scope = scope & IADDR_SCOPE_MASK;
 
-<<<<<<< HEAD
-  /* Clean up embedded interface ID returned in link-local address */
-  if (ipa_is_link_local(ifa.ip))
-    _I0(ifa.ip) = 0xfe800000;
-  if (ipa_is_link_local(ifa.brd))
-    _I0(ifa.brd) = 0xfe800000;
-
-
   // maxlen = ipv4 ? BITS_PER_IP_ADDRESS4 : BITS_PER_IP_ADDRESS6;
   maxlen = BITS_PER_IP_ADDRESS; // XXXX: Hack
 
   if (masklen < maxlen)
-=======
-  if (masklen < BITS_PER_IP_ADDRESS)
->>>>>>> 64534ea2
   {
     ifa.prefix = ipa_and(ifa.ip, ipa_mkmask(masklen));
 
