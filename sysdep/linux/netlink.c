--- conflicted
+++ resolved
@@ -1694,16 +1694,9 @@
 
       if (a[RTA_MULTIPATH])
         {
-	  struct nexthop *nh = nl_parse_multipath(s, p, n, a[RTA_MULTIPATH], i->rtm_family, krt_src);
+	  struct nexthop *nh = nl_parse_multipath(s, p, net, a[RTA_MULTIPATH], i->rtm_family, krt_src);
 	  if (!nh)
-<<<<<<< HEAD
-	    {
-	      log(L_ERR "KRT: Received strange multipath route %N", net);
-	      return;
-	    }
-=======
 	    SKIP("strange RTA_MULTIPATH\n");
->>>>>>> bcb25084
 
 	  nexthop_link(ra, nh);
 	  break;
