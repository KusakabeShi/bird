/*
 *	BIRD -- Router Advertisement Configuration
 *
 *
 *	Can be freely distributed and used under the terms of the GNU GPL.
 */

CF_HDR

#include "proto/radv/radv.h"

CF_DEFINES

#define RADV_CFG ((struct radv_config *) this_proto)
#define RADV_IFACE ((struct radv_iface_config *) this_ipatt)
#define RADV_PREFIX this_radv_prefix
#define RADV_RDNSS (&this_radv_rdnss)
#define RADV_DNSSL (&this_radv_dnssl)

static struct radv_prefix_config *this_radv_prefix;
static struct radv_rdnss_config this_radv_rdnss;
static struct radv_dnssl_config this_radv_dnssl;
static list radv_dns_list;	/* Used by radv_rdnss and radv_dnssl */
static u8 radv_mult_val;	/* Used by radv_mult for second return value */


CF_DECLS

CF_KEYWORDS(RADV, PREFIX, INTERFACE, MIN, MAX, RA, DELAY, INTERVAL,
	MANAGED, OTHER, CONFIG, LINGER, LINK, MTU, REACHABLE, TIME, RETRANS,
	TIMER, CURRENT, HOP, LIMIT, DEFAULT, VALID, PREFERRED, MULT,
	LIFETIME, SKIP, ONLINK, AUTONOMOUS, RDNSS, DNSSL, NS, DOMAIN,
	LOCAL, TRIGGER, SENSITIVE, PREFERENCE, LOW, MEDIUM, HIGH, PROPAGATE,
	ROUTE, ROUTES, RA_PREFERENCE, RA_LIFETIME)

CF_ENUM(T_ENUM_RA_PREFERENCE, RA_PREF_, LOW, MEDIUM, HIGH)

%type<i> radv_mult radv_sensitive radv_preference

CF_GRAMMAR

CF_ADDTO(proto, radv_proto)

radv_proto_start: proto_start RADV
{
  this_proto = proto_config_new(&proto_radv, $1);

  init_list(&RADV_CFG->patt_list);
  init_list(&RADV_CFG->pref_list);
  init_list(&RADV_CFG->rdnss_list);
  init_list(&RADV_CFG->dnssl_list);
};

radv_proto_item:
   proto_item
 | proto_channel
 | INTERFACE radv_iface
 | PREFIX radv_prefix { add_tail(&RADV_CFG->pref_list, NODE this_radv_prefix); }
 | RDNSS { init_list(&radv_dns_list); } radv_rdnss { add_tail_list(&RADV_CFG->rdnss_list, &radv_dns_list); }
 | DNSSL { init_list(&radv_dns_list); } radv_dnssl { add_tail_list(&RADV_CFG->dnssl_list, &radv_dns_list); }
<<<<<<< HEAD
 | TRIGGER net_ip6 { RADV_CFG->trigger = $2; }
=======
 | TRIGGER prefix {
     RADV_CFG->trigger_prefix = $2.addr;
     RADV_CFG->trigger_pxlen = $2.len;
     RADV_CFG->trigger_valid = 1;
   }
 | PROPAGATE ROUTES bool { RADV_CFG->propagate_routes = $3; }
>>>>>>> 1e8721e2
 ;

radv_proto_opts:
   /* empty */
 | radv_proto_opts radv_proto_item ';'
 ;

radv_proto:
   radv_proto_start proto_name '{' radv_proto_opts '}';


radv_iface_start:
{
  this_ipatt = cfg_allocz(sizeof(struct radv_iface_config));
  add_tail(&RADV_CFG->patt_list, NODE this_ipatt);
  init_list(&this_ipatt->ipn_list);
  init_list(&RADV_IFACE->pref_list);
  init_list(&RADV_IFACE->rdnss_list);
  init_list(&RADV_IFACE->dnssl_list);

  RADV_IFACE->min_ra_int = -1; /* undefined */
  RADV_IFACE->max_ra_int = DEFAULT_MAX_RA_INT;
  RADV_IFACE->min_delay = DEFAULT_MIN_DELAY;
  RADV_IFACE->prefix_linger_time = -1;
  RADV_IFACE->route_linger_time = -1;
  RADV_IFACE->current_hop_limit = DEFAULT_CURRENT_HOP_LIMIT;
  RADV_IFACE->default_lifetime = -1;
  RADV_IFACE->default_lifetime_sensitive = 1;
  RADV_IFACE->default_preference = RA_PREF_MEDIUM;
  RADV_IFACE->route_lifetime = -1;
  RADV_IFACE->route_lifetime_sensitive = 0;
  RADV_IFACE->route_preference = RA_PREF_MEDIUM;
};

radv_iface_item:
   MIN RA INTERVAL expr { RADV_IFACE->min_ra_int = $4; if ($4 < 3) cf_error("Min RA interval must be at least 3"); }
 | MAX RA INTERVAL expr { RADV_IFACE->max_ra_int = $4; if (($4 < 4) || ($4 > 1800)) cf_error("Max RA interval must be in range 4-1800"); }
 | MIN DELAY expr { RADV_IFACE->min_delay = $3; if ($3 <= 0) cf_error("Min delay must be positive"); }
 | MANAGED bool { RADV_IFACE->managed = $2; }
 | OTHER CONFIG bool { RADV_IFACE->other_config = $3; }
<<<<<<< HEAD
 | LINK MTU expr { RADV_IFACE->link_mtu = $3; }
 | REACHABLE TIME expr { RADV_IFACE->reachable_time = $3; if ($3 > 3600000) cf_error("Reachable time must be in range 0-3600000"); }
 | RETRANS TIMER expr { RADV_IFACE->retrans_timer = $3; }
 | LINGER TIME expr { RADV_IFACE->linger_time = $3; if ($3 > 3600) cf_error("Linger time must be in range 0-3600"); }
 | CURRENT HOP LIMIT expr { RADV_IFACE->current_hop_limit = $4; if ($4 > 255) cf_error("Current hop limit must be in range 0-255"); }
=======
 | LINK MTU expr { RADV_IFACE->link_mtu = $3; if ($3 < 0) cf_error("Link MTU must be 0 or positive"); }
 | REACHABLE TIME expr { RADV_IFACE->reachable_time = $3; if (($3 < 0) || ($3 > 3600000)) cf_error("Reachable time must be in range 0-3600000"); }
 | RETRANS TIMER expr { RADV_IFACE->retrans_timer = $3; if ($3 < 0) cf_error("Retrans timer must be 0 or positive"); }
 | CURRENT HOP LIMIT expr { RADV_IFACE->current_hop_limit = $4; if (($4 < 0) || ($4 > 255))  cf_error("Current hop limit must be in range 0-255"); }
>>>>>>> 1e8721e2
 | DEFAULT LIFETIME expr radv_sensitive {
     RADV_IFACE->default_lifetime = $3;
     if ($3 > 9000)  cf_error("Default lifetime must be in range 0-9000");
     if ($4 != (uint) -1) RADV_IFACE->default_lifetime_sensitive = $4;
   }
 | ROUTE LIFETIME expr radv_sensitive {
     RADV_IFACE->route_lifetime = $3;
     if ($4 != -1) RADV_IFACE->route_lifetime_sensitive = $4;
   }
 | DEFAULT PREFERENCE radv_preference { RADV_IFACE->default_preference = $3; }
 | ROUTE PREFERENCE radv_preference { RADV_IFACE->route_preference = $3; }
 | PREFIX LINGER TIME expr { RADV_IFACE->prefix_linger_time = $4; }
 | ROUTE LINGER TIME expr { RADV_IFACE->route_linger_time = $4; }
 | PREFIX radv_prefix { add_tail(&RADV_IFACE->pref_list, NODE this_radv_prefix); }
 | RDNSS { init_list(&radv_dns_list); } radv_rdnss { add_tail_list(&RADV_IFACE->rdnss_list, &radv_dns_list); }
 | DNSSL { init_list(&radv_dns_list); } radv_dnssl { add_tail_list(&RADV_IFACE->dnssl_list, &radv_dns_list); }
 | RDNSS LOCAL bool { RADV_IFACE->rdnss_local = $3; }
 | DNSSL LOCAL bool { RADV_IFACE->dnssl_local = $3; }
 ;

radv_preference:
   LOW { $$ = RA_PREF_LOW; }
 | MEDIUM { $$ = RA_PREF_MEDIUM; }
 | HIGH { $$ = RA_PREF_HIGH; }

radv_iface_finish:
{
  struct radv_iface_config *ic = RADV_IFACE;

  if (ic->min_ra_int == (u32) -1)
    ic->min_ra_int = MAX_(ic->max_ra_int / 3, 3);

  if (ic->default_lifetime == (u32) -1)
    ic->default_lifetime = 3 * ic->max_ra_int;

  if (ic->route_lifetime == (u32) -1)
    ic->route_lifetime = 3 * ic->max_ra_int;

  if (ic->prefix_linger_time == (u32) -1)
    ic->prefix_linger_time = 3 * ic->max_ra_int;

  if (ic->route_linger_time == (u32) -1)
    ic->route_linger_time = 3 * ic->max_ra_int;

  if ((ic->min_ra_int > 3) &&
      (ic->min_ra_int > (ic->max_ra_int * 3 / 4)))
    cf_error("Min RA interval must be at most 3/4 * Max RA interval");

  if ((ic->default_lifetime > 0) && (ic->default_lifetime < ic->max_ra_int))
    cf_error("Default lifetime must be either 0 or at least Max RA interval");

  if ((ic->route_lifetime > 0) && (ic->route_lifetime < ic->max_ra_int))
    cf_error("Route lifetime must be either 0 or at least Max RA interval");

  if ((ic->prefix_linger_time > 0) && (ic->prefix_linger_time < ic->max_ra_int))
    cf_error("Prefix linger time must be either 0 or at least Max RA interval");

  if ((ic->route_linger_time > 0) && (ic->route_linger_time < ic->max_ra_int))
    cf_error("Route linger time must be either 0 or at least Max RA interval");

  RADV_CFG->max_linger_time = MAX_(RADV_CFG->max_linger_time, ic->route_linger_time);
};


radv_iface_opts:
   /* empty */
 | radv_iface_opts radv_iface_item ';'
 ;

radv_iface_opt_list:
   /* empty */
 | '{' radv_iface_opts '}'
 ;

radv_iface:
  radv_iface_start iface_patt_list_nopx radv_iface_opt_list radv_iface_finish;


radv_prefix_start: net_ip6
{
  this_radv_prefix = cfg_allocz(sizeof(struct radv_prefix_config));
  RADV_PREFIX->prefix = *(net_addr_ip6 *) &($1);

  RADV_PREFIX->onlink = 1;
  RADV_PREFIX->autonomous = 1;
  RADV_PREFIX->valid_lifetime = DEFAULT_VALID_LIFETIME;
  RADV_PREFIX->preferred_lifetime = DEFAULT_PREFERRED_LIFETIME;
};

radv_prefix_item:
   SKIP bool { RADV_PREFIX->skip = $2; }
 | ONLINK bool { RADV_PREFIX->onlink = $2; }
 | AUTONOMOUS bool { RADV_PREFIX->autonomous = $2; }
 | VALID LIFETIME expr radv_sensitive {
     RADV_PREFIX->valid_lifetime = $3;
<<<<<<< HEAD
     if ($4 != (uint) -1) RADV_PREFIX->valid_lifetime_sensitive = $4;
   }
 | PREFERRED LIFETIME expr radv_sensitive {
     RADV_PREFIX->preferred_lifetime = $3;
     if ($4 != (uint) -1) RADV_PREFIX->preferred_lifetime_sensitive = $4;
=======
     if ($4 != -1) RADV_PREFIX->valid_lifetime_sensitive = $4;
   }
 | PREFERRED LIFETIME expr radv_sensitive {
     RADV_PREFIX->preferred_lifetime = $3;
     if ($4 != -1) RADV_PREFIX->preferred_lifetime_sensitive = $4;
>>>>>>> 1e8721e2
   }
 ;

radv_prefix_finish:
{
  if (RADV_PREFIX->preferred_lifetime > RADV_PREFIX->valid_lifetime)
    cf_error("Preferred lifetime must be at most Valid lifetime");

  if (RADV_PREFIX->valid_lifetime_sensitive > RADV_PREFIX->preferred_lifetime_sensitive)
    cf_error("Valid lifetime sensitive requires that Preferred lifetime is sensitive too");
};

radv_prefix_opts:
   /* empty */
 | radv_prefix_opts radv_prefix_item ';'
 ;

radv_prefix_opt_list:
   /* empty */
 | '{' radv_prefix_opts '}'
 ;

radv_prefix:
  radv_prefix_start radv_prefix_opt_list radv_prefix_finish;



radv_rdnss_node: ipa
{
  struct radv_rdnss_config *cf = cfg_allocz(sizeof(struct radv_rdnss_config));
  add_tail(&radv_dns_list, NODE cf);

  cf->server = $1;
  cf->lifetime_mult = DEFAULT_DNS_LIFETIME_MULT;
};

radv_rdnss_start:
{
  RADV_RDNSS->lifetime = 0;
  RADV_RDNSS->lifetime_mult = DEFAULT_DNS_LIFETIME_MULT;
};

radv_rdnss_item:
 | NS radv_rdnss_node
 | LIFETIME radv_mult { RADV_RDNSS->lifetime = $2; RADV_RDNSS->lifetime_mult = radv_mult_val; }
 ;

radv_rdnss_finish:
{
  if (EMPTY_LIST(radv_dns_list))
    cf_error("No nameserver in RDNSS section");

  struct radv_rdnss_config *cf;
  WALK_LIST(cf, radv_dns_list)
  {
    cf->lifetime = RADV_RDNSS->lifetime;
    cf->lifetime_mult = RADV_RDNSS->lifetime_mult;
  }
};

radv_rdnss_opts:
   /* empty */
 | radv_rdnss_opts radv_rdnss_item ';'
 ;

radv_rdnss:
   radv_rdnss_node
 | '{' radv_rdnss_start radv_rdnss_opts '}' radv_rdnss_finish
 ;


radv_dnssl_node: TEXT
{
  struct radv_dnssl_config *cf = cfg_allocz(sizeof(struct radv_dnssl_config));
  add_tail(&radv_dns_list, NODE cf);

  cf->domain = $1;
  cf->lifetime_mult = DEFAULT_DNS_LIFETIME_MULT;

  if (radv_process_domain(cf) < 0)
    cf_error("Invalid domain dame");
};

radv_dnssl_start:
{
  RADV_DNSSL->lifetime = 0;
  RADV_DNSSL->lifetime_mult = DEFAULT_DNS_LIFETIME_MULT;
};

radv_dnssl_item:
 | DOMAIN radv_dnssl_node
 | LIFETIME radv_mult { RADV_DNSSL->lifetime = $2; RADV_DNSSL->lifetime_mult = radv_mult_val; }
 ;

radv_dnssl_finish:
{
  if (EMPTY_LIST(radv_dns_list))
    cf_error("No domain in DNSSL section");

  struct radv_dnssl_config *cf;
  WALK_LIST(cf, radv_dns_list)
  {
    cf->lifetime = RADV_DNSSL->lifetime;
    cf->lifetime_mult = RADV_DNSSL->lifetime_mult;
  }
};

radv_dnssl_opts:
   /* empty */
 | radv_dnssl_opts radv_dnssl_item ';'
 ;

radv_dnssl:
   radv_dnssl_node
 | '{' radv_dnssl_start radv_dnssl_opts '}' radv_dnssl_finish
 ;


radv_mult:
   expr { $$ = $1; radv_mult_val = 0; }
 | MULT expr { $$ = 0; radv_mult_val = $2; if (($2 < 1) || ($2 > 254)) cf_error("Multiplier must be in range 1-254"); }
 ;

radv_sensitive:
   /* empty */ { $$ = -1; }
 | SENSITIVE bool { $$ = $2; }
 ;

CF_ADDTO(dynamic_attr, RA_PREFERENCE { $$ = f_new_dynamic_attr(EAF_TYPE_INT, T_ENUM_RA_PREFERENCE, EA_RA_PREFERENCE); })
CF_ADDTO(dynamic_attr, RA_LIFETIME { $$ = f_new_dynamic_attr(EAF_TYPE_INT, T_INT, EA_RA_LIFETIME); })

CF_CODE

CF_END<|MERGE_RESOLUTION|>--- conflicted
+++ resolved
@@ -58,16 +58,8 @@
  | PREFIX radv_prefix { add_tail(&RADV_CFG->pref_list, NODE this_radv_prefix); }
  | RDNSS { init_list(&radv_dns_list); } radv_rdnss { add_tail_list(&RADV_CFG->rdnss_list, &radv_dns_list); }
  | DNSSL { init_list(&radv_dns_list); } radv_dnssl { add_tail_list(&RADV_CFG->dnssl_list, &radv_dns_list); }
-<<<<<<< HEAD
  | TRIGGER net_ip6 { RADV_CFG->trigger = $2; }
-=======
- | TRIGGER prefix {
-     RADV_CFG->trigger_prefix = $2.addr;
-     RADV_CFG->trigger_pxlen = $2.len;
-     RADV_CFG->trigger_valid = 1;
-   }
  | PROPAGATE ROUTES bool { RADV_CFG->propagate_routes = $3; }
->>>>>>> 1e8721e2
  ;
 
 radv_proto_opts:
@@ -88,16 +80,16 @@
   init_list(&RADV_IFACE->rdnss_list);
   init_list(&RADV_IFACE->dnssl_list);
 
-  RADV_IFACE->min_ra_int = -1; /* undefined */
+  RADV_IFACE->min_ra_int = (u32) -1; /* undefined */
   RADV_IFACE->max_ra_int = DEFAULT_MAX_RA_INT;
   RADV_IFACE->min_delay = DEFAULT_MIN_DELAY;
-  RADV_IFACE->prefix_linger_time = -1;
-  RADV_IFACE->route_linger_time = -1;
+  RADV_IFACE->prefix_linger_time = (u32) -1;
+  RADV_IFACE->route_linger_time = (u32) -1;
   RADV_IFACE->current_hop_limit = DEFAULT_CURRENT_HOP_LIMIT;
-  RADV_IFACE->default_lifetime = -1;
+  RADV_IFACE->default_lifetime = (u32) -1;
   RADV_IFACE->default_lifetime_sensitive = 1;
   RADV_IFACE->default_preference = RA_PREF_MEDIUM;
-  RADV_IFACE->route_lifetime = -1;
+  RADV_IFACE->route_lifetime = (u32) -1;
   RADV_IFACE->route_lifetime_sensitive = 0;
   RADV_IFACE->route_preference = RA_PREF_MEDIUM;
 };
@@ -108,18 +100,10 @@
  | MIN DELAY expr { RADV_IFACE->min_delay = $3; if ($3 <= 0) cf_error("Min delay must be positive"); }
  | MANAGED bool { RADV_IFACE->managed = $2; }
  | OTHER CONFIG bool { RADV_IFACE->other_config = $3; }
-<<<<<<< HEAD
  | LINK MTU expr { RADV_IFACE->link_mtu = $3; }
  | REACHABLE TIME expr { RADV_IFACE->reachable_time = $3; if ($3 > 3600000) cf_error("Reachable time must be in range 0-3600000"); }
  | RETRANS TIMER expr { RADV_IFACE->retrans_timer = $3; }
- | LINGER TIME expr { RADV_IFACE->linger_time = $3; if ($3 > 3600) cf_error("Linger time must be in range 0-3600"); }
  | CURRENT HOP LIMIT expr { RADV_IFACE->current_hop_limit = $4; if ($4 > 255) cf_error("Current hop limit must be in range 0-255"); }
-=======
- | LINK MTU expr { RADV_IFACE->link_mtu = $3; if ($3 < 0) cf_error("Link MTU must be 0 or positive"); }
- | REACHABLE TIME expr { RADV_IFACE->reachable_time = $3; if (($3 < 0) || ($3 > 3600000)) cf_error("Reachable time must be in range 0-3600000"); }
- | RETRANS TIMER expr { RADV_IFACE->retrans_timer = $3; if ($3 < 0) cf_error("Retrans timer must be 0 or positive"); }
- | CURRENT HOP LIMIT expr { RADV_IFACE->current_hop_limit = $4; if (($4 < 0) || ($4 > 255))  cf_error("Current hop limit must be in range 0-255"); }
->>>>>>> 1e8721e2
  | DEFAULT LIFETIME expr radv_sensitive {
      RADV_IFACE->default_lifetime = $3;
      if ($3 > 9000)  cf_error("Default lifetime must be in range 0-9000");
@@ -127,7 +111,7 @@
    }
  | ROUTE LIFETIME expr radv_sensitive {
      RADV_IFACE->route_lifetime = $3;
-     if ($4 != -1) RADV_IFACE->route_lifetime_sensitive = $4;
+     if ($4 != (uint) -1) RADV_IFACE->route_lifetime_sensitive = $4;
    }
  | DEFAULT PREFERENCE radv_preference { RADV_IFACE->default_preference = $3; }
  | ROUTE PREFERENCE radv_preference { RADV_IFACE->route_preference = $3; }
@@ -215,19 +199,11 @@
  | AUTONOMOUS bool { RADV_PREFIX->autonomous = $2; }
  | VALID LIFETIME expr radv_sensitive {
      RADV_PREFIX->valid_lifetime = $3;
-<<<<<<< HEAD
      if ($4 != (uint) -1) RADV_PREFIX->valid_lifetime_sensitive = $4;
    }
  | PREFERRED LIFETIME expr radv_sensitive {
      RADV_PREFIX->preferred_lifetime = $3;
      if ($4 != (uint) -1) RADV_PREFIX->preferred_lifetime_sensitive = $4;
-=======
-     if ($4 != -1) RADV_PREFIX->valid_lifetime_sensitive = $4;
-   }
- | PREFERRED LIFETIME expr radv_sensitive {
-     RADV_PREFIX->preferred_lifetime = $3;
-     if ($4 != -1) RADV_PREFIX->preferred_lifetime_sensitive = $4;
->>>>>>> 1e8721e2
    }
  ;
 
@@ -352,7 +328,7 @@
  ;
 
 radv_sensitive:
-   /* empty */ { $$ = -1; }
+   /* empty */ { $$ = (uint) -1; }
  | SENSITIVE bool { $$ = $2; }
  ;
 
