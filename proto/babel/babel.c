--- conflicted
+++ resolved
@@ -641,6 +641,14 @@
       .eattrs = alloca(sizeof(ea_list) + 3*sizeof(eattr)),
     };
 
+    /*
+     * If we cannot find a reachable neighbour, set the entry to be onlink. This
+     * makes it possible to, e.g., assign /32 addresses on a mesh interface and
+     * have routing work.
+     */
+    if (!neigh_find(&p->p, r->next_hop, r->neigh->ifa->iface, 0))
+      a0.nh.flags = RNF_ONLINK;
+
     *a0.eattrs = (ea_list) { .count = 3 };
     a0.eattrs->attrs[0] = (eattr) {
       .id = EA_BABEL_METRIC,
@@ -663,29 +671,12 @@
       .u.data = r->seqno,
     };
 
-<<<<<<< HEAD
     rte e0 = {
       .net = e->n.addr,
       .src = p->p.main_source,
       .attrs = &a0,
       .sender = c,
     };
-=======
-    /*
-     * If we cannot find a reachable neighbour, set the entry to be onlink. This
-     * makes it possible to, e.g., assign /32 addresses on a mesh interface and
-     * have routing work.
-     */
-    if (!neigh_find(&p->p, r->next_hop, r->neigh->ifa->iface, 0))
-      a0.nh.flags = RNF_ONLINK;
-
-    rta *a = rta_lookup(&a0);
-    rte *rte = rte_get_temp(a);
-    rte->u.babel.seqno = r->seqno;
-    rte->u.babel.metric = r->metric;
-    rte->u.babel.router_id = r->router_id;
-    rte->pflags = EA_ID_FLAG(EA_BABEL_METRIC) | EA_ID_FLAG(EA_BABEL_ROUTER_ID);
->>>>>>> 02657095
 
     e->unreachable = 0;
     rte_update(&e0);
