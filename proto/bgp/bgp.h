/*
 *	BIRD -- The Border Gateway Protocol
 *
 *	(c) 2000 Martin Mares <mj@ucw.cz>
 *	(c) 2008--2016 Ondrej Zajicek <santiago@crfreenet.org>
 *	(c) 2008--2016 CZ.NIC z.s.p.o.
 *
 *	Can be freely distributed and used under the terms of the GNU GPL.
 */

#ifndef _BIRD_BGP_H_
#define _BIRD_BGP_H_

#include <stdint.h>
#include <setjmp.h>
#include "nest/bird.h"
#include "nest/route.h"
#include "nest/bfd.h"
//#include "lib/lists.h"
#include "lib/hash.h"
#include "lib/socket.h"

struct eattr;


/* Address families */

#define BGP_AFI_IPV4		1
#define BGP_AFI_IPV6		2

#define BGP_SAFI_UNICAST	1
#define BGP_SAFI_MULTICAST	2
#define BGP_SAFI_MPLS		4
#define BGP_SAFI_MPLS_VPN	128
#define BGP_SAFI_VPN_MULTICAST	129
#define BGP_SAFI_FLOW		133

/* Internal AF codes */

#define BGP_AF(A, B)		(((u32)(A) << 16) | (u32)(B))
#define BGP_AFI(A)		((u32)(A) >> 16)
#define BGP_SAFI(A)		((u32)(A) & 0xFFFF)

#define BGP_AF_IPV4		BGP_AF( BGP_AFI_IPV4, BGP_SAFI_UNICAST )
#define BGP_AF_IPV6		BGP_AF( BGP_AFI_IPV6, BGP_SAFI_UNICAST )
#define BGP_AF_IPV4_MC		BGP_AF( BGP_AFI_IPV4, BGP_SAFI_MULTICAST )
#define BGP_AF_IPV6_MC		BGP_AF( BGP_AFI_IPV6, BGP_SAFI_MULTICAST )
#define BGP_AF_IPV4_MPLS	BGP_AF( BGP_AFI_IPV4, BGP_SAFI_MPLS )
#define BGP_AF_IPV6_MPLS	BGP_AF( BGP_AFI_IPV6, BGP_SAFI_MPLS )
#define BGP_AF_VPN4_MPLS	BGP_AF( BGP_AFI_IPV4, BGP_SAFI_MPLS_VPN )
#define BGP_AF_VPN6_MPLS	BGP_AF( BGP_AFI_IPV6, BGP_SAFI_MPLS_VPN )
#define BGP_AF_VPN4_MC		BGP_AF( BGP_AFI_IPV4, BGP_SAFI_VPN_MULTICAST )
#define BGP_AF_VPN6_MC		BGP_AF( BGP_AFI_IPV6, BGP_SAFI_VPN_MULTICAST )
#define BGP_AF_FLOW4		BGP_AF( BGP_AFI_IPV4, BGP_SAFI_FLOW )
#define BGP_AF_FLOW6		BGP_AF( BGP_AFI_IPV6, BGP_SAFI_FLOW )


struct bgp_write_state;
struct bgp_parse_state;
struct bgp_export_state;
struct bgp_bucket;

struct bgp_af_desc {
  u32 afi;
  u32 net;
  u8 mpls;
  u8 no_igp;
  const char *name;
  uint (*encode_nlri)(struct bgp_write_state *s, struct bgp_bucket *buck, byte *buf, uint size);
  void (*decode_nlri)(struct bgp_parse_state *s, byte *pos, uint len, rta *a);
  void (*update_next_hop)(struct bgp_export_state *s, eattr *nh, ea_list **to);
  uint (*encode_next_hop)(struct bgp_write_state *s, eattr *nh, byte *buf, uint size);
  void (*decode_next_hop)(struct bgp_parse_state *s, byte *pos, uint len, rta *a);
};


struct bgp_config {
  struct proto_config c;
  u32 local_as, remote_as;
  ip_addr local_ip;			/* Source address to use */
  ip_addr remote_ip;
  struct iface *iface;			/* Interface for link-local addresses */
  u16 local_port;			/* Local listening port */
  u16 remote_port; 			/* Neighbor destination port */
  int peer_type;			/* Internal or external BGP (BGP_PT_*, optional) */
  int multihop;				/* Number of hops if multihop */
  int strict_bind;			/* Bind listening socket to local address */
  int free_bind;			/* Bind listening socket with SKF_FREEBIND */
  int ttl_security;			/* Enable TTL security [RFC 5082] */
  int compare_path_lengths;		/* Use path lengths when selecting best route */
  int med_metric;			/* Compare MULTI_EXIT_DISC even between routes from differen ASes */
  int igp_metric;			/* Use IGP metrics when selecting best route */
  int prefer_older;			/* Prefer older routes according to RFC 5004 */
  int deterministic_med;		/* Use more complicated algo to have strict RFC 4271 MED comparison */
  u32 default_local_pref;		/* Default value for LOCAL_PREF attribute */
  u32 default_med;			/* Default value for MULTI_EXIT_DISC attribute */
  int capabilities;			/* Enable capability handshake [RFC 5492] */
  int enable_refresh;			/* Enable local support for route refresh [RFC 2918] */
  int enable_as4;			/* Enable local support for 4B AS numbers [RFC 6793] */
  int enable_extended_messages;		/* Enable local support for extended messages [draft] */
  int enable_hostname;			/* Enable local support for hostname [draft] */
  u32 rr_cluster_id;			/* Route reflector cluster ID, if different from local ID */
  int rr_client;			/* Whether neighbor is RR client of me */
  int rs_client;			/* Whether neighbor is RS client of me */
  u32 confederation;			/* Confederation ID, or zero if confeds not active */
  int confederation_member;		/* Whether neighbor AS is member of our confederation */
  int passive;				/* Do not initiate outgoing connection */
  int interpret_communities;		/* Hardwired handling of well-known communities */
  int allow_local_as;			/* Allow that number of local ASNs in incoming AS_PATHs */
  int allow_local_pref;			/* Allow LOCAL_PREF in EBGP sessions */
  int allow_as_sets;			/* Allow AS_SETs in incoming AS_PATHs */
  int enforce_first_as;			/* Enable check for neighbor AS as first AS in AS_PATH */
  int gr_mode;				/* Graceful restart mode (BGP_GR_*) */
  int llgr_mode;			/* Long-lived graceful restart mode (BGP_LLGR_*) */
  int setkey;				/* Set MD5 password to system SA/SP database */
  /* Times below are in seconds */
  unsigned gr_time;			/* Graceful restart timeout */
  unsigned llgr_time;			/* Long-lived graceful restart stale time */
  unsigned connect_delay_time;		/* Minimum delay between connect attempts */
  unsigned connect_retry_time;		/* Timeout for connect attempts */
  unsigned hold_time, initial_hold_time;
  unsigned keepalive_time;
  unsigned error_amnesia_time;		/* Errors are forgotten after */
  unsigned error_delay_time_min;	/* Time to wait after an error is detected */
  unsigned error_delay_time_max;
  unsigned disable_after_error;		/* Disable the protocol when error is detected */
  u32 disable_after_cease;		/* Disable it when cease is received, bitfield */

  const char *password;			/* Password used for MD5 authentication */
  net_addr *remote_range;		/* Allowed neighbor range for dynamic BGP */
  const char *dynamic_name;		/* Name pattern for dynamic BGP */
  int dynamic_name_digits;		/* Minimum number of digits for dynamic names */
  int check_link;			/* Use iface link state for liveness detection */
  struct bfd_options *bfd;		/* Use BFD for liveness detection */
};

struct bgp_channel_config {
  struct channel_config c;

  u32 afi;
  const struct bgp_af_desc *desc;

  ip_addr next_hop_addr;		/* Local address for NEXT_HOP attribute */
  u8 next_hop_self;			/* Always set next hop to local IP address (NH_*) */
  u8 next_hop_keep;			/* Do not modify next hop attribute (NH_*) */
  u8 mandatory;				/* Channel is mandatory in capability negotiation */
  u8 gw_mode;				/* How we compute route gateway from next_hop attr, see GW_* */
  u8 secondary;				/* Accept also non-best routes (i.e. RA_ACCEPTED) */
  u8 validate;				/* Validate Flowspec per RFC 8955 (6) */
  u8 gr_able;				/* Allow full graceful restart for the channel */
  u8 llgr_able;				/* Allow full long-lived GR for the channel */
  uint llgr_time;			/* Long-lived graceful restart stale time */
  u8 ext_next_hop;			/* Allow both IPv4 and IPv6 next hops */
  u8 add_path;				/* Use ADD-PATH extension [RFC 7911] */
  u8 aigp;				/* AIGP is allowed on this session */
  u8 aigp_originate;			/* AIGP is originated automatically */
  u32 cost;				/* IGP cost for direct next hops */
  u8 import_table;			/* Use c.in_table as Adj-RIB-In */
  u8 export_table;			/* Use c.out_table as Adj-RIB-Out */

  struct rtable_config *igp_table_ip4;	/* Table for recursive IPv4 next hop lookups */
  struct rtable_config *igp_table_ip6;	/* Table for recursive IPv6 next hop lookups */
  struct rtable_config *base_table;	/* Base table for Flowspec validation */
};

#define BGP_PT_INTERNAL		1
#define BGP_PT_EXTERNAL		2

#define NH_NO			0
#define NH_ALL			1
#define NH_IBGP			2
#define NH_EBGP			3

#define MLL_SELF		1
#define MLL_DROP		2
#define MLL_IGNORE		3

#define GW_DIRECT		1
#define GW_RECURSIVE		2

#define BGP_ADD_PATH_RX		1
#define BGP_ADD_PATH_TX		2
#define BGP_ADD_PATH_FULL	3

#define BGP_GR_ABLE		1
#define BGP_GR_AWARE		2

/* For GR capability common flags */
#define BGP_GRF_RESTART 0x80

/* For GR capability per-AF flags */
#define BGP_GRF_FORWARDING 0x80

#define BGP_LLGR_ABLE		1
#define BGP_LLGR_AWARE		2

#define BGP_LLGRF_FORWARDING 0x80

#define BGP_GRS_NONE		0	/* No GR  */
#define BGP_GRS_ACTIVE		1	/* Graceful restart per RFC 4724 */
#define BGP_GRS_LLGR		2	/* Long-lived GR phase (stale timer active) */

#define BGP_BFD_GRACEFUL	2	/* BFD down triggers graceful restart */

/* rte->pflags */
#define BGP_REF_SUPPRESSED	0x1	/* Used for deterministic MED comparison */
#define BGP_REF_STALE		0x2	/* Route is LLGR_STATE */
#define BGP_REF_NOT_STALE	0x4	/* Route is NOT LLGR_STATE */

struct bgp_af_caps {
  u32 afi;
  u8 ready;				/* Multiprotocol capability, RFC 4760 */
  u8 gr_able;				/* Graceful restart support, RFC 4724 */
  u8 gr_af_flags;			/* Graceful restart per-AF flags */
  u8 llgr_able;				/* Long-lived GR, RFC draft */
  u32 llgr_time;			/* Long-lived GR stale time */
  u8 llgr_flags;			/* Long-lived GR per-AF flags */
  u8 ext_next_hop;			/* Extended IPv6 next hop,   RFC 5549 */
  u8 add_path;				/* Multiple paths support,   RFC 7911 */
};

struct bgp_caps {
  u32 as4_number;			/* Announced ASN */

  u8 as4_support;			/* Four-octet AS capability, RFC 6793 */
  u8 ext_messages;			/* Extended message length,  RFC draft */
  u8 route_refresh;			/* Route refresh capability, RFC 2918 */
  u8 enhanced_refresh;			/* Enhanced route refresh,   RFC 7313 */

  u8 gr_aware;				/* Graceful restart capability, RFC 4724 */
  u8 gr_flags;				/* Graceful restart flags */
  u16 gr_time;				/* Graceful restart time in seconds */

  u8 llgr_aware;			/* Long-lived GR capability, RFC draft */
  u8 any_ext_next_hop;			/* Bitwise OR of per-AF ext_next_hop */
  u8 any_add_path;			/* Bitwise OR of per-AF add_path */

  const char *hostname;			/* Hostname, RFC draft */

  u16 af_count;				/* Number of af_data items */
  u16 length;				/* Length of capabilities in OPEN msg */

  struct bgp_af_caps af_data[0];	/* Per-AF capability data */
};

#define WALK_AF_CAPS(caps,ac) \
  for (ac = caps->af_data; ac < &caps->af_data[caps->af_count]; ac++)


struct bgp_socket {
  node n;				/* Node in global bgp_sockets */
  sock *sk;				/* Real listening socket */
  u32 uc;				/* Use count */
};

struct bgp_stats {
  uint rx_messages, tx_messages;
  uint rx_updates, tx_updates;
  u64  rx_bytes, tx_bytes;

  uint fsm_established_transitions;
};

struct bgp_conn {
  struct bgp_proto *bgp;
  struct birdsock *sk;
  u8 state;				/* State of connection state machine */
  u8 as4_session;			/* Session uses 4B AS numbers in AS_PATH (both sides support it) */
  u8 ext_messages;			/* Session uses extended message length */
  u32 received_as;			/* ASN received in OPEN message */

  struct bgp_caps *local_caps;
  struct bgp_caps *remote_caps;
  timer *connect_timer;
  timer *hold_timer;
  timer *keepalive_timer;
  event *tx_ev;
  u32 packets_to_send;			/* Bitmap of packet types to be sent */
  u32 channels_to_send;			/* Bitmap of channels with packets to be sent */
  u8 last_channel;			/* Channel used last time for TX */
  u8 last_channel_count;		/* Number of times the last channel was used in succession */
  int notify_code, notify_subcode, notify_size;
  byte *notify_data;

  uint hold_time, keepalive_time;	/* Times calculated from my and neighbor's requirements */
};

struct bgp_proto {
  struct proto p;
  const struct bgp_config *cf;		/* Shortcut to BGP configuration */
  ip_addr local_ip, remote_ip;
  u32 local_as, remote_as;
  u32 public_as;			/* Externally visible ASN (local_as or confederation id) */
  u32 local_id;				/* BGP identifier of this router */
  u32 remote_id;			/* BGP identifier of the neighbor */
  u32 rr_cluster_id;			/* Route reflector cluster ID */
  u8 start_state;			/* Substates that partitions BS_START */
  u8 is_internal;			/* Internal BGP session (local_as == remote_as) */
  u8 is_interior;			/* Internal or intra-confederation BGP session */
  u8 as4_session;			/* Session uses 4B AS numbers in AS_PATH (both sides support it) */
  u8 rr_client;				/* Whether neighbor is RR client of me */
  u8 rs_client;				/* Whether neighbor is RS client of me */
  u8 ipv4;				/* Use IPv4 connection, i.e. remote_ip is IPv4 */
  u8 passive;				/* Do not initiate outgoing connection */
  u8 route_refresh;			/* Route refresh allowed to send [RFC 2918] */
  u8 enhanced_refresh;			/* Enhanced refresh is negotiated [RFC 7313] */
  u8 gr_ready;				/* Neighbor could do graceful restart */
  u8 llgr_ready;			/* Neighbor could do Long-lived GR, implies gr_ready */
  u8 gr_active_num;			/* Neighbor is doing GR, number of active channels */
  u8 channel_count;			/* Number of active channels */
  u8 summary_add_path_rx;		/* Summary state of ADD_PATH RX w.r.t active channels */
  u32 *afi_map;				/* Map channel index -> AFI */
  struct bgp_channel **channel_map;	/* Map channel index -> channel */
  struct bgp_conn *conn;		/* Connection we have established */
  struct bgp_conn outgoing_conn;	/* Outgoing connection we're working with */
  struct bgp_conn incoming_conn;	/* Incoming connection we have neither accepted nor rejected yet */
  struct object_lock *lock;		/* Lock for neighbor connection */
  struct neighbor *neigh;		/* Neighbor entry corresponding to remote ip, NULL if multihop */
  struct bgp_socket *sock;		/* Shared listening socket */
  struct bfd_request *bfd_req;		/* BFD request, if BFD is used */
  struct birdsock *postponed_sk;	/* Postponed incoming socket for dynamic BGP */
  struct bgp_stats stats;		/* BGP statistics */
  btime last_established;		/* Last time of enter/leave of established state */
  btime last_rx_update;			/* Last time of RX update */
  ip_addr link_addr;			/* Link-local version of local_ip */
  event *event;				/* Event for respawning and shutting process */
  timer *startup_timer;			/* Timer used to delay protocol startup due to previous errors (startup_delay) */
  timer *gr_timer;			/* Timer waiting for reestablishment after graceful restart */
  int dynamic_name_counter;		/* Counter for dynamic BGP names */
  uint startup_delay;			/* Delay (in seconds) of protocol startup due to previous errors */
  btime last_proto_error;		/* Time of last error that leads to protocol stop */
  u8 last_error_class; 			/* Error class of last error */
  u32 last_error_code;			/* Error code of last error. BGP protocol errors
					   are encoded as (bgp_err_code << 16 | bgp_err_subcode) */
};

struct bgp_channel {
  struct channel c;

  /* Rest are BGP specific data */
  struct bgp_channel_config *cf;

  u32 afi;
  u32 index;
  const struct bgp_af_desc *desc;

  rtable *igp_table_ip4;		/* Table for recursive IPv4 next hop lookups */
  rtable *igp_table_ip6;		/* Table for recursive IPv6 next hop lookups */
  rtable *base_table;			/* Base table for Flowspec validation */

  /* Rest are zeroed when down */
  pool *pool;
  HASH(struct bgp_bucket) bucket_hash;	/* Hash table of route buckets */
  struct bgp_bucket *withdraw_bucket;	/* Withdrawn routes */
  list bucket_queue;			/* Queue of buckets to send (struct bgp_bucket) */

  HASH(struct bgp_prefix) prefix_hash;	/* Prefixes to be sent */
  slab *prefix_slab;			/* Slab holding prefix nodes */

  ip_addr next_hop_addr;		/* Local address for NEXT_HOP attribute */
  ip_addr link_addr;			/* Link-local version of next_hop_addr */

  u32 packets_to_send;			/* Bitmap of packet types to be sent */

  u8 ext_next_hop;			/* Session allows both IPv4 and IPv6 next hops */

  u8 gr_ready;				/* Neighbor could do GR on this AF */
  u8 gr_active;				/* Neighbor is doing GR (BGP_GRS_*) */

  timer *stale_timer;			/* Long-lived stale timer for LLGR */
  u32 stale_time;			/* Stored LLGR stale time from last session */

  u8 add_path_rx;			/* Session expects receive of ADD-PATH extended NLRI */
  u8 add_path_tx;			/* Session expects transmit of ADD-PATH extended NLRI */

  u8 feed_state;			/* Feed state (TX) for EoR, RR packets, see BFS_* */
  u8 load_state;			/* Load state (RX) for EoR, RR packets, see BFS_* */
};

struct bgp_prefix {
  node buck_node;			/* Node in per-bucket list */
  struct bgp_prefix *next;		/* Node in prefix hash table */
  u32 hash;
  u32 path_id;
  net_addr net[0];
};

struct bgp_bucket {
  node send_node;			/* Node in send queue */
  struct bgp_bucket *next;		/* Node in bucket hash table */
  list prefixes;			/* Prefixes in this bucket (struct bgp_prefix) */
  u32 hash;				/* Hash over extended attributes */
  ea_list eattrs[0];			/* Per-bucket extended attributes */
};

struct bgp_export_state {
  struct bgp_proto *proto;
  struct bgp_channel *channel;
  struct linpool *pool;

  struct bgp_proto *src;
  rte *route;
  int mpls;

  u32 attrs_seen[1];
  uint err_reject;
  uint local_next_hop;
};

struct bgp_write_state {
  struct bgp_proto *proto;
  struct bgp_channel *channel;
  struct linpool *pool;

  int mp_reach;
  int as4_session;
  int add_path;
  int mpls;

  eattr *mp_next_hop;
  const adata *mpls_labels;
};

struct bgp_parse_state {
  struct bgp_proto *proto;
  struct bgp_channel *channel;
  struct linpool *pool;

  int as4_session;
  int add_path;
  int mpls;
  int reach_nlri_step;

  u32 attrs_seen[256/32];

  u32 mp_reach_af;
  u32 mp_unreach_af;

  uint attr_len;
  uint ip_reach_len;
  uint ip_unreach_len;
  uint ip_next_hop_len;
  uint mp_reach_len;
  uint mp_unreach_len;
  uint mp_next_hop_len;

  byte *attrs;
  byte *ip_reach_nlri;
  byte *ip_unreach_nlri;
  byte *ip_next_hop_data;
  byte *mp_reach_nlri;
  byte *mp_unreach_nlri;
  byte *mp_next_hop_data;

  uint err_withdraw;
  uint err_subcode;
  jmp_buf err_jmpbuf;

  struct hostentry *hostentry;
  adata *mpls_labels;

  /* Cached state for bgp_rte_update() */
  u32 last_id;
  struct rte_src *last_src;
  rta *cached_rta;
};

#define BGP_PORT		179
#define BGP_VERSION		4
#define BGP_HEADER_LENGTH	19
#define BGP_MAX_MESSAGE_LENGTH	4096
#define BGP_MAX_EXT_MSG_LENGTH	65535
#define BGP_RX_BUFFER_SIZE	4096
#define BGP_TX_BUFFER_SIZE	4096
#define BGP_RX_BUFFER_EXT_SIZE	65535
#define BGP_TX_BUFFER_EXT_SIZE	65535

static inline int bgp_channel_is_ipv4(struct bgp_channel *c)
{ return BGP_AFI(c->afi) == BGP_AFI_IPV4; }

static inline int bgp_channel_is_ipv6(struct bgp_channel *c)
{ return BGP_AFI(c->afi) == BGP_AFI_IPV6; }

static inline int bgp_cc_is_ipv4(struct bgp_channel_config *c)
{ return BGP_AFI(c->afi) == BGP_AFI_IPV4; }

static inline int bgp_cc_is_ipv6(struct bgp_channel_config *c)
{ return BGP_AFI(c->afi) == BGP_AFI_IPV6; }

static inline uint bgp_max_packet_length(struct bgp_conn *conn)
{ return conn->ext_messages ? BGP_MAX_EXT_MSG_LENGTH : BGP_MAX_MESSAGE_LENGTH; }

static inline void
bgp_parse_error(struct bgp_parse_state *s, uint subcode)
{
  s->err_subcode = subcode;
  longjmp(s->err_jmpbuf, 1);
}


void bgp_start_timer(timer *t, uint value);
void bgp_check_config(struct bgp_config *c);
void bgp_error(struct bgp_conn *c, unsigned code, unsigned subcode, byte *data, int len);
void bgp_close_conn(struct bgp_conn *c);
void bgp_update_startup_delay(struct bgp_proto *p);
void bgp_conn_enter_openconfirm_state(struct bgp_conn *conn);
void bgp_conn_enter_established_state(struct bgp_conn *conn);
void bgp_conn_enter_close_state(struct bgp_conn *conn);
void bgp_conn_enter_idle_state(struct bgp_conn *conn);
void bgp_handle_graceful_restart(struct bgp_proto *p);
void bgp_graceful_restart_done(struct bgp_channel *c);
void bgp_refresh_begin(struct bgp_channel *c);
void bgp_refresh_end(struct bgp_channel *c);
void bgp_store_error(struct bgp_proto *p, struct bgp_conn *c, u8 class, u32 code);
void bgp_stop(struct bgp_proto *p, int subcode, byte *data, uint len);

struct rte_source *bgp_find_source(struct bgp_proto *p, u32 path_id);
struct rte_source *bgp_get_source(struct bgp_proto *p, u32 path_id);

static inline int
rta_resolvable(rta *a)
{
<<<<<<< HEAD
  return rt->attrs->dest != RTD_UNREACHABLE;
=======
  return a->dest == RTD_UNICAST;
>>>>>>> 1b9189d5
}


#ifdef LOCAL_DEBUG
#define BGP_FORCE_DEBUG 1
#else
#define BGP_FORCE_DEBUG 0
#endif
#define BGP_TRACE(flags, msg, args...) do { if ((p->p.debug & flags) || BGP_FORCE_DEBUG) \
	log(L_TRACE "%s: " msg, p->p.name , ## args ); } while(0)

#define BGP_TRACE_RL(rl, flags, msg, args...) do { if ((p->p.debug & flags) || BGP_FORCE_DEBUG) \
	log_rl(rl, L_TRACE "%s: " msg, p->p.name , ## args ); } while(0)


/* attrs.c */

static inline eattr *
bgp_find_attr(ea_list *attrs, uint code)
{
  return ea_find(attrs, EA_CODE(PROTOCOL_BGP, code));
}

eattr *
bgp_set_attr(ea_list **attrs, struct linpool *pool, uint code, uint flags, uintptr_t val);

static inline void
bgp_set_attr_u32(ea_list **to, struct linpool *pool, uint code, uint flags, u32 val)
{ bgp_set_attr(to, pool, code, flags, (uintptr_t) val); }

static inline void
bgp_set_attr_ptr(ea_list **to, struct linpool *pool, uint code, uint flags, const struct adata *val)
{ bgp_set_attr(to, pool, code, flags, (uintptr_t) val); }

static inline void
bgp_set_attr_data(ea_list **to, struct linpool *pool, uint code, uint flags, void *data, uint len)
{
  struct adata *a = lp_alloc_adata(pool, len);
  bmemcpy(a->data, data, len);
  bgp_set_attr(to, pool, code, flags, (uintptr_t) a);
}

static inline void
bgp_unset_attr(ea_list **to, struct linpool *pool, uint code)
{ eattr *e = bgp_set_attr(to, pool, code, 0, 0); e->type = EAF_TYPE_UNDEF; }

int bgp_encode_mp_reach_mrt(struct bgp_write_state *s, eattr *a, byte *buf, uint size);

int bgp_encode_attrs(struct bgp_write_state *s, ea_list *attrs, byte *buf, byte *end);
ea_list * bgp_decode_attrs(struct bgp_parse_state *s, byte *data, uint len);
void bgp_finish_attrs(struct bgp_parse_state *s, rta *a);

void bgp_init_bucket_table(struct bgp_channel *c);
void bgp_free_bucket_table(struct bgp_channel *c);
void bgp_free_bucket(struct bgp_channel *c, struct bgp_bucket *b);
void bgp_defer_bucket(struct bgp_channel *c, struct bgp_bucket *b);
void bgp_withdraw_bucket(struct bgp_channel *c, struct bgp_bucket *b);

void bgp_init_prefix_table(struct bgp_channel *c);
void bgp_free_prefix_table(struct bgp_channel *c);
void bgp_free_prefix(struct bgp_channel *c, struct bgp_prefix *bp);

int bgp_rte_better(struct rte *, struct rte *);
int bgp_rte_mergable(rte *pri, rte *sec);
int bgp_rte_recalculate(rtable *table, net *net, rte *new, rte *old, rte *old_best);
struct rte *bgp_rte_modify_stale(struct rte *r, struct linpool *pool);
u32 bgp_rte_igp_metric(struct rte *);
void bgp_rt_notify(struct proto *P, struct channel *C, const net_addr *n, rte *new, const rte *old);
int bgp_preexport(struct channel *, struct rte *);
int bgp_get_attr(const struct eattr *e, byte *buf, int buflen);
void bgp_get_route_info(struct rte *, byte *);
int bgp_total_aigp_metric_(rta *a, u64 *metric, const struct adata **ad);

#define BGP_AIGP_METRIC		1
#define BGP_AIGP_MAX		U64(0xffffffffffffffff)

static inline u64
bgp_total_aigp_metric(rta *a)
{
  u64 metric = BGP_AIGP_MAX;
  const struct adata *ad;

  bgp_total_aigp_metric_(a, &metric, &ad);
  return metric;
}


/* packets.c */

void bgp_dump_state_change(struct bgp_conn *conn, uint old, uint new);
void bgp_prepare_capabilities(struct bgp_conn *conn);
const struct bgp_af_desc *bgp_get_af_desc(u32 afi);
const struct bgp_af_caps *bgp_find_af_caps(struct bgp_caps *caps, u32 afi);
void bgp_schedule_packet(struct bgp_conn *conn, struct bgp_channel *c, int type);
void bgp_kick_tx(void *vconn);
void bgp_tx(struct birdsock *sk);
int bgp_rx(struct birdsock *sk, uint size);
const char * bgp_error_dsc(unsigned code, unsigned subcode);
void bgp_log_error(struct bgp_proto *p, u8 class, char *msg, unsigned code, unsigned subcode, byte *data, unsigned len);

void bgp_update_next_hop(struct bgp_export_state *s, eattr *a, ea_list **to);


/* Packet types */

#define PKT_OPEN		0x01
#define PKT_UPDATE		0x02
#define PKT_NOTIFICATION	0x03
#define PKT_KEEPALIVE		0x04
#define PKT_ROUTE_REFRESH	0x05	/* [RFC2918] */
#define PKT_BEGIN_REFRESH	0x1e	/* Dummy type for BoRR packet [RFC7313] */
#define PKT_SCHEDULE_CLOSE	0x1f	/* Used internally to schedule socket close */

/* Attributes */

#define BAF_OPTIONAL		0x80
#define BAF_TRANSITIVE		0x40
#define BAF_PARTIAL		0x20
#define BAF_EXT_LEN		0x10

#define BAF_DECODE_FLAGS	0x0100	/* Private flag - attribute flags are handled by the decode hook */

#define BA_ORIGIN		0x01	/* RFC 4271 */		/* WM */
#define BA_AS_PATH		0x02				/* WM */
#define BA_NEXT_HOP		0x03				/* WM */
#define BA_MULTI_EXIT_DISC	0x04				/* ON */
#define BA_LOCAL_PREF		0x05				/* WD */
#define BA_ATOMIC_AGGR		0x06				/* WD */
#define BA_AGGREGATOR		0x07				/* OT */
#define BA_COMMUNITY		0x08	/* RFC 1997 */		/* OT */
#define BA_ORIGINATOR_ID	0x09	/* RFC 4456 */		/* ON */
#define BA_CLUSTER_LIST		0x0a	/* RFC 4456 */		/* ON */
#define BA_MP_REACH_NLRI	0x0e	/* RFC 4760 */
#define BA_MP_UNREACH_NLRI	0x0f	/* RFC 4760 */
#define BA_EXT_COMMUNITY	0x10	/* RFC 4360 */
#define BA_AS4_PATH             0x11	/* RFC 6793 */
#define BA_AS4_AGGREGATOR       0x12	/* RFC 6793 */
#define BA_AIGP			0x1a	/* RFC 7311 */
#define BA_LARGE_COMMUNITY	0x20	/* RFC 8092 */

/* Bird's private internal BGP attributes */
#define BA_MPLS_LABEL_STACK	0xfe	/* MPLS label stack transfer attribute */

/* BGP connection states */

#define BS_IDLE			0
#define BS_CONNECT		1	/* Attempting to connect */
#define BS_ACTIVE		2	/* Waiting for connection retry & listening */
#define BS_OPENSENT		3
#define BS_OPENCONFIRM		4
#define BS_ESTABLISHED		5
#define BS_CLOSE		6	/* Used during transition to BS_IDLE */

#define BS_MAX			7

/* BGP start states
 *
 * Used in PS_START for fine-grained specification of starting state.
 *
 * When BGP protocol is started by core, it goes to BSS_PREPARE. When BGP
 * protocol done what is neccessary to start itself (like acquiring the lock),
 * it goes to BSS_CONNECT.
 */

#define BSS_PREPARE		0	/* Used before ordinary BGP started, i. e. waiting for lock */
#define BSS_DELAY		1	/* Startup delay due to previous errors */
#define BSS_CONNECT		2	/* Ordinary BGP connecting */


/* BGP feed states (TX)
 *
 * RFC 4724 specifies that an initial feed should end with End-of-RIB mark.
 *
 * RFC 7313 specifies that a route refresh should be demarcated by BoRR and EoRR packets.
 *
 * These states (stored in c->feed_state) are used to keep track of these
 * requirements. When such feed is started, BFS_LOADING / BFS_REFRESHING is
 * set. When it ended, BFS_LOADED / BFS_REFRESHED is set to schedule End-of-RIB
 * or EoRR packet. When the packet is sent, the state returned to BFS_NONE.
 *
 * Note that when a non-demarcated feed (e.g. plain RFC 4271 initial load
 * without End-of-RIB or plain RFC 2918 route refresh without BoRR/EoRR
 * demarcation) is active, BFS_NONE is set.
 *
 * BFS_NONE, BFS_LOADING and BFS_REFRESHING are also used as load states (RX)
 * with correspondent semantics (-, expecting End-of-RIB, expecting EoRR).
 */

#define BFS_NONE		0	/* No feed or original non-demarcated feed */
#define BFS_LOADING		1	/* Initial feed active, End-of-RIB planned */
#define BFS_LOADED		2	/* Loading done, End-of-RIB marker scheduled */
#define BFS_REFRESHING		3	/* Route refresh (introduced by BoRR) active */
#define BFS_REFRESHED		4	/* Refresh done, EoRR packet scheduled */


/* Error classes */

#define BE_NONE			0
#define BE_MISC			1	/* Miscellaneous error */
#define BE_SOCKET		2	/* Socket error */
#define BE_BGP_RX		3	/* BGP protocol error notification received */
#define BE_BGP_TX		4	/* BGP protocol error notification sent */
#define BE_AUTO_DOWN		5	/* Automatic shutdown */
#define BE_MAN_DOWN		6	/* Manual shutdown */

/* Misc error codes */

#define BEM_NEIGHBOR_LOST	1
#define BEM_INVALID_NEXT_HOP	2
#define BEM_INVALID_MD5		3	/* MD5 authentication kernel request failed (possibly not supported) */
#define BEM_NO_SOCKET		4
#define BEM_LINK_DOWN		5
#define BEM_BFD_DOWN		6
#define BEM_GRACEFUL_RESTART	7

/* Automatic shutdown error codes */

#define BEA_ROUTE_LIMIT_EXCEEDED 1

/* Well-known communities */

#define BGP_COMM_NO_EXPORT		0xffffff01	/* Don't export outside local AS / confed. */
#define BGP_COMM_NO_ADVERTISE		0xffffff02	/* Don't export at all */
#define BGP_COMM_NO_EXPORT_SUBCONFED	0xffffff03	/* NO_EXPORT even in local confederation */

#define BGP_COMM_LLGR_STALE		0xffff0006	/* Route is stale according to LLGR */
#define BGP_COMM_NO_LLGR		0xffff0007	/* Do not treat the route according to LLGR */

/* Origins */

#define ORIGIN_IGP		0
#define ORIGIN_EGP		1
#define ORIGIN_INCOMPLETE	2


#endif<|MERGE_RESOLUTION|>--- conflicted
+++ resolved
@@ -520,11 +520,7 @@
 static inline int
 rta_resolvable(rta *a)
 {
-<<<<<<< HEAD
-  return rt->attrs->dest != RTD_UNREACHABLE;
-=======
-  return a->dest == RTD_UNICAST;
->>>>>>> 1b9189d5
+  return a->dest != RTD_UNREACHABLE;
 }
 
 
