--- conflicted
+++ resolved
@@ -986,11 +986,10 @@
   if (!c->gw_mode)
     c->gw_mode = (c->multihop || internal) ? GW_RECURSIVE : GW_DIRECT;
 
-<<<<<<< HEAD
   /* Disable after error incompatible with restart limit action */
   if (c->c.in_limit && (c->c.in_limit->action == PLA_RESTART) && c->disable_after_error)
     c->c.in_limit->action = PLA_DISABLE;
-=======
+
 
   if ((c->gw_mode == GW_RECURSIVE) && c->c.table->sorted)
     cf_error("BGP in recursive mode prohibits sorted table");
@@ -1000,7 +999,6 @@
 
   if (c->secondary && !c->c.table->sorted)
     cf_error("BGP with secondary option requires sorted table");
->>>>>>> 76170264
 }
 
 static int
