/*
 *	BIRD -- BGP Attributes
 *
 *	(c) 2000 Martin Mares <mj@ucw.cz>
 *	(c) 2008--2016 Ondrej Zajicek <santiago@crfreenet.org>
 *	(c) 2008--2016 CZ.NIC z.s.p.o.
 *
 *	Can be freely distributed and used under the terms of the GNU GPL.
 */

#undef LOCAL_DEBUG

#include <stdlib.h>

#include "nest/bird.h"
#include "nest/iface.h"
#include "nest/protocol.h"
#include "nest/route.h"
#include "nest/attrs.h"
#include "conf/conf.h"
#include "lib/resource.h"
#include "lib/string.h"
#include "lib/unaligned.h"

#include "bgp.h"

/*
 *   UPDATE message error handling
 *
 * All checks from RFC 4271 6.3 are done as specified with these exceptions:
 *  - The semantic check of an IP address from NEXT_HOP attribute is missing.
 *  - Checks of some optional attribute values are missing.
 *  - Syntactic and semantic checks of NLRIs (done in DECODE_PREFIX())
 *    are probably inadequate.
 *
 * Loop detection based on AS_PATH causes updates to be withdrawn. RFC
 * 4271 does not explicitly specify the behavior in that case.
 *
 * Loop detection related to route reflection (based on ORIGINATOR_ID
 * and CLUSTER_LIST) causes updates to be withdrawn. RFC 4456 8
 * specifies that such updates should be ignored, but that is generally
 * a bad idea.
 *
 * BGP attribute table has several hooks:
 *
 * export - Hook that validates and normalizes attribute during export phase.
 * Receives eattr, may modify it (e.g., sort community lists for canonical
 * representation), UNSET() it (e.g., skip empty lists), or REJECT() the route
 * if necessary. May assume that eattr has value valid w.r.t. its type, but may
 * be invalid w.r.t. BGP constraints. Optional.
 *
 * encode - Hook that converts internal representation to external one during
 * packet writing. Receives eattr and puts it in the buffer (including attribute
 * header). Returns number of bytes, or -1 if not enough space. May assume that
 * eattr has value valid w.r.t. its type and validated by export hook. Mandatory
 * for all known attributes that exist internally after export phase (i.e., all
 * except pseudoattributes MP_(UN)REACH_NLRI).
 *
 * decode - Hook that converts external representation to internal one during
 * packet parsing. Receives attribute data in buffer, validates it and adds
 * attribute to ea_list. If data are invalid, steps DISCARD(), WITHDRAW() or
 * bgp_parse_error() may be used to escape. Mandatory for all known attributes.
 *
 * format - Optional hook that converts eattr to textual representation.
 */


struct bgp_attr_desc {
  const char *name;
  uint type;
  uint flags;
  void (*export)(struct bgp_export_state *s, eattr *a);
  int  (*encode)(struct bgp_write_state *s, eattr *a, byte *buf, uint size);
  void (*decode)(struct bgp_parse_state *s, uint code, uint flags, byte *data, uint len, ea_list **to);
  void (*format)(const eattr *ea, byte *buf, uint size);
};

static const struct bgp_attr_desc bgp_attr_table[];

static inline int bgp_attr_known(uint code);

eattr *
bgp_set_attr(ea_list **attrs, struct linpool *pool, uint code, uint flags, uintptr_t val)
{
  ASSERT(bgp_attr_known(code));

  return ea_set_attr(
      attrs,
      pool,
      EA_CODE(PROTOCOL_BGP, code),
      flags & ~BAF_EXT_LEN,
      bgp_attr_table[code].type,
      val
  );
}



#define REPORT(msg, args...) \
  ({ log(L_REMOTE "%s: " msg, s->proto->p.name, ## args); })

#define DISCARD(msg, args...) \
  ({ REPORT(msg, ## args); return; })

#define WITHDRAW(msg, args...) \
  ({ REPORT(msg, ## args); s->err_withdraw = 1; return; })

#define UNSET(a) \
  ({ a->type = EAF_TYPE_UNDEF; return; })

#define REJECT(msg, args...) \
  ({ log(L_ERR "%s: " msg, s->proto->p.name, ## args); s->err_reject = 1; return; })

#define NEW_BGP		"Discarding %s attribute received from AS4-aware neighbor"
#define BAD_EBGP	"Discarding %s attribute received from EBGP neighbor"
#define BAD_LENGTH	"Malformed %s attribute - invalid length (%u)"
#define BAD_VALUE	"Malformed %s attribute - invalid value (%u)"
#define NO_MANDATORY	"Missing mandatory %s attribute"


static inline int
bgp_put_attr_hdr3(byte *buf, uint code, uint flags, uint len)
{
  *buf++ = flags & ~BAF_EXT_LEN;
  *buf++ = code;
  *buf++ = len;
  return 3;
}

static inline int
bgp_put_attr_hdr4(byte *buf, uint code, uint flags, uint len)
{
  *buf++ = flags | BAF_EXT_LEN;
  *buf++ = code;
  put_u16(buf, len);
  return 4;
}

static inline int
bgp_put_attr_hdr(byte *buf, uint code, uint flags, uint len)
{
  if (len < 256)
    return bgp_put_attr_hdr3(buf, code, flags, len);
  else
    return bgp_put_attr_hdr4(buf, code, flags, len);
}

static int
bgp_encode_u8(struct bgp_write_state *s UNUSED, eattr *a, byte *buf, uint size)
{
  if (size < (3+1))
    return -1;

  bgp_put_attr_hdr3(buf, EA_ID(a->id), a->flags, 1);
  buf[3] = a->u.data;

  return 3+1;
}

static int
bgp_encode_u32(struct bgp_write_state *s UNUSED, eattr *a, byte *buf, uint size)
{
  if (size < (3+4))
    return -1;

  bgp_put_attr_hdr3(buf, EA_ID(a->id), a->flags, 4);
  put_u32(buf+3, a->u.data);

  return 3+4;
}

static int
bgp_encode_u32s(struct bgp_write_state *s UNUSED, eattr *a, byte *buf, uint size)
{
  uint len = a->u.ptr->length;

  if (size < (4+len))
    return -1;

  uint hdr = bgp_put_attr_hdr(buf, EA_ID(a->id), a->flags, len);
  put_u32s(buf + hdr, (u32 *) a->u.ptr->data, len / 4);

  return hdr + len;
}

static int
bgp_put_attr(byte *buf, uint size, uint code, uint flags, const byte *data, uint len)
{
  if (size < (4+len))
    return -1;

  uint hdr = bgp_put_attr_hdr(buf, code, flags, len);
  memcpy(buf + hdr, data, len);

  return hdr + len;
}

static int
bgp_encode_raw(struct bgp_write_state *s UNUSED, eattr *a, byte *buf, uint size)
{
  return bgp_put_attr(buf, size, EA_ID(a->id), a->flags, a->u.ptr->data, a->u.ptr->length);
}


/*
 *	AIGP handling
 */

static int
bgp_aigp_valid(byte *data, uint len, char *err, uint elen)
{
  byte *pos = data;
  char *err_dsc = NULL;
  uint err_val = 0;

#define BAD(DSC,VAL) ({ err_dsc = DSC; err_val = VAL; goto bad; })
  while (len)
  {
    if (len < 3)
      BAD("TLV framing error", len);

    /* Process one TLV */
    uint ptype = pos[0];
    uint plen = get_u16(pos + 1);

    if (len < plen)
      BAD("TLV framing error", plen);

    if (plen < 3)
      BAD("Bad TLV length", plen);

    if ((ptype == BGP_AIGP_METRIC) && (plen != 11))
      BAD("Bad AIGP TLV length", plen);

    ADVANCE(pos, len, plen);
  }
#undef BAD

  return 1;

bad:
  if (err)
    if (bsnprintf(err, elen, "%s (%u) at %d", err_dsc, err_val, (int) (pos - data)) < 0)
      err[0] = 0;

  return 0;
}

static const byte *
bgp_aigp_get_tlv(const struct adata *ad, uint type)
{
  if (!ad)
    return NULL;

  uint len = ad->length;
  const byte *pos = ad->data;

  while (len)
  {
    uint ptype = pos[0];
    uint plen = get_u16(pos + 1);

    if (ptype == type)
      return pos;

    ADVANCE(pos, len, plen);
  }

  return NULL;
}

static const struct adata *
bgp_aigp_set_tlv(struct linpool *pool, const struct adata *ad, uint type, byte *data, uint dlen)
{
  uint len = ad ? ad->length : 0;
  const byte *pos = ad ? ad->data : NULL;
  struct adata *res = lp_alloc_adata(pool, len + 3 + dlen);
  byte *dst = res->data;
  byte *tlv = NULL;
  int del = 0;

  while (len)
  {
    uint ptype = pos[0];
    uint plen = get_u16(pos + 1);

    /* Find position for new TLV */
    if ((ptype >= type) && !tlv)
    {
      tlv = dst;
      dst += 3 + dlen;
    }

    /* Skip first matching TLV, copy others */
    if ((ptype == type) && !del)
      del = 1;
    else
    {
      memcpy(dst, pos, plen);
      dst += plen;
    }

    ADVANCE(pos, len, plen);
  }

  if (!tlv)
  {
    tlv = dst;
    dst += 3 + dlen;
  }

  /* Store the TLD */
  put_u8(tlv + 0, type);
  put_u16(tlv + 1, 3 + dlen);
  memcpy(tlv + 3, data, dlen);

  /* Update length */
  res->length = dst - res->data;

  return res;
}

static u64 UNUSED
bgp_aigp_get_metric(const struct adata *ad, u64 def)
{
  const byte *b = bgp_aigp_get_tlv(ad, BGP_AIGP_METRIC);
  return b ? get_u64(b + 3) : def;
}

static const struct adata *
bgp_aigp_set_metric(struct linpool *pool, const struct adata *ad, u64 metric)
{
  byte data[8];
  put_u64(data, metric);
  return bgp_aigp_set_tlv(pool, ad, BGP_AIGP_METRIC, data, 8);
}

int
bgp_total_aigp_metric_(rte *e, u64 *metric, const struct adata **ad)
{
  eattr *a = ea_find(e->attrs->eattrs, EA_CODE(PROTOCOL_BGP, BA_AIGP));
  if (!a)
    return 0;

  const byte *b = bgp_aigp_get_tlv(a->u.ptr, BGP_AIGP_METRIC);
  if (!b)
    return 0;

  u64 aigp = get_u64(b + 3);
  u64 step = e->attrs->igp_metric;

  if (!rte_resolvable(e) || (step >= IGP_METRIC_UNKNOWN))
    step = BGP_AIGP_MAX;

  if (!step)
    step = 1;

  *ad = a->u.ptr;
  *metric = aigp + step;
  if (*metric < aigp)
    *metric = BGP_AIGP_MAX;

  return 1;
}

static inline int
bgp_init_aigp_metric(rte *e, u64 *metric, const struct adata **ad)
{
  if (e->attrs->source == RTS_BGP)
    return 0;

  *metric = rt_get_igp_metric(e);
  *ad = NULL;
  return *metric < IGP_METRIC_UNKNOWN;
}


/*
 *	Attribute hooks
 */

static void
bgp_export_origin(struct bgp_export_state *s, eattr *a)
{
  if (a->u.data > 2)
    REJECT(BAD_VALUE, "ORIGIN", a->u.data);
}

static void
bgp_decode_origin(struct bgp_parse_state *s, uint code UNUSED, uint flags, byte *data, uint len, ea_list **to)
{
  if (len != 1)
    WITHDRAW(BAD_LENGTH, "ORIGIN", len);

  if (data[0] > 2)
    WITHDRAW(BAD_VALUE, "ORIGIN", data[0]);

  bgp_set_attr_u32(to, s->pool, BA_ORIGIN, flags, data[0]);
}

static void
bgp_format_origin(const eattr *a, byte *buf, uint size UNUSED)
{
  static const char *bgp_origin_names[] = { "IGP", "EGP", "Incomplete" };

  bsprintf(buf, (a->u.data <= 2) ? bgp_origin_names[a->u.data] : "?");
}


static inline int
bgp_as_path_first_as_equal(const byte *data, uint len, u32 asn)
{
  return (len >= 6) &&
    ((data[0] == AS_PATH_SEQUENCE) || (data[0] == AS_PATH_CONFED_SEQUENCE)) &&
    (data[1] > 0) &&
    (get_u32(data+2) == asn);
}

static int
bgp_encode_as_path(struct bgp_write_state *s, eattr *a, byte *buf, uint size)
{
  const byte *data = a->u.ptr->data;
  uint len = a->u.ptr->length;

  if (!s->as4_session)
  {
    /* Prepare 16-bit AS_PATH (from 32-bit one) in a temporary buffer */
    byte *dst = alloca(len);
    len = as_path_32to16(dst, data, len);
    data = dst;
  }

  return bgp_put_attr(buf, size, BA_AS_PATH, a->flags, data, len);
}

static void
bgp_decode_as_path(struct bgp_parse_state *s, uint code UNUSED, uint flags, byte *data, uint len, ea_list **to)
{
  struct bgp_proto *p = s->proto;
  int as_length = s->as4_session ? 4 : 2;
  int as_sets = p->cf->allow_as_sets;
  int as_confed = p->cf->confederation && p->is_interior;
  char err[128];

  if (!as_path_valid(data, len, as_length, as_sets, as_confed, err, sizeof(err)))
    WITHDRAW("Malformed AS_PATH attribute - %s", err);

  if (!s->as4_session)
  {
    /* Prepare 32-bit AS_PATH (from 16-bit one) in a temporary buffer */
    byte *src = data;
    data = alloca(2*len);
    len = as_path_16to32(data, src, len);
  }

  /* In some circumstances check for initial AS_CONFED_SEQUENCE; RFC 5065 5.0 */
  if (p->is_interior && !p->is_internal &&
      ((len < 2) || (data[0] != AS_PATH_CONFED_SEQUENCE)))
    WITHDRAW("Malformed AS_PATH attribute - %s", "missing initial AS_CONFED_SEQUENCE");

  /* Reject routes with first AS in AS_PATH not matching neighbor AS; RFC 4271 6.3 */
  if (!p->is_internal && p->cf->enforce_first_as &&
      !bgp_as_path_first_as_equal(data, len, p->remote_as))
    WITHDRAW("Malformed AS_PATH attribute - %s", "First AS differs from neigbor AS");

  bgp_set_attr_data(to, s->pool, BA_AS_PATH, flags, data, len);
}


static int
bgp_encode_next_hop(struct bgp_write_state *s, eattr *a, byte *buf, uint size)
{
  /*
   * The NEXT_HOP attribute is used only in traditional (IPv4) BGP. In MP-BGP,
   * the next hop is encoded as a part of the MP_REACH_NLRI attribute, so we
   * store it and encode it later by AFI-specific hooks.
   */

  if (!s->mp_reach)
  {
    // ASSERT(a->u.ptr->length == sizeof(ip_addr));

    /* FIXME: skip IPv6 next hops for IPv4 routes during MRT dump */
    ip_addr *addr = (void *) a->u.ptr->data;
    if ((a->u.ptr->length != sizeof(ip_addr)) || !ipa_is_ip4(*addr))
      return 0;

    if (size < (3+4))
      return -1;

    bgp_put_attr_hdr3(buf, BA_NEXT_HOP, a->flags, 4);
    put_ip4(buf+3, ipa_to_ip4(*addr));

    return 3+4;
  }
  else
  {
    s->mp_next_hop = a;
    return 0;
  }
}

static void
bgp_decode_next_hop(struct bgp_parse_state *s, uint code UNUSED, uint flags UNUSED, byte *data, uint len, ea_list **to UNUSED)
{
  if (len != 4)
    WITHDRAW(BAD_LENGTH, "NEXT_HOP", len);

  /* Semantic checks are done later */
  s->ip_next_hop_len = len;
  s->ip_next_hop_data = data;
}

/* TODO: This function should use AF-specific hook */
static void
bgp_format_next_hop(const eattr *a, byte *buf, uint size UNUSED)
{
  ip_addr *nh = (void *) a->u.ptr->data;
  uint len = a->u.ptr->length;

  ASSERT((len == 16) || (len == 32));

  /* in IPv6, we may have two addresses in NEXT HOP */
  if ((len == 16) || ipa_zero(nh[1]))
    bsprintf(buf, "%I", nh[0]);
  else
    bsprintf(buf, "%I %I", nh[0], nh[1]);
}


static void
bgp_decode_med(struct bgp_parse_state *s, uint code UNUSED, uint flags, byte *data, uint len, ea_list **to)
{
  if (len != 4)
    WITHDRAW(BAD_LENGTH, "MULTI_EXIT_DISC", len);

  u32 val = get_u32(data);
  bgp_set_attr_u32(to, s->pool, BA_MULTI_EXIT_DISC, flags, val);
}


static void
bgp_export_local_pref(struct bgp_export_state *s, eattr *a)
{
  if (!s->proto->is_interior && !s->proto->cf->allow_local_pref)
    UNSET(a);
}

static void
bgp_decode_local_pref(struct bgp_parse_state *s, uint code UNUSED, uint flags, byte *data, uint len, ea_list **to)
{
  if (!s->proto->is_interior && !s->proto->cf->allow_local_pref)
    DISCARD(BAD_EBGP, "LOCAL_PREF");

  if (len != 4)
    WITHDRAW(BAD_LENGTH, "LOCAL_PREF", len);

  u32 val = get_u32(data);
  bgp_set_attr_u32(to, s->pool, BA_LOCAL_PREF, flags, val);
}


static void
bgp_decode_atomic_aggr(struct bgp_parse_state *s, uint code UNUSED, uint flags, byte *data UNUSED, uint len, ea_list **to)
{
  if (len != 0)
    DISCARD(BAD_LENGTH, "ATOMIC_AGGR", len);

  bgp_set_attr_data(to, s->pool, BA_ATOMIC_AGGR, flags, NULL, 0);
}

static int
bgp_encode_aggregator(struct bgp_write_state *s, eattr *a, byte *buf, uint size)
{
  const byte *data = a->u.ptr->data;
  uint len = a->u.ptr->length;

  if (!s->as4_session)
  {
    /* Prepare 16-bit AGGREGATOR (from 32-bit one) in a temporary buffer */
    byte *dst = alloca(6);
    len = aggregator_32to16(dst, data);
    data = dst;
  }

  return bgp_put_attr(buf, size, BA_AGGREGATOR, a->flags, data, len);
}

static void
bgp_decode_aggregator(struct bgp_parse_state *s, uint code UNUSED, uint flags, byte *data, uint len, ea_list **to)
{
  if (len != (s->as4_session ? 8 : 6))
    DISCARD(BAD_LENGTH, "AGGREGATOR", len);

  if (!s->as4_session)
  {
    /* Prepare 32-bit AGGREGATOR (from 16-bit one) in a temporary buffer */
    byte *src = data;
    data = alloca(8);
    len = aggregator_16to32(data, src);
  }

  bgp_set_attr_data(to, s->pool, BA_AGGREGATOR, flags, data, len);
}

static void
bgp_format_aggregator(const eattr *a, byte *buf, uint size UNUSED)
{
  const byte *data = a->u.ptr->data;

  bsprintf(buf, "%I4 AS%u", get_ip4(data+4), get_u32(data+0));
}


static void
bgp_export_community(struct bgp_export_state *s, eattr *a)
{
  if (a->u.ptr->length == 0)
    UNSET(a);

  a->u.ptr = int_set_sort(s->pool, a->u.ptr);
}

static void
bgp_decode_community(struct bgp_parse_state *s, uint code UNUSED, uint flags, byte *data, uint len, ea_list **to)
{
  if (!len || (len % 4))
    WITHDRAW(BAD_LENGTH, "COMMUNITY", len);

  struct adata *ad = lp_alloc_adata(s->pool, len);
  get_u32s(data, (u32 *) ad->data, len / 4);
  bgp_set_attr_ptr(to, s->pool, BA_COMMUNITY, flags, ad);
}


static void
bgp_export_originator_id(struct bgp_export_state *s, eattr *a)
{
  if (!s->proto->is_internal)
    UNSET(a);
}

static void
bgp_decode_originator_id(struct bgp_parse_state *s, uint code UNUSED, uint flags, byte *data, uint len, ea_list **to)
{
  if (!s->proto->is_internal)
    DISCARD(BAD_EBGP, "ORIGINATOR_ID");

  if (len != 4)
    WITHDRAW(BAD_LENGTH, "ORIGINATOR_ID", len);

  u32 val = get_u32(data);
  bgp_set_attr_u32(to, s->pool, BA_ORIGINATOR_ID, flags, val);
}


static void
bgp_export_cluster_list(struct bgp_export_state *s UNUSED, eattr *a)
{
  if (!s->proto->is_internal)
    UNSET(a);

  if (a->u.ptr->length == 0)
    UNSET(a);
}

static void
bgp_decode_cluster_list(struct bgp_parse_state *s, uint code UNUSED, uint flags, byte *data, uint len, ea_list **to)
{
  if (!s->proto->is_internal)
    DISCARD(BAD_EBGP, "CLUSTER_LIST");

  if (!len || (len % 4))
    WITHDRAW(BAD_LENGTH, "CLUSTER_LIST", len);

  struct adata *ad = lp_alloc_adata(s->pool, len);
  get_u32s(data, (u32 *) ad->data, len / 4);
  bgp_set_attr_ptr(to, s->pool, BA_CLUSTER_LIST, flags, ad);
}

static void
bgp_format_cluster_list(const eattr *a, byte *buf, uint size)
{
  /* Truncates cluster lists larger than buflen, probably not a problem */
  int_set_format(a->u.ptr, 0, -1, buf, size);
}


int
bgp_encode_mp_reach_mrt(struct bgp_write_state *s UNUSED, eattr *a, byte *buf, uint size)
{
  /*
   *	Limited version of MP_REACH_NLRI used for MRT table dumps (IPv6 only):
   *
   *	3 B	MP_REACH_NLRI header
   *	1 B	MP_REACH_NLRI data - Length of Next Hop Network Address
   *	var	MP_REACH_NLRI data - Network Address of Next Hop
   */

  ip_addr *nh = (void *) a->u.ptr->data;
  uint len = a->u.ptr->length;

  ASSERT((len == 16) || (len == 32));

  if (size < (3+1+len))
    return -1;

  bgp_put_attr_hdr3(buf, BA_MP_REACH_NLRI, BAF_OPTIONAL, 1+len);
  buf[3] = len;
  buf += 4;

  put_ip6(buf, ipa_to_ip6(nh[0]));

  if (len == 32)
    put_ip6(buf+16, ipa_to_ip6(nh[1]));

  return 3+1+len;
}

static inline u32
get_af3(byte *buf)
{
  return (get_u16(buf) << 16) | buf[2];
}

static void
bgp_decode_mp_reach_nlri(struct bgp_parse_state *s, uint code UNUSED, uint flags UNUSED, byte *data, uint len, ea_list **to UNUSED)
{
  /*
   *	2 B	MP_REACH_NLRI data - Address Family Identifier
   *	1 B	MP_REACH_NLRI data - Subsequent Address Family Identifier
   *	1 B	MP_REACH_NLRI data - Length of Next Hop Network Address
   *	var	MP_REACH_NLRI data - Network Address of Next Hop
   *	1 B	MP_REACH_NLRI data - Reserved (zero)
   *	var	MP_REACH_NLRI data - Network Layer Reachability Information
   */

  if ((len < 5) || (len < (5 + (uint) data[3])))
    bgp_parse_error(s, 9);

  s->mp_reach_af = get_af3(data);
  s->mp_next_hop_len = data[3];
  s->mp_next_hop_data = data + 4;
  s->mp_reach_len = len - 5 - s->mp_next_hop_len;
  s->mp_reach_nlri = data + 5 + s->mp_next_hop_len;
}


static void
bgp_decode_mp_unreach_nlri(struct bgp_parse_state *s, uint code UNUSED, uint flags UNUSED, byte *data, uint len, ea_list **to UNUSED)
{
  /*
   *	2 B	MP_UNREACH_NLRI data - Address Family Identifier
   *	1 B	MP_UNREACH_NLRI data - Subsequent Address Family Identifier
   *	var	MP_UNREACH_NLRI data - Network Layer Reachability Information
   */

  if (len < 3)
    bgp_parse_error(s, 9);

  s->mp_unreach_af = get_af3(data);
  s->mp_unreach_len = len - 3;
  s->mp_unreach_nlri = data + 3;
}


static void
bgp_export_ext_community(struct bgp_export_state *s, eattr *a)
{
  if (!s->proto->is_interior)
  {
    struct adata *ad = ec_set_del_nontrans(s->pool, a->u.ptr);

    if (ad->length == 0)
      UNSET(a);

    ec_set_sort_x(ad);
    a->u.ptr = ad;
  }
  else
  {
    if (a->u.ptr->length == 0)
      UNSET(a);

    a->u.ptr = ec_set_sort(s->pool, a->u.ptr);
  }
}

static void
bgp_decode_ext_community(struct bgp_parse_state *s, uint code UNUSED, uint flags, byte *data, uint len, ea_list **to)
{
  if (!len || (len % 8))
    WITHDRAW(BAD_LENGTH, "EXT_COMMUNITY", len);

  struct adata *ad = lp_alloc_adata(s->pool, len);
  get_u32s(data, (u32 *) ad->data, len / 4);
  bgp_set_attr_ptr(to, s->pool, BA_EXT_COMMUNITY, flags, ad);
}


static void
bgp_decode_as4_aggregator(struct bgp_parse_state *s, uint code UNUSED, uint flags, byte *data, uint len, ea_list **to)
{
  if (s->as4_session)
    DISCARD(NEW_BGP, "AS4_AGGREGATOR");

  if (len != 8)
    DISCARD(BAD_LENGTH, "AS4_AGGREGATOR", len);

  bgp_set_attr_data(to, s->pool, BA_AS4_AGGREGATOR, flags, data, len);
}

static void
bgp_decode_as4_path(struct bgp_parse_state *s, uint code UNUSED, uint flags, byte *data, uint len, ea_list **to)
{
  struct bgp_proto *p = s->proto;
  int sets = p->cf->allow_as_sets;

  char err[128];

  if (s->as4_session)
    DISCARD(NEW_BGP, "AS4_PATH");

  if (len < 6)
    DISCARD(BAD_LENGTH, "AS4_PATH", len);

  if (!as_path_valid(data, len, 4, sets, 1, err, sizeof(err)))
    DISCARD("Malformed AS4_PATH attribute - %s", err);

  struct adata *a = lp_alloc_adata(s->pool, len);
  memcpy(a->data, data, len);

  /* AS_CONFED* segments are invalid in AS4_PATH; RFC 6793 6 */
  if (as_path_contains_confed(a))
  {
    REPORT("Discarding AS_CONFED* segment from AS4_PATH attribute");
    a = as_path_strip_confed(s->pool, a);
  }

  bgp_set_attr_ptr(to, s->pool, BA_AS4_PATH, flags, a);
}


static void
bgp_export_aigp(struct bgp_export_state *s, eattr *a)
{
  if (!s->channel->cf->aigp)
    UNSET(a);
}

static void
bgp_decode_aigp(struct bgp_parse_state *s, uint code UNUSED, uint flags, byte *data, uint len, ea_list **to)
{
  char err[128];

  /* Acceptability test postponed to bgp_finish_attrs() */

  if ((flags ^ bgp_attr_table[BA_AIGP].flags) & (BAF_OPTIONAL | BAF_TRANSITIVE))
    DISCARD("Malformed AIGP attribute - conflicting flags (%02x)", flags);

  if (!bgp_aigp_valid(data, len, err, sizeof(err)))
    DISCARD("Malformed AIGP attribute - %s", err);

  bgp_set_attr_data(to, s->pool, BA_AIGP, flags, data, len);
}

static void
bgp_format_aigp(const eattr *a, byte *buf, uint size UNUSED)
{
  const byte *b = bgp_aigp_get_tlv(a->u.ptr, BGP_AIGP_METRIC);

  if (!b)
    bsprintf(buf, "?");
  else
    bsprintf(buf, "%lu", get_u64(b + 3));
}


static void
bgp_export_large_community(struct bgp_export_state *s, eattr *a)
{
  if (a->u.ptr->length == 0)
    UNSET(a);

  a->u.ptr = lc_set_sort(s->pool, a->u.ptr);
}

static void
bgp_decode_large_community(struct bgp_parse_state *s, uint code UNUSED, uint flags, byte *data, uint len, ea_list **to)
{
  if (!len || (len % 12))
    WITHDRAW(BAD_LENGTH, "LARGE_COMMUNITY", len);

  struct adata *ad = lp_alloc_adata(s->pool, len);
  get_u32s(data, (u32 *) ad->data, len / 4);
  bgp_set_attr_ptr(to, s->pool, BA_LARGE_COMMUNITY, flags, ad);
}

static void
bgp_export_mpls_label_stack(struct bgp_export_state *s, eattr *a)
{
  net_addr *n = s->route->net->n.addr;
  u32 *labels = (u32 *) a->u.ptr->data;
  uint lnum = a->u.ptr->length / 4;

  /* Perhaps we should just ignore it? */
  if (!s->mpls)
    REJECT("Unexpected MPLS stack");

  /* Empty MPLS stack is not allowed */
  if (!lnum)
    REJECT("Malformed MPLS stack - empty");

  /* This is ugly, but we must ensure that labels fit into NLRI field */
  if ((24*lnum + (net_is_vpn(n) ? 64 : 0) + net_pxlen(n)) > 255)
    REJECT("Malformed MPLS stack - too many labels (%u)", lnum);

  for (uint i = 0; i < lnum; i++)
  {
    if (labels[i] > 0xfffff)
      REJECT("Malformed MPLS stack - invalid label (%u)", labels[i]);

    /* TODO: Check for special-purpose label values? */
  }
}

static int
bgp_encode_mpls_label_stack(struct bgp_write_state *s, eattr *a, byte *buf UNUSED, uint size UNUSED)
{
  /*
   * MPLS labels are encoded as a part of the NLRI in MP_REACH_NLRI attribute,
   * so we store MPLS_LABEL_STACK and encode it later by AFI-specific hooks.
   */

  s->mpls_labels = a->u.ptr;
  return 0;
}

static void
bgp_decode_mpls_label_stack(struct bgp_parse_state *s, uint code UNUSED, uint flags UNUSED, byte *data UNUSED, uint len UNUSED, ea_list **to UNUSED)
{
  DISCARD("Discarding received attribute #0");
}

static void
bgp_format_mpls_label_stack(const eattr *a, byte *buf, uint size)
{
  u32 *labels = (u32 *) a->u.ptr->data;
  uint lnum = a->u.ptr->length / 4;
  char *pos = buf;

  for (uint i = 0; i < lnum; i++)
  {
    if (size < 20)
    {
      bsprintf(pos, "...");
      return;
    }

    uint l = bsprintf(pos, "%d/", labels[i]);
    ADVANCE(pos, size, l);
  }

  /* Clear last slash or terminate empty string */
  pos[lnum ? -1 : 0] = 0;
}

static inline void
bgp_decode_unknown(struct bgp_parse_state *s, uint code, uint flags, byte *data, uint len, ea_list **to)
{
  /* Cannot use bgp_set_attr_data() as it works on known attributes only */
  ea_set_attr_data(to, s->pool, EA_CODE(PROTOCOL_BGP, code), flags, EAF_TYPE_OPAQUE, data, len);
}


/*
 *	Attribute table
 */

static const struct bgp_attr_desc bgp_attr_table[] = {
  [BA_ORIGIN] = {
    .name = "origin",
    .type = EAF_TYPE_INT,
    .flags = BAF_TRANSITIVE,
    .export = bgp_export_origin,
    .encode = bgp_encode_u8,
    .decode = bgp_decode_origin,
    .format = bgp_format_origin,
  },
  [BA_AS_PATH] = {
    .name = "as_path",
    .type = EAF_TYPE_AS_PATH,
    .flags = BAF_TRANSITIVE,
    .encode = bgp_encode_as_path,
    .decode = bgp_decode_as_path,
  },
  [BA_NEXT_HOP] = {
    .name = "next_hop",
    .type = EAF_TYPE_IP_ADDRESS,
    .flags = BAF_TRANSITIVE,
    .encode = bgp_encode_next_hop,
    .decode = bgp_decode_next_hop,
    .format = bgp_format_next_hop,
  },
  [BA_MULTI_EXIT_DISC] = {
    .name = "med",
    .type = EAF_TYPE_INT,
    .flags = BAF_OPTIONAL,
    .encode = bgp_encode_u32,
    .decode = bgp_decode_med,
  },
  [BA_LOCAL_PREF] = {
    .name = "local_pref",
    .type = EAF_TYPE_INT,
    .flags = BAF_TRANSITIVE,
    .export = bgp_export_local_pref,
    .encode = bgp_encode_u32,
    .decode = bgp_decode_local_pref,
  },
  [BA_ATOMIC_AGGR] = {
    .name = "atomic_aggr",
    .type = EAF_TYPE_OPAQUE,
    .flags = BAF_TRANSITIVE,
    .encode = bgp_encode_raw,
    .decode = bgp_decode_atomic_aggr,
  },
  [BA_AGGREGATOR] = {
    .name = "aggregator",
    .type = EAF_TYPE_OPAQUE,
    .flags = BAF_OPTIONAL | BAF_TRANSITIVE,
    .encode = bgp_encode_aggregator,
    .decode = bgp_decode_aggregator,
    .format = bgp_format_aggregator,
  },
  [BA_COMMUNITY] = {
    .name = "community",
    .type = EAF_TYPE_INT_SET,
    .flags = BAF_OPTIONAL | BAF_TRANSITIVE,
    .export = bgp_export_community,
    .encode = bgp_encode_u32s,
    .decode = bgp_decode_community,
  },
  [BA_ORIGINATOR_ID] = {
    .name = "originator_id",
    .type = EAF_TYPE_ROUTER_ID,
    .flags = BAF_OPTIONAL,
    .export = bgp_export_originator_id,
    .encode = bgp_encode_u32,
    .decode = bgp_decode_originator_id,
  },
  [BA_CLUSTER_LIST] = {
    .name = "cluster_list",
    .type = EAF_TYPE_INT_SET,
    .flags = BAF_OPTIONAL,
    .export = bgp_export_cluster_list,
    .encode = bgp_encode_u32s,
    .decode = bgp_decode_cluster_list,
    .format = bgp_format_cluster_list,
  },
  [BA_MP_REACH_NLRI] = {
    .name = "mp_reach_nlri",
    .type = EAF_TYPE_OPAQUE,
    .flags = BAF_OPTIONAL,
    .decode = bgp_decode_mp_reach_nlri,
  },
  [BA_MP_UNREACH_NLRI] = {
    .name = "mp_unreach_nlri",
    .type = EAF_TYPE_OPAQUE,
    .flags = BAF_OPTIONAL,
    .decode = bgp_decode_mp_unreach_nlri,
  },
  [BA_EXT_COMMUNITY] = {
    .name = "ext_community",
    .type = EAF_TYPE_EC_SET,
    .flags = BAF_OPTIONAL | BAF_TRANSITIVE,
    .export = bgp_export_ext_community,
    .encode = bgp_encode_u32s,
    .decode = bgp_decode_ext_community,
  },
  [BA_AS4_PATH] = {
    .name = "as4_path",
    .type = EAF_TYPE_AS_PATH,
    .flags = BAF_OPTIONAL | BAF_TRANSITIVE,
    .encode = bgp_encode_raw,
    .decode = bgp_decode_as4_path,
  },
  [BA_AS4_AGGREGATOR] = {
    .name = "as4_aggregator",
    .type = EAF_TYPE_OPAQUE,
    .flags = BAF_OPTIONAL | BAF_TRANSITIVE,
    .encode = bgp_encode_raw,
    .decode = bgp_decode_as4_aggregator,
    .format = bgp_format_aggregator,
  },
  [BA_AIGP] = {
    .name = "aigp",
    .type = EAF_TYPE_OPAQUE,
    .flags = BAF_OPTIONAL | BAF_DECODE_FLAGS,
    .export = bgp_export_aigp,
    .encode = bgp_encode_raw,
    .decode = bgp_decode_aigp,
    .format = bgp_format_aigp,
  },
  [BA_LARGE_COMMUNITY] = {
    .name = "large_community",
    .type = EAF_TYPE_LC_SET,
    .flags = BAF_OPTIONAL | BAF_TRANSITIVE,
    .export = bgp_export_large_community,
    .encode = bgp_encode_u32s,
    .decode = bgp_decode_large_community,
  },
  [BA_MPLS_LABEL_STACK] = {
    .name = "mpls_label_stack",
    .type = EAF_TYPE_INT_SET,
    .export = bgp_export_mpls_label_stack,
    .encode = bgp_encode_mpls_label_stack,
    .decode = bgp_decode_mpls_label_stack,
    .format = bgp_format_mpls_label_stack,
  },
};

static inline int
bgp_attr_known(uint code)
{
  return (code < ARRAY_SIZE(bgp_attr_table)) && bgp_attr_table[code].name;
}


/*
 *	Attribute export
 */

static inline void
bgp_export_attr(struct bgp_export_state *s, eattr *a, ea_list *to)
{
  if (EA_PROTO(a->id) != PROTOCOL_BGP)
    return;

  uint code = EA_ID(a->id);

  if (bgp_attr_known(code))
  {
    const struct bgp_attr_desc *desc = &bgp_attr_table[code];

    /* The flags might have been zero if the attr was added by filters */
    a->flags = (a->flags & BAF_PARTIAL) | desc->flags;

    /* Set partial bit if new opt-trans attribute is attached to non-local route */
    if ((s->src != NULL) && (a->type & EAF_ORIGINATED) &&
	(a->flags & BAF_OPTIONAL) && (a->flags & BAF_TRANSITIVE))
      a->flags |= BAF_PARTIAL;

    /* Call specific hook */
    CALL(desc->export, s, a);

    /* Attribute might become undefined in hook */
    if ((a->type & EAF_TYPE_MASK) == EAF_TYPE_UNDEF)
      return;
  }
  else
  {
    /* Don't re-export unknown non-transitive attributes */
    if (!(a->flags & BAF_TRANSITIVE))
      return;

    a->flags |= BAF_PARTIAL;
  }

  /* Append updated attribute */
  to->attrs[to->count++] = *a;
}

/**
 * bgp_export_attrs - export BGP attributes
 * @s: BGP export state
 * @attrs: a list of extended attributes
 *
 * The bgp_export_attrs() function takes a list of attributes and merges it to
 * one newly allocated and sorted segment. Attributes are validated and
 * normalized by type-specific export hooks and attribute flags are updated.
 * Some attributes may be eliminated (e.g. unknown non-tranitive attributes, or
 * empty community sets).
 *
 * Result: one sorted attribute list segment, or NULL if attributes are unsuitable.
 */
static inline ea_list *
bgp_export_attrs(struct bgp_export_state *s, ea_list *attrs)
{
  /* Merge the attribute list */
  ea_list *new = lp_alloc(s->pool, ea_scan(attrs));
  ea_merge(attrs, new);
  ea_sort(new);

  uint i, count;
  count = new->count;
  new->count = 0;

  /* Export each attribute */
  for (i = 0; i < count; i++)
    bgp_export_attr(s, &new->attrs[i], new);

  if (s->err_reject)
    return NULL;

  return new;
}


/*
 *	Attribute encoding
 */

static inline int
bgp_encode_attr(struct bgp_write_state *s, eattr *a, byte *buf, uint size)
{
  ASSERT(EA_PROTO(a->id) == PROTOCOL_BGP);

  uint code = EA_ID(a->id);

  if (bgp_attr_known(code))
    return bgp_attr_table[code].encode(s, a, buf, size);
  else
    return bgp_encode_raw(s, a, buf, size);
}

/**
 * bgp_encode_attrs - encode BGP attributes
 * @s: BGP write state
 * @attrs: a list of extended attributes
 * @buf: buffer
 * @end: buffer end
 *
 * The bgp_encode_attrs() function takes a list of extended attributes
 * and converts it to its BGP representation (a part of an Update message).
 * BGP write state may be fake when called from MRT protocol.
 *
 * Result: Length of the attribute block generated or -1 if not enough space.
 */
int
bgp_encode_attrs(struct bgp_write_state *s, ea_list *attrs, byte *buf, byte *end)
{
  byte *pos = buf;
  int i, len;

  for (i = 0; i < attrs->count; i++)
  {
    len = bgp_encode_attr(s, &attrs->attrs[i], pos, end - pos);

    if (len < 0)
      return -1;

    pos += len;
  }

  return pos - buf;
}


/*
 *	Attribute decoding
 */

static void bgp_process_as4_attrs(ea_list **attrs, struct linpool *pool);

static inline int
bgp_as_path_loopy(struct bgp_proto *p, ea_list *attrs, u32 asn)
{
  eattr *e = bgp_find_attr(attrs, BA_AS_PATH);
  int num = p->cf->allow_local_as + 1;
  return (e && (num > 0) && as_path_contains(e->u.ptr, asn, num));
}

static inline int
bgp_originator_id_loopy(struct bgp_proto *p, ea_list *attrs)
{
  eattr *e = bgp_find_attr(attrs, BA_ORIGINATOR_ID);
  return (e && (e->u.data == p->local_id));
}

static inline int
bgp_cluster_list_loopy(struct bgp_proto *p, ea_list *attrs)
{
  eattr *e = bgp_find_attr(attrs, BA_CLUSTER_LIST);
  return (e && int_set_contains(e->u.ptr, p->rr_cluster_id));
}

static inline void
bgp_decode_attr(struct bgp_parse_state *s, uint code, uint flags, byte *data, uint len, ea_list **to)
{
  /* Handle duplicate attributes; RFC 7606 3 (g) */
  if (BIT32_TEST(s->attrs_seen, code))
  {
    if ((code == BA_MP_REACH_NLRI) || (code == BA_MP_UNREACH_NLRI))
      bgp_parse_error(s, 1);
    else
      DISCARD("Discarding duplicate attribute (code %u)", code);
  }
  BIT32_SET(s->attrs_seen, code);

  if (bgp_attr_known(code))
  {
    const struct bgp_attr_desc *desc = &bgp_attr_table[code];

    /* Handle conflicting flags; RFC 7606 3 (c) */
    if (((flags ^ desc->flags) & (BAF_OPTIONAL | BAF_TRANSITIVE)) &&
	!(desc->flags & BAF_DECODE_FLAGS))
      WITHDRAW("Malformed %s attribute - conflicting flags (%02x)", desc->name, flags);

    desc->decode(s, code, flags, data, len, to);
  }
  else /* Unknown attribute */
  {
    if (!(flags & BAF_OPTIONAL))
      WITHDRAW("Unknown attribute (code %u) - conflicting flags (%02x)", code, flags);

    bgp_decode_unknown(s, code, flags, data, len, to);
  }
}

/**
 * bgp_decode_attrs - check and decode BGP attributes
 * @s: BGP parse state
 * @data: start of attribute block
 * @len: length of attribute block
 *
 * This function takes a BGP attribute block (a part of an Update message), checks
 * its consistency and converts it to a list of BIRD route attributes represented
 * by an (uncached) &rta.
 */
ea_list *
bgp_decode_attrs(struct bgp_parse_state *s, byte *data, uint len)
{
  struct bgp_proto *p = s->proto;
  ea_list *attrs = NULL;
  uint code, flags, alen;
  byte *pos = data;

  /* Parse the attributes */
  while (len)
  {
    alen = 0;

    /* Read attribute type */
    if (len < 2)
      goto framing_error;
    flags = pos[0];
    code = pos[1];
    ADVANCE(pos, len, 2);

    /* Read attribute length */
    if (flags & BAF_EXT_LEN)
    {
      if (len < 2)
	goto framing_error;
      alen = get_u16(pos);
      ADVANCE(pos, len, 2);
    }
    else
    {
      if (len < 1)
	goto framing_error;
      alen = *pos;
      ADVANCE(pos, len, 1);
    }

    if (alen > len)
      goto framing_error;

    DBG("Attr %02x %02x %u\n", code, flags, alen);

    bgp_decode_attr(s, code, flags, pos, alen, &attrs);
    ADVANCE(pos, len, alen);
  }

  if (s->err_withdraw)
    goto withdraw;

  /* If there is no reachability NLRI, we are finished */
  if (!s->ip_reach_len && !s->mp_reach_len)
    return NULL;


  /* Handle missing mandatory attributes; RFC 7606 3 (d) */
  if (!BIT32_TEST(s->attrs_seen, BA_ORIGIN))
  { REPORT(NO_MANDATORY, "ORIGIN"); goto withdraw; }

  if (!BIT32_TEST(s->attrs_seen, BA_AS_PATH))
  { REPORT(NO_MANDATORY, "AS_PATH"); goto withdraw; }

  if (s->ip_reach_len && !BIT32_TEST(s->attrs_seen, BA_NEXT_HOP))
  { REPORT(NO_MANDATORY, "NEXT_HOP"); goto withdraw; }

  /* When receiving attributes from non-AS4-aware BGP speaker, we have to
     reconstruct AS_PATH and AGGREGATOR attributes; RFC 6793 4.2.3 */
  if (!p->as4_session)
    bgp_process_as4_attrs(&attrs, s->pool);

  /* Reject routes with our ASN in AS_PATH attribute */
  if (bgp_as_path_loopy(p, attrs, p->local_as))
    goto loop;

  /* Reject routes with our Confederation ID in AS_PATH attribute; RFC 5065 4.0 */
  if ((p->public_as != p->local_as) && bgp_as_path_loopy(p, attrs, p->public_as))
    goto loop;

  /* Reject routes with our Router ID in ORIGINATOR_ID attribute; RFC 4456 8 */
  if (p->is_internal && bgp_originator_id_loopy(p, attrs))
    goto loop;

  /* Reject routes with our Cluster ID in CLUSTER_LIST attribute; RFC 4456 8 */
  if (p->rr_client && bgp_cluster_list_loopy(p, attrs))
    goto loop;

  /* If there is no local preference, define one */
  if (!BIT32_TEST(s->attrs_seen, BA_LOCAL_PREF))
    bgp_set_attr_u32(&attrs, s->pool, BA_LOCAL_PREF, 0, p->cf->default_local_pref);

  return attrs;


framing_error:
  /* RFC 7606 4 - handle attribute framing errors */
  REPORT("Malformed attribute list - framing error (%u/%u) at %d",
	 alen, len, (int) (pos - s->attrs));

withdraw:
  /* RFC 7606 5.2 - handle missing NLRI during errors */
  if (!s->ip_reach_len && !s->mp_reach_len)
    bgp_parse_error(s, 1);

  s->err_withdraw = 1;
  return NULL;

loop:
  /* Loops are handled as withdraws, but ignored silently. Do not set err_withdraw. */
  return NULL;
}

void
bgp_finish_attrs(struct bgp_parse_state *s, rta *a)
{
  /* AIGP test here instead of in bgp_decode_aigp() - we need to know channel */
  if (BIT32_TEST(s->attrs_seen, BA_AIGP) && !s->channel->cf->aigp)
  {
    REPORT("Discarding AIGP attribute received on non-AIGP session");
    bgp_unset_attr(&a->eattrs, s->pool, BA_AIGP);
  }
}


/*
 *	Route bucket hash table
 */

#define RBH_KEY(b)		b->eattrs, b->hash
#define RBH_NEXT(b)		b->next
#define RBH_EQ(a1,h1,a2,h2)	h1 == h2 && ea_same(a1, a2)
#define RBH_FN(a,h)		h

#define RBH_REHASH		bgp_rbh_rehash
#define RBH_PARAMS		/8, *2, 2, 2, 8, 20


HASH_DEFINE_REHASH_FN(RBH, struct bgp_bucket)

void
bgp_init_bucket_table(struct bgp_channel *c)
{
  HASH_INIT(c->bucket_hash, c->pool, 8);

  init_list(&c->bucket_queue);
  c->withdraw_bucket = NULL;
}

void
bgp_free_bucket_table(struct bgp_channel *c)
{
  HASH_FREE(c->bucket_hash);

  struct bgp_bucket *b;
  WALK_LIST_FIRST(b, c->bucket_queue)
  {
    rem_node(&b->send_node);
    mb_free(b);
  }

  mb_free(c->withdraw_bucket);
  c->withdraw_bucket = NULL;
}

static struct bgp_bucket *
bgp_get_bucket(struct bgp_channel *c, ea_list *new)
{
  /* Hash and lookup */
  u32 hash = ea_hash(new);
  struct bgp_bucket *b = HASH_FIND(c->bucket_hash, RBH, new, hash);

  if (b)
    return b;

  uint ea_size = sizeof(ea_list) + new->count * sizeof(eattr);
  uint ea_size_aligned = BIRD_ALIGN(ea_size, CPU_STRUCT_ALIGN);
  uint size = sizeof(struct bgp_bucket) + ea_size_aligned;
  uint i;
  byte *dest;

  /* Gather total size of non-inline attributes */
  for (i = 0; i < new->count; i++)
  {
    eattr *a = &new->attrs[i];

    if (!(a->type & EAF_EMBEDDED))
      size += BIRD_ALIGN(sizeof(struct adata) + a->u.ptr->length, CPU_STRUCT_ALIGN);
  }

  /* Create the bucket */
  b = mb_alloc(c->pool, size);
  *b = (struct bgp_bucket) { };
  init_list(&b->prefixes);
  b->hash = hash;

  /* Copy list of extended attributes */
  memcpy(b->eattrs, new, ea_size);
  dest = ((byte *) b->eattrs) + ea_size_aligned;

  /* Copy values of non-inline attributes */
  for (i = 0; i < new->count; i++)
  {
    eattr *a = &b->eattrs->attrs[i];

    if (!(a->type & EAF_EMBEDDED))
    {
      const struct adata *oa = a->u.ptr;
      struct adata *na = (struct adata *) dest;
      memcpy(na, oa, sizeof(struct adata) + oa->length);
      a->u.ptr = na;
      dest += BIRD_ALIGN(sizeof(struct adata) + na->length, CPU_STRUCT_ALIGN);
    }
  }

  /* Insert the bucket to send queue and bucket hash */
  add_tail(&c->bucket_queue, &b->send_node);
  HASH_INSERT2(c->bucket_hash, RBH, c->pool, b);

  return b;
}

static struct bgp_bucket *
bgp_get_withdraw_bucket(struct bgp_channel *c)
{
  if (!c->withdraw_bucket)
  {
    c->withdraw_bucket = mb_allocz(c->pool, sizeof(struct bgp_bucket));
    init_list(&c->withdraw_bucket->prefixes);
  }

  return c->withdraw_bucket;
}

void
bgp_free_bucket(struct bgp_channel *c, struct bgp_bucket *b)
{
  rem_node(&b->send_node);
  HASH_REMOVE2(c->bucket_hash, RBH, c->pool, b);
  mb_free(b);
}

void
bgp_defer_bucket(struct bgp_channel *c, struct bgp_bucket *b)
{
  rem_node(&b->send_node);
  add_tail(&c->bucket_queue, &b->send_node);
}

void
bgp_withdraw_bucket(struct bgp_channel *c, struct bgp_bucket *b)
{
  struct bgp_proto *p = (void *) c->c.proto;
  struct bgp_bucket *wb = bgp_get_withdraw_bucket(c);

  log(L_ERR "%s: Attribute list too long", p->p.name);
  while (!EMPTY_LIST(b->prefixes))
  {
    struct bgp_prefix *px = HEAD(b->prefixes);

    log(L_ERR "%s: - withdrawing %N", p->p.name, &px->net);
    rem_node(&px->buck_node);
    add_tail(&wb->prefixes, &px->buck_node);
  }
}


/*
 *	Prefix hash table
 */

#define PXH_KEY(px)		px->net, px->path_id, px->hash
#define PXH_NEXT(px)		px->next
#define PXH_EQ(n1,i1,h1,n2,i2,h2) h1 == h2 && i1 == i2 && net_equal(n1, n2)
#define PXH_FN(n,i,h)		h

#define PXH_REHASH		bgp_pxh_rehash
#define PXH_PARAMS		/8, *2, 2, 2, 8, 24


HASH_DEFINE_REHASH_FN(PXH, struct bgp_prefix)

void
bgp_init_prefix_table(struct bgp_channel *c)
{
  HASH_INIT(c->prefix_hash, c->pool, 8);

  uint alen = net_addr_length[c->c.net_type];
  c->prefix_slab = alen ? sl_new(c->pool, sizeof(struct bgp_prefix) + alen) : NULL;
}

void
bgp_free_prefix_table(struct bgp_channel *c)
{
  HASH_FREE(c->prefix_hash);

  rfree(c->prefix_slab);
  c->prefix_slab = NULL;
}

static struct bgp_prefix *
bgp_get_prefix(struct bgp_channel *c, net_addr *net, u32 path_id)
{
  u32 hash = net_hash(net) ^ u32_hash(path_id);
  struct bgp_prefix *px = HASH_FIND(c->prefix_hash, PXH, net, path_id, hash);

  if (px)
  {
    rem_node(&px->buck_node);
    return px;
  }

  if (c->prefix_slab)
    px = sl_alloc(c->prefix_slab);
  else
    px = mb_alloc(c->pool, sizeof(struct bgp_prefix) + net->length);

  *px = (struct bgp_prefix) { };
  px->hash = hash;
  px->path_id = path_id;
  net_copy(px->net, net);

  HASH_INSERT2(c->prefix_hash, PXH, c->pool, px);

  return px;
}

void
bgp_free_prefix(struct bgp_channel *c, struct bgp_prefix *px)
{
  rem_node(&px->buck_node);
  HASH_REMOVE2(c->prefix_hash, PXH, c->pool, px);

  if (c->prefix_slab)
    sl_free(c->prefix_slab, px);
  else
    mb_free(px);
}


/*
 *	BGP protocol glue
 */

int
bgp_preexport(struct proto *P, rte *e)
{
  struct proto *SRC = e->src->proto;
  struct bgp_proto *p = (struct bgp_proto *) P;
  struct bgp_proto *src = (SRC->proto == &proto_bgp) ? (struct bgp_proto *) SRC : NULL;

  /* Reject our routes */
  if (src == p)
    return -1;

  /* Accept non-BGP routes */
  if (src == NULL)
    return 0;

  /* Reject flowspec that failed validation */
  if ((e->attrs->dest == RTD_UNREACHABLE) && net_is_flow(e->net->n.addr))
      return -1;

  /* IBGP route reflection, RFC 4456 */
  if (p->is_internal && src->is_internal && (p->local_as == src->local_as))
  {
    /* Rejected unless configured as route reflector */
    if (!p->rr_client && !src->rr_client)
      return -1;

    /* Generally, this should be handled when path is received, but we check it
       also here as rr_cluster_id may be undefined or different in src. */
    if (p->rr_cluster_id && bgp_cluster_list_loopy(p, e->attrs->eattrs))
      return -1;
  }

  /* Handle well-known communities, RFC 1997 */
  struct eattr *c;
  if (p->cf->interpret_communities &&
      (c = ea_find(e->attrs->eattrs, EA_CODE(PROTOCOL_BGP, BA_COMMUNITY))))
  {
    const struct adata *d = c->u.ptr;

    /* Do not export anywhere */
    if (int_set_contains(d, BGP_COMM_NO_ADVERTISE))
      return -1;

    /* Do not export outside of AS (or member-AS) */
    if (!p->is_internal && int_set_contains(d, BGP_COMM_NO_EXPORT_SUBCONFED))
      return -1;

    /* Do not export outside of AS (or confederation) */
    if (!p->is_interior && int_set_contains(d, BGP_COMM_NO_EXPORT))
      return -1;

    /* Do not export LLGR_STALE routes to LLGR-ignorant peers */
    if (!p->conn->remote_caps->llgr_aware && int_set_contains(d, BGP_COMM_LLGR_STALE))
      return -1;
  }

  return 0;
}

static ea_list *
bgp_update_attrs(struct bgp_proto *p, struct bgp_channel *c, rte *e, ea_list *attrs0, struct linpool *pool)
{
  struct proto *SRC = e->src->proto;
  struct bgp_proto *src = (SRC->proto == &proto_bgp) ? (void *) SRC : NULL;
  struct bgp_export_state s = { .proto = p, .channel = c, .pool = pool, .src = src, .route = e, .mpls = c->desc->mpls };
  ea_list *attrs = attrs0;
  eattr *a;
  const adata *ad;

  /* ORIGIN attribute - mandatory, attach if missing */
  if (! bgp_find_attr(attrs0, BA_ORIGIN))
    bgp_set_attr_u32(&attrs, pool, BA_ORIGIN, 0, src ? ORIGIN_INCOMPLETE : ORIGIN_IGP);

  /* AS_PATH attribute - mandatory */
  a = bgp_find_attr(attrs0, BA_AS_PATH);
  ad = a ? a->u.ptr : &null_adata;

  /* AS_PATH attribute - strip AS_CONFED* segments outside confederation */
  if ((!p->cf->confederation || !p->is_interior) && as_path_contains_confed(ad))
    ad = as_path_strip_confed(pool, ad);

  /* AS_PATH attribute - keep or prepend ASN */
  if (p->is_internal || p->rs_client)
  {
    /* IBGP or route server -> just ensure there is one */
    if (!a)
      bgp_set_attr_ptr(&attrs, pool, BA_AS_PATH, 0, &null_adata);
  }
  else if (p->is_interior)
  {
    /* Confederation -> prepend ASN as AS_CONFED_SEQUENCE */
    ad = as_path_prepend2(pool, ad, AS_PATH_CONFED_SEQUENCE, p->public_as);
    bgp_set_attr_ptr(&attrs, pool, BA_AS_PATH, 0, ad);
  }
  else /* Regular EBGP (no RS, no confederation) */
  {
    /* Regular EBGP -> prepend ASN as regular sequence */
    ad = as_path_prepend2(pool, ad, AS_PATH_SEQUENCE, p->public_as);
    bgp_set_attr_ptr(&attrs, pool, BA_AS_PATH, 0, ad);

    /* MULTI_EXIT_DESC attribute - accept only if set in export filter */
    a = bgp_find_attr(attrs0, BA_MULTI_EXIT_DISC);
    if (a && !(a->type & EAF_FRESH))
      bgp_unset_attr(&attrs, pool, BA_MULTI_EXIT_DISC);
  }

  /* NEXT_HOP attribute - delegated to AF-specific hook */
  a = bgp_find_attr(attrs0, BA_NEXT_HOP);
  bgp_update_next_hop(&s, a, &attrs);

  /* LOCAL_PREF attribute - required for IBGP, attach if missing */
  if (p->is_interior && ! bgp_find_attr(attrs0, BA_LOCAL_PREF))
    bgp_set_attr_u32(&attrs, pool, BA_LOCAL_PREF, 0, p->cf->default_local_pref);

  /* AIGP attribute - accumulate local metric or originate new one */
  u64 metric;
  if (s.local_next_hop &&
      (bgp_total_aigp_metric_(e, &metric, &ad) ||
       (c->cf->aigp_originate && bgp_init_aigp_metric(e, &metric, &ad))))
  {
    ad = bgp_aigp_set_metric(pool, ad, metric);
    bgp_set_attr_ptr(&attrs, pool, BA_AIGP, 0, ad);
  }

  /* IBGP route reflection, RFC 4456 */
  if (src && src->is_internal && p->is_internal && (src->local_as == p->local_as))
  {
    /* ORIGINATOR_ID attribute - attach if not already set */
    if (! bgp_find_attr(attrs0, BA_ORIGINATOR_ID))
      bgp_set_attr_u32(&attrs, pool, BA_ORIGINATOR_ID, 0, src->remote_id);

    /* CLUSTER_LIST attribute - prepend cluster ID */
    a = bgp_find_attr(attrs0, BA_CLUSTER_LIST);
    ad = a ? a->u.ptr : NULL;

    /* Prepend src cluster ID */
    if (src->rr_cluster_id)
      ad = int_set_prepend(pool, ad, src->rr_cluster_id);

    /* Prepend dst cluster ID if src and dst clusters are different */
    if (p->rr_cluster_id && (src->rr_cluster_id != p->rr_cluster_id))
      ad = int_set_prepend(pool, ad, p->rr_cluster_id);

    /* Should be at least one prepended cluster ID */
    bgp_set_attr_ptr(&attrs, pool, BA_CLUSTER_LIST, 0, ad);
  }

  /* AS4_* transition attributes, RFC 6793 4.2.2 */
  if (! p->as4_session)
  {
    a = bgp_find_attr(attrs, BA_AS_PATH);
    if (a && as_path_contains_as4(a->u.ptr))
    {
      bgp_set_attr_ptr(&attrs, pool, BA_AS_PATH, 0, as_path_to_old(pool, a->u.ptr));
      bgp_set_attr_ptr(&attrs, pool, BA_AS4_PATH, 0, as_path_strip_confed(pool, a->u.ptr));
    }

    a = bgp_find_attr(attrs, BA_AGGREGATOR);
    if (a && aggregator_contains_as4(a->u.ptr))
    {
      bgp_set_attr_ptr(&attrs, pool, BA_AGGREGATOR, 0, aggregator_to_old(pool, a->u.ptr));
      bgp_set_attr_ptr(&attrs, pool, BA_AS4_AGGREGATOR, 0, a->u.ptr);
    }
  }

  /*
   * Presence of mandatory attributes ORIGIN and AS_PATH is ensured by above
   * conditions. Presence and validity of quasi-mandatory NEXT_HOP attribute
   * should be checked in AF-specific hooks.
   */

  /* Apply per-attribute export hooks for validatation and normalization */
  return bgp_export_attrs(&s, attrs);
}

void
bgp_rt_notify(struct proto *P, struct channel *C, net *n, rte *new, rte *old)
{
  struct bgp_proto *p = (void *) P;
  struct bgp_channel *c = (void *) C;
  struct bgp_bucket *buck;
  struct bgp_prefix *px;
  u32 path;

  if (new)
  {
    struct ea_list *attrs = bgp_update_attrs(p, c, new, new->attrs->eattrs, tmp_linpool);

    /* Error during attribute processing */
    if (!attrs)
      log(L_ERR "%s: Invalid route %N withdrawn", p->p.name, n->n.addr);

    /* If attributes are invalid, we fail back to withdraw */
    buck = attrs ? bgp_get_bucket(c, attrs) : bgp_get_withdraw_bucket(c);
<<<<<<< HEAD
    path = new->attrs->src->global_id;
=======
    path = new->src->global_id;

    lp_flush(bgp_linpool2);
>>>>>>> 5cff1d5f
  }
  else
  {
    buck = bgp_get_withdraw_bucket(c);
    path = old->src->global_id;
  }

  px = bgp_get_prefix(c, n->n.addr, c->add_path_tx ? path : 0);
  add_tail(&buck->prefixes, &px->buck_node);

  bgp_schedule_packet(p->conn, c, PKT_UPDATE);
}


static inline u32
bgp_get_neighbor(rte *r)
{
  eattr *e = ea_find(r->attrs->eattrs, EA_CODE(PROTOCOL_BGP, BA_AS_PATH));
  u32 as;

  if (e && as_path_get_first_regular(e->u.ptr, &as))
    return as;

  /* If AS_PATH is not defined, we treat rte as locally originated */
  struct bgp_proto *p = (void *) r->src->proto;
  return p->cf->confederation ?: p->local_as;
}

static inline int
rte_stale(rte *r)
{
  if (r->u.bgp.stale < 0)
  {
    /* If staleness is unknown, compute and cache it */
    eattr *a = ea_find(r->attrs->eattrs, EA_CODE(PROTOCOL_BGP, BA_COMMUNITY));
    r->u.bgp.stale = a && int_set_contains(a->u.ptr, BGP_COMM_LLGR_STALE);
  }

  return r->u.bgp.stale;
}

int
bgp_rte_better(rte *new, rte *old)
{
  struct bgp_proto *new_bgp = (struct bgp_proto *) new->src->proto;
  struct bgp_proto *old_bgp = (struct bgp_proto *) old->src->proto;
  eattr *x, *y;
  u32 n, o;

  /* Skip suppressed routes (see bgp_rte_recalculate()) */
  n = new->u.bgp.suppressed;
  o = old->u.bgp.suppressed;
  if (n > o)
    return 0;
  if (n < o)
    return 1;

  /* RFC 4271 9.1.2.1. Route resolvability test */
  n = rte_resolvable(new);
  o = rte_resolvable(old);
  if (n > o)
    return 1;
  if (n < o)
    return 0;

  /* LLGR draft - depreference stale routes */
  n = rte_stale(new);
  o = rte_stale(old);
  if (n > o)
    return 0;
  if (n < o)
    return 1;

 /* Start with local preferences */
  x = ea_find(new->attrs->eattrs, EA_CODE(PROTOCOL_BGP, BA_LOCAL_PREF));
  y = ea_find(old->attrs->eattrs, EA_CODE(PROTOCOL_BGP, BA_LOCAL_PREF));
  n = x ? x->u.data : new_bgp->cf->default_local_pref;
  o = y ? y->u.data : old_bgp->cf->default_local_pref;
  if (n > o)
    return 1;
  if (n < o)
    return 0;

  /* RFC 7311 4.1 - Apply AIGP metric */
  u64 n2 = bgp_total_aigp_metric(new);
  u64 o2 = bgp_total_aigp_metric(old);
  if (n2 < o2)
    return 1;
  if (n2 > o2)
    return 0;

  /* RFC 4271 9.1.2.2. a)  Use AS path lengths */
  if (new_bgp->cf->compare_path_lengths || old_bgp->cf->compare_path_lengths)
  {
    x = ea_find(new->attrs->eattrs, EA_CODE(PROTOCOL_BGP, BA_AS_PATH));
    y = ea_find(old->attrs->eattrs, EA_CODE(PROTOCOL_BGP, BA_AS_PATH));
    n = x ? as_path_getlen(x->u.ptr) : AS_PATH_MAXLEN;
    o = y ? as_path_getlen(y->u.ptr) : AS_PATH_MAXLEN;
    if (n < o)
      return 1;
    if (n > o)
      return 0;
  }

  /* RFC 4271 9.1.2.2. b) Use origins */
  x = ea_find(new->attrs->eattrs, EA_CODE(PROTOCOL_BGP, BA_ORIGIN));
  y = ea_find(old->attrs->eattrs, EA_CODE(PROTOCOL_BGP, BA_ORIGIN));
  n = x ? x->u.data : ORIGIN_INCOMPLETE;
  o = y ? y->u.data : ORIGIN_INCOMPLETE;
  if (n < o)
    return 1;
  if (n > o)
    return 0;

  /* RFC 4271 9.1.2.2. c) Compare MED's */
  /* Proper RFC 4271 path selection cannot be interpreted as finding
   * the best path in some ordering. It is implemented partially in
   * bgp_rte_recalculate() when deterministic_med option is
   * active. Without that option, the behavior is just an
   * approximation, which in specific situations may lead to
   * persistent routing loops, because it is nondeterministic - it
   * depends on the order in which routes appeared. But it is also the
   * same behavior as used by default in Cisco routers, so it is
   * probably not a big issue.
   */
  if (new_bgp->cf->med_metric || old_bgp->cf->med_metric ||
      (bgp_get_neighbor(new) == bgp_get_neighbor(old)))
  {
    x = ea_find(new->attrs->eattrs, EA_CODE(PROTOCOL_BGP, BA_MULTI_EXIT_DISC));
    y = ea_find(old->attrs->eattrs, EA_CODE(PROTOCOL_BGP, BA_MULTI_EXIT_DISC));
    n = x ? x->u.data : new_bgp->cf->default_med;
    o = y ? y->u.data : old_bgp->cf->default_med;
    if (n < o)
      return 1;
    if (n > o)
      return 0;
  }

  /* RFC 4271 9.1.2.2. d) Prefer external peers */
  if (new_bgp->is_interior > old_bgp->is_interior)
    return 0;
  if (new_bgp->is_interior < old_bgp->is_interior)
    return 1;

  /* RFC 4271 9.1.2.2. e) Compare IGP metrics */
  n = new_bgp->cf->igp_metric ? new->attrs->igp_metric : 0;
  o = old_bgp->cf->igp_metric ? old->attrs->igp_metric : 0;
  if (n < o)
    return 1;
  if (n > o)
    return 0;

  /* RFC 4271 9.1.2.2. f) Compare BGP identifiers */
  /* RFC 4456 9. a) Use ORIGINATOR_ID instead of local neighbor ID */
  x = ea_find(new->attrs->eattrs, EA_CODE(PROTOCOL_BGP, BA_ORIGINATOR_ID));
  y = ea_find(old->attrs->eattrs, EA_CODE(PROTOCOL_BGP, BA_ORIGINATOR_ID));
  n = x ? x->u.data : new_bgp->remote_id;
  o = y ? y->u.data : old_bgp->remote_id;

  /* RFC 5004 - prefer older routes */
  /* (if both are external and from different peer) */
  if ((new_bgp->cf->prefer_older || old_bgp->cf->prefer_older) &&
      !new_bgp->is_internal && n != o)
    return 0;

  /* rest of RFC 4271 9.1.2.2. f) */
  if (n < o)
    return 1;
  if (n > o)
    return 0;

  /* RFC 4456 9. b) Compare cluster list lengths */
  x = ea_find(new->attrs->eattrs, EA_CODE(PROTOCOL_BGP, BA_CLUSTER_LIST));
  y = ea_find(old->attrs->eattrs, EA_CODE(PROTOCOL_BGP, BA_CLUSTER_LIST));
  n = x ? int_set_get_size(x->u.ptr) : 0;
  o = y ? int_set_get_size(y->u.ptr) : 0;
  if (n < o)
    return 1;
  if (n > o)
    return 0;

  /* RFC 4271 9.1.2.2. g) Compare peer IP adresses */
  return ipa_compare(new_bgp->remote_ip, old_bgp->remote_ip) < 0;
}


int
bgp_rte_mergable(rte *pri, rte *sec)
{
  struct bgp_proto *pri_bgp = (struct bgp_proto *) pri->src->proto;
  struct bgp_proto *sec_bgp = (struct bgp_proto *) sec->src->proto;
  eattr *x, *y;
  u32 p, s;

  /* Skip suppressed routes (see bgp_rte_recalculate()) */
  if (pri->u.bgp.suppressed != sec->u.bgp.suppressed)
    return 0;

  /* RFC 4271 9.1.2.1. Route resolvability test */
  if (rte_resolvable(pri) != rte_resolvable(sec))
    return 0;

  /* LLGR draft - depreference stale routes */
  if (rte_stale(pri) != rte_stale(sec))
    return 0;

  /* Start with local preferences */
  x = ea_find(pri->attrs->eattrs, EA_CODE(PROTOCOL_BGP, BA_LOCAL_PREF));
  y = ea_find(sec->attrs->eattrs, EA_CODE(PROTOCOL_BGP, BA_LOCAL_PREF));
  p = x ? x->u.data : pri_bgp->cf->default_local_pref;
  s = y ? y->u.data : sec_bgp->cf->default_local_pref;
  if (p != s)
    return 0;

  /* RFC 4271 9.1.2.2. a)  Use AS path lengths */
  if (pri_bgp->cf->compare_path_lengths || sec_bgp->cf->compare_path_lengths)
  {
    x = ea_find(pri->attrs->eattrs, EA_CODE(PROTOCOL_BGP, BA_AS_PATH));
    y = ea_find(sec->attrs->eattrs, EA_CODE(PROTOCOL_BGP, BA_AS_PATH));
    p = x ? as_path_getlen(x->u.ptr) : AS_PATH_MAXLEN;
    s = y ? as_path_getlen(y->u.ptr) : AS_PATH_MAXLEN;

    if (p != s)
      return 0;

//    if (DELTA(p, s) > pri_bgp->cf->relax_multipath)
//      return 0;
  }

  /* RFC 4271 9.1.2.2. b) Use origins */
  x = ea_find(pri->attrs->eattrs, EA_CODE(PROTOCOL_BGP, BA_ORIGIN));
  y = ea_find(sec->attrs->eattrs, EA_CODE(PROTOCOL_BGP, BA_ORIGIN));
  p = x ? x->u.data : ORIGIN_INCOMPLETE;
  s = y ? y->u.data : ORIGIN_INCOMPLETE;
  if (p != s)
    return 0;

  /* RFC 4271 9.1.2.2. c) Compare MED's */
  if (pri_bgp->cf->med_metric || sec_bgp->cf->med_metric ||
      (bgp_get_neighbor(pri) == bgp_get_neighbor(sec)))
  {
    x = ea_find(pri->attrs->eattrs, EA_CODE(PROTOCOL_BGP, BA_MULTI_EXIT_DISC));
    y = ea_find(sec->attrs->eattrs, EA_CODE(PROTOCOL_BGP, BA_MULTI_EXIT_DISC));
    p = x ? x->u.data : pri_bgp->cf->default_med;
    s = y ? y->u.data : sec_bgp->cf->default_med;
    if (p != s)
      return 0;
  }

  /* RFC 4271 9.1.2.2. d) Prefer external peers */
  if (pri_bgp->is_interior != sec_bgp->is_interior)
    return 0;

  /* RFC 4271 9.1.2.2. e) Compare IGP metrics */
  p = pri_bgp->cf->igp_metric ? pri->attrs->igp_metric : 0;
  s = sec_bgp->cf->igp_metric ? sec->attrs->igp_metric : 0;
  if (p != s)
    return 0;

  /* Remaining criteria are ignored */

  return 1;
}


static inline int
same_group(rte *r, u32 lpref, u32 lasn)
{
  return (r->attrs->pref == lpref) && (bgp_get_neighbor(r) == lasn);
}

static inline int
use_deterministic_med(rte *r)
{
  struct proto *P = r->src->proto;
  return (P->proto == &proto_bgp) && ((struct bgp_proto *) P)->cf->deterministic_med;
}

int
bgp_rte_recalculate(rtable *table, net *net, rte *new, rte *old, rte *old_best)
{
  rte *r, *s;
  rte *key = new ? new : old;
  u32 lpref = key->attrs->pref;
  u32 lasn = bgp_get_neighbor(key);
  int old_suppressed = old ? old->u.bgp.suppressed : 0;

  /*
   * Proper RFC 4271 path selection is a bit complicated, it cannot be
   * implemented just by rte_better(), because it is not a linear
   * ordering. But it can be splitted to two levels, where the lower
   * level chooses the best routes in each group of routes from the
   * same neighboring AS and higher level chooses the best route (with
   * a slightly different ordering) between the best-in-group routes.
   *
   * When deterministic_med is disabled, we just ignore this issue and
   * choose the best route by bgp_rte_better() alone. If enabled, the
   * lower level of the route selection is done here (for the group
   * to which the changed route belongs), all routes in group are
   * marked as suppressed, just chosen best-in-group is not.
   *
   * Global best route selection then implements higher level by
   * choosing between non-suppressed routes (as they are always
   * preferred over suppressed routes). Routes from BGP protocols
   * that do not set deterministic_med are just never suppressed. As
   * they do not participate in the lower level selection, it is OK
   * that this fn is not called for them.
   *
   * The idea is simple, the implementation is more problematic,
   * mostly because of optimizations in rte_recalculate() that
   * avoids full recalculation in most cases.
   *
   * We can assume that at least one of new, old is non-NULL and both
   * are from the same protocol with enabled deterministic_med. We
   * group routes by both neighbor AS (lasn) and preference (lpref),
   * because bgp_rte_better() does not handle preference itself.
   */

  /* If new and old are from different groups, we just process that
     as two independent events */
  if (new && old && !same_group(old, lpref, lasn))
  {
    int i1, i2;
    i1 = bgp_rte_recalculate(table, net, NULL, old, old_best);
    i2 = bgp_rte_recalculate(table, net, new, NULL, old_best);
    return i1 || i2;
  }

  /*
   * We could find the best-in-group and then make some shortcuts like
   * in rte_recalculate, but as we would have to walk through all
   * net->routes just to find it, it is probably not worth. So we
   * just have one simple fast case that use just the old route.
   * We also set suppressed flag to avoid using it in bgp_rte_better().
   */

  if (new)
    new->u.bgp.suppressed = 1;

  if (old)
  {
    old->u.bgp.suppressed = 1;

    /* The fast case - replace not best with worse (or remove not best) */
    if (old_suppressed && !(new && bgp_rte_better(new, old)))
      return 0;
  }

  /* The default case - find a new best-in-group route */
  r = new; /* new may not be in the list */
  for (s=net->routes; rte_is_valid(s); s=s->next)
    if (use_deterministic_med(s) && same_group(s, lpref, lasn))
    {
      s->u.bgp.suppressed = 1;
      if (!r || bgp_rte_better(s, r))
	r = s;
    }

  /* Simple case - the last route in group disappears */
  if (!r)
    return 0;

  /* Found if new is mergable with best-in-group */
  if (new && (new != r) && bgp_rte_mergable(r, new))
    new->u.bgp.suppressed = 0;

  /* Found all existing routes mergable with best-in-group */
  for (s=net->routes; rte_is_valid(s); s=s->next)
    if (use_deterministic_med(s) && same_group(s, lpref, lasn))
      if ((s != r) && bgp_rte_mergable(r, s))
	s->u.bgp.suppressed = 0;

  /* Found best-in-group */
  r->u.bgp.suppressed = 0;

  /*
   * There are generally two reasons why we have to force
   * recalculation (return 1): First, the new route may be wrongfully
   * chosen to be the best in the first case check in
   * rte_recalculate(), this may happen only if old_best is from the
   * same group. Second, another (different than new route)
   * best-in-group is chosen and that may be the proper best (although
   * rte_recalculate() without ignore that possibility).
   *
   * There are three possible cases according to whether the old route
   * was the best in group (OBG, i.e. !old_suppressed) and whether the
   * new route is the best in group (NBG, tested by r == new). These
   * cases work even if old or new is NULL.
   *
   * NBG -> new is a possible candidate for the best route, so we just
   *        check for the first reason using same_group().
   *
   * !NBG && OBG -> Second reason applies, return 1
   *
   * !NBG && !OBG -> Best in group does not change, old != old_best,
   *                 rte_better(new, old_best) is false and therefore
   *                 the first reason does not apply, return 0
   */

  if (r == new)
    return old_best && same_group(old_best, lpref, lasn);
  else
    return !old_suppressed;
}

struct rte *
bgp_rte_modify_stale(struct rte *r, struct linpool *pool)
{
  eattr *a = ea_find(r->attrs->eattrs, EA_CODE(PROTOCOL_BGP, BA_COMMUNITY));
  const struct adata *ad = a ? a->u.ptr : NULL;
  uint flags = a ? a->flags : BAF_PARTIAL;

  if (ad && int_set_contains(ad, BGP_COMM_NO_LLGR))
    return NULL;

  if (ad && int_set_contains(ad, BGP_COMM_LLGR_STALE))
    return r;

  r = rte_cow_rta(r, pool);
  bgp_set_attr_ptr(&(r->attrs->eattrs), pool, BA_COMMUNITY, flags,
		   int_set_add(pool, ad, BGP_COMM_LLGR_STALE));
  r->u.bgp.stale = 1;

  return r;
}


/*
 * Reconstruct AS_PATH and AGGREGATOR according to RFC 6793 4.2.3
 */
static void
bgp_process_as4_attrs(ea_list **attrs, struct linpool *pool)
{
  eattr *p2 = bgp_find_attr(*attrs, BA_AS_PATH);
  eattr *p4 = bgp_find_attr(*attrs, BA_AS4_PATH);
  eattr *a2 = bgp_find_attr(*attrs, BA_AGGREGATOR);
  eattr *a4 = bgp_find_attr(*attrs, BA_AS4_AGGREGATOR);

  /* First, unset AS4_* attributes */
  if (p4) bgp_unset_attr(attrs, pool, BA_AS4_PATH);
  if (a4) bgp_unset_attr(attrs, pool, BA_AS4_AGGREGATOR);

  /* Handle AGGREGATOR attribute */
  if (a2 && a4)
  {
    u32 a2_asn = get_u32(a2->u.ptr->data);

    /* If routes were aggregated by an old router, then AS4_PATH and
       AS4_AGGREGATOR are invalid. In that case we give up. */
    if (a2_asn != AS_TRANS)
      return;

    /* Use AS4_AGGREGATOR instead of AGGREGATOR */
    a2->u.ptr = a4->u.ptr;
  }

  /* Handle AS_PATH attribute */
  if (p2 && p4)
  {
    /* Both as_path_getlen() and as_path_cut() take AS_CONFED* as zero length */
    int p2_len = as_path_getlen(p2->u.ptr);
    int p4_len = as_path_getlen(p4->u.ptr);

    /* AS_PATH is too short, give up */
    if (p2_len < p4_len)
      return;

    /* Merge AS_PATH and AS4_PATH */
    struct adata *apc = as_path_cut(pool, p2->u.ptr, p2_len - p4_len);
    p2->u.ptr = as_path_merge(pool, apc, p4->u.ptr);
  }
}

int
bgp_get_attr(const eattr *a, byte *buf, int buflen)
{
  uint i = EA_ID(a->id);
  const struct bgp_attr_desc *d;
  int len;

  if (bgp_attr_known(i))
  {
    d = &bgp_attr_table[i];
    len = bsprintf(buf, "%s", d->name);
    buf += len;
    if (d->format)
    {
      *buf++ = ':';
      *buf++ = ' ';
      d->format(a, buf, buflen - len - 2);
      return GA_FULL;
    }
    return GA_NAME;
  }

  bsprintf(buf, "%02x%s", i, (a->flags & BAF_TRANSITIVE) ? " [t]" : "");
  return GA_NAME;
}

void
bgp_get_route_info(rte *e, byte *buf)
{
  eattr *p = ea_find(e->attrs->eattrs, EA_CODE(PROTOCOL_BGP, BA_AS_PATH));
  eattr *o = ea_find(e->attrs->eattrs, EA_CODE(PROTOCOL_BGP, BA_ORIGIN));
  u32 origas;

  buf += bsprintf(buf, " (%d", e->attrs->pref);

  if (e->u.bgp.suppressed)
    buf += bsprintf(buf, "-");

  if (rte_stale(e))
    buf += bsprintf(buf, "s");

  u64 metric = bgp_total_aigp_metric(e);
  if (metric < BGP_AIGP_MAX)
  {
    buf += bsprintf(buf, "/%lu", metric);
  }
  else if (e->attrs->igp_metric)
  {
    if (!rte_resolvable(e))
      buf += bsprintf(buf, "/-");
    else if (e->attrs->igp_metric >= IGP_METRIC_UNKNOWN)
      buf += bsprintf(buf, "/?");
    else
      buf += bsprintf(buf, "/%d", e->attrs->igp_metric);
  }
  buf += bsprintf(buf, ") [");

  if (p && as_path_get_last(p->u.ptr, &origas))
    buf += bsprintf(buf, "AS%u", origas);
  if (o)
    buf += bsprintf(buf, "%c", "ie?"[o->u.data]);
  strcpy(buf, "]");
}<|MERGE_RESOLUTION|>--- conflicted
+++ resolved
@@ -1861,13 +1861,7 @@
 
     /* If attributes are invalid, we fail back to withdraw */
     buck = attrs ? bgp_get_bucket(c, attrs) : bgp_get_withdraw_bucket(c);
-<<<<<<< HEAD
-    path = new->attrs->src->global_id;
-=======
     path = new->src->global_id;
-
-    lp_flush(bgp_linpool2);
->>>>>>> 5cff1d5f
   }
   else
   {
