--- conflicted
+++ resolved
@@ -1720,15 +1720,10 @@
 int
 bgp_preexport(struct channel *C, rte *e)
 {
-<<<<<<< HEAD
   struct proto *SRC = e->src->proto;
-=======
-  rte *e = *new;
-  struct proto *SRC = e->attrs->src->proto;
-  struct bgp_channel *c = (struct bgp_channel *) C;
->>>>>>> 971721c9
   struct bgp_proto *p = (struct bgp_proto *) C->proto;
   struct bgp_proto *src = (SRC->proto == &proto_bgp) ? (struct bgp_proto *) SRC : NULL;
+  struct bgp_channel *c = (struct bgp_channel *) C;
 
   /* Reject our routes */
   if (src == p)
