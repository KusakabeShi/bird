--- conflicted
+++ resolved
@@ -70,11 +70,7 @@
 void originate_sum_rt_lsa(struct ospf_area *oa, struct fib_node *fn, int metric, u32 options UNUSED);
 void flush_sum_lsa(struct ospf_area *oa, struct fib_node *fn, int type);
 void originate_ext_lsa(struct ospf_area *oa, struct fib_node *fn, int src, u32 metric, ip_addr fwaddr, u32 tag, int pbit);
-<<<<<<< HEAD
-void flush_ext_lsa(struct ospf_area *oa, struct fib_node *fn, int src);
-=======
-void flush_ext_lsa(struct ospf_area *oa, struct fib_node *fn, int nssa);
->>>>>>> 94e2f1c1
+void flush_ext_lsa(struct ospf_area *oa, struct fib_node *fn, int src, int nssa);
 
 struct top_hash_entry * ospf_hash_find_rt(struct top_graph *f, u32 domain, u32 rtr);
 struct top_hash_entry * ospf_hash_find_rt3_first(struct top_graph *f, u32 domain, u32 rtr);
