--- conflicted
+++ resolved
@@ -107,13 +107,7 @@
 #include <stdlib.h>
 #include "ospf.h"
 
-<<<<<<< HEAD
-static int ospf_preexport(struct proto *P, rte *new);
-=======
-static int ospf_preexport(struct channel *C, rte **new, struct linpool *pool);
-static void ospf_make_tmp_attrs(struct rte *rt, struct linpool *pool);
-static void ospf_store_tmp_attrs(struct rte *rt, struct linpool *pool);
->>>>>>> beb5f78a
+static int ospf_preexport(struct channel *P, rte *new);
 static void ospf_reload_routes(struct channel *C);
 static int ospf_rte_better(struct rte *new, struct rte *old);
 static u32 ospf_rte_igp_metric(struct rte *rt);
@@ -488,21 +482,13 @@
  * import to the filters.
  */
 static int
-<<<<<<< HEAD
-ospf_preexport(struct proto *P, rte *e)
-=======
-ospf_preexport(struct channel *C, rte **new, struct linpool *pool UNUSED)
->>>>>>> beb5f78a
+ospf_preexport(struct channel *C, rte *e)
 {
   struct ospf_proto *p = (struct ospf_proto *) C->proto;
   struct ospf_area *oa = ospf_main_area(p);
 
   /* Reject our own routes */
-<<<<<<< HEAD
-  if (e->src->proto == P)
-=======
-  if (e->attrs->src->proto == &p->p)
->>>>>>> beb5f78a
+  if (e->src->proto == &p->p)
     return -1;
 
   /* Do not export routes to stub areas */
