/*
 *      BIRD -- OSPF
 *
 *      (c) 2000--2004 Ondrej Filip <feela@network.cz>
 *	(c) 2009--2014 Ondrej Zajicek <santiago@crfreenet.org>
 *	(c) 2009--2014 CZ.NIC z.s.p.o.
 *
 *      Can be freely distributed and used under the terms of the GNU GPL.
 */

#ifndef _BIRD_OSPF_RT_H_
#define _BIRD_OSPF_RT_H_


#define ORT_NET 0
#define ORT_ROUTER 1

typedef struct orta
{
  u8 type;			/* RTS_OSPF_* */
  u8 nhs_reuse;			/* Whether nhs nodes can be reused during merging.
				   See a note in rt.c:add_cand() */
  u32 options;
  /*
   * For ORT_ROUTER routes, options field are router-LSA style
   * options, with V,E,B bits. In OSPFv2, ASBRs from another areas
   * (that we know from rt-summary-lsa) have just ORTA_ASBR in
   * options, their real options are unknown.
   */
#define ORTA_ASBR OPT_RT_E
#define ORTA_ABR  OPT_RT_B
  /*
   * For ORT_NET routes, there are just several flags for external routes:
   *
   * ORTA_PREF for external routes means that the route is preferred in AS
   * external route selection according to 16.4.1. - it is intra-area path using
   * non-backbone area. In other words, the forwarding address (or ASBR if
   * forwarding address is zero) is intra-area (type == RTS_OSPF) and its area
   * is not a backbone.
   *
   * ORTA_NSSA means that the entry represents an NSSA route, and ORTA_PROP
   * means that the NSSA route has propagate-bit set. These flags are used in
   * NSSA translation.
   */
#define ORTA_PREF 0x80000000
#define ORTA_NSSA 0x40000000
#define ORTA_PROP 0x20000000

  u32 metric1;
  u32 metric2;
  u32 tag;
  u32 rid;			/* Router ID of real advertising router */
  struct ospf_area *oa;
  struct ospf_area *voa;	/* Used when route is replaced in ospf_rt_sum_tr(),
				   NULL otherwise */
  struct mpnh *nhs;		/* Next hops computed during SPF */
  struct top_hash_entry *en;	/* LSA responsible for this orta */
}
orta;

typedef struct ort
{
  /*
   * Most OSPF routing table entries are for computed OSPF routes, these have
   * defined n.type. There are also few other cases: entries for configured area
   * networks (these have area_net field set) and entries for external routes
   * exported to OSPF (these have external_rte field set). These entries are
   * kept even if they do not contain 'proper' rt entry. That is needed to keep
   * allocated stable UID numbers (fn.uid), which are used as LSA IDs in OSPFv3
   * (see fibnode_to_lsaid()) for related LSAs (network summary LSAs in the
   * first case, external or NSSA LSAs in the second case). Entries for external
   * routes also have a second purpose - to prevent NSSA translation of received
   * NSSA routes if regular external routes were already originated for the same
   * network (see check_nssa_lsa()).
   *
   * old_* values are here to represent the last route update. old_rta is cached
   * (we keep reference), mainly for multipath nexthops.  old_rta == NULL means
   * route was not in the last update, in that case other old_* values are not
   * valid.
   */
  orta n;
  u32 old_metric1, old_metric2, old_tag, old_rid;
  rta *old_rta;
  u32 lsa_id;
  u8 external_rte;
  u8 area_net;
<<<<<<< HEAD

  struct fib_node fn;
=======
  u8 keep;
>>>>>>> da65a3d8
}
ort;

static inline int rt_is_nssa(ort *nf)
{ return nf->n.options & ORTA_NSSA; }


/*
 * Invariants for structs top_hash_entry (nodes of LSA db)
 * enforced by SPF calculation for final nodes (color == INSPF):
 * - only router, network and AS-external LSAs
 * - lsa.age < LSA_MAXAGE
 * - dist < LSINFINITY (or 2*LSINFINITY for ext-LSAs)
 * - nhs is non-NULL unless the node is oa->rt (calculating router itself)
 * - beware, nhs is not valid after SPF calculation
 *
 * Invariants for structs orta nodes of fib tables po->rtf, oa->rtr:
 * - nodes may be invalid (n.type == 0), in that case other invariants don't hold
 * - n.metric1 may be at most a small multiple of LSINFINITY,
 *   therefore sums do not overflow
 * - n.oa is always non-NULL
 * - n.nhs is always non-NULL unless it is configured stubnet
 * - n.en is non-NULL for external routes, NULL for intra/inter area routes.
 * - oa->rtr does not contain calculating router itself
 *
 * There are four types of nexthops in nhs fields:
 * - gateway nexthops (non-NULL iface, gw != IPA_NONE)
 * - device nexthops (non-NULL iface, gw == IPA_NONE)
 * - dummy vlink nexthops (NULL iface, gw == IPA_NONE)
 * - configured stubnets (nhs is NULL, only RTS_OSPF orta nodes in po->rtf)
 *
 * Dummy vlink nexthops and configured stubnets cannot be mixed with
 * regular ones, nhs field contains either list of gateway+device nodes,
 * one vlink node, or NULL for configured stubnet.
 *
 * Dummy vlink nexthops can appear in both network (rtf) and backbone area router
 * (rtr) tables for regular and inter-area routes, but only if areano > 1. They are
 * replaced in ospf_rt_sum_tr() and removed in ospf_rt_abr1(), therefore cannot
 * appear in ASBR pre-selection and external routes processing.
 */

void ospf_rt_spf(struct ospf_proto *p);
void ospf_rt_initort(struct fib_node *fn);


#endif /* _BIRD_OSPF_RT_H_ */<|MERGE_RESOLUTION|>--- conflicted
+++ resolved
@@ -84,12 +84,9 @@
   u32 lsa_id;
   u8 external_rte;
   u8 area_net;
-<<<<<<< HEAD
+  u8 keep;
 
   struct fib_node fn;
-=======
-  u8 keep;
->>>>>>> da65a3d8
 }
 ort;
 
