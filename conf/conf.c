--- conflicted
+++ resolved
@@ -142,20 +142,14 @@
     cf_error("No protocol is specified in the config file");
   /* XXXX */
   if (!c->router_id)
-<<<<<<< HEAD
     cf_error("Router ID must be configured manually");
 
-  return 1;
-=======
-    cf_error("Router ID must be configured manually on IPv6 routers");
-#endif
   done = 1;
 
 cleanup:
   new_config = NULL;
   cfg_mem = NULL;
   return done;
->>>>>>> 33b4f40a
 }
 
 /**
