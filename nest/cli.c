/*
 *	BIRD Internet Routing Daemon -- Command-Line Interface
 *
 *	(c) 1999--2017 Martin Mares <mj@ucw.cz>
 *
 *	Can be freely distributed and used under the terms of the GNU GPL.
 */

/**
 * DOC: Command line interface
 *
 * This module takes care of the BIRD's command-line interface (CLI).
 * The CLI exists to provide a way to control BIRD remotely and to inspect
 * its status. It uses a very simple textual protocol over a stream
 * connection provided by the platform dependent code (on UNIX systems,
 * it's a UNIX domain socket).
 *
 * Each session of the CLI consists of a sequence of request and replies,
 * slightly resembling the FTP and SMTP protocols.
 * Requests are commands encoded as a single line of text, replies are
 * sequences of lines starting with a four-digit code followed by either
 * a space (if it's the last line of the reply) or a minus sign (when the
 * reply is going to continue with the next line), the rest of the line
 * contains a textual message semantics of which depends on the numeric
 * code. If a reply line has the same code as the previous one and it's
 * a continuation line, the whole prefix can be replaced by a single
 * white space character.
 *
 * Reply codes starting with 0 stand for `action successfully completed' messages,
 * 1 means `table entry', 8 `runtime error' and 9 `syntax error'.
 *
 * Each CLI session is internally represented by a &cli structure and a
 * resource pool containing all resources associated with the connection,
 * so that it can be easily freed whenever the connection gets closed, not depending
 * on the current state of command processing. A socket is associated with
 * the session, over which requests and replies are sent.
 *
 * The CLI commands are declared as a part of the configuration grammar
 * by using the |CF_CLI| macro. When a command is received, it is processed
 * by the same lexical analyzer and parser as used for the configuration, but
 * it's switched to a special mode by prepending a fake token to the text,
 * so that it uses only the CLI command rules. Then the parser invokes
 * an execution routine corresponding to the command, which constructs the
 * reply.
 *
 * Replies are buffered in memory and then sent asynchronously. Commands
 * which produce long outputs must split them to pieces and yield to other
 * operations between pieces. To simplify this (and possibly also complex
 * parsing of input), the CLI session runs in a coroutine with its own
 * execution context. At any time, cli_yield() can be called to interrupt
 * the current coroutine and have the buffered output sent.
 *
 * Alternatively, a long sequence of replies can be split to parts
 * using the @cont hook, which translates to yielding internally.
 *
 * The @this_cli variable points to a &cli structure of the session being
 * currently parsed, but it's available only before the first yield.
 *
<<<<<<< HEAD
 * A note on transmit buffer management: cli.tx_buf is a head of a list
 * of TX buffers (struct cli_out). A buffer pointed to by cli.tx_write
 * is the one currently written to using cli_printf() and cli_alloc_out(),
 * its wpos field points to the position of the write head in that buffer.
 * On the other side, cli.tx_pos is the buffer being set to the socket
 * and its outpos field is the position of the read head.
=======
 * TX buffer management works as follows: At cli.tx_buf there is a
 * list of TX buffers (struct cli_out), cli.tx_write is the buffer
 * currently used by the producer (cli_printf(), cli_alloc_out()) and
 * cli.tx_pos is the buffer currently used by the consumer
 * (cli_write(), in system dependent code). The producer uses
 * cli_out.wpos ptr as the current write position and the consumer
 * uses cli_out.outpos ptr as the current read position. When the
 * producer produces something, it calls cli_write_trigger(). If there
 * is not enough space in the current buffer, the producer allocates
 * the new one. When the consumer processes everything in the buffer
 * queue, it calls cli_written(), tha frees all buffers (except the
 * first one) and schedules cli.event .
 *
>>>>>>> 64c5ad58
 */

#undef LOCAL_DEBUG

#include "nest/bird.h"
#include "nest/cli.h"
#include "conf/conf.h"
#include "lib/coroutine.h"
#include "lib/string.h"

pool *cli_pool;

/* Hack for scheduled undo notification */
extern cli *cmd_reconfig_stored_cli;

/*
 *	Output buffering
 */

static byte *
cli_alloc_out(cli *c, int size)
{
  struct cli_out *o;

  if (!(o = c->tx_write) || o->wpos + size > o->end)
    {
      if (!o && c->tx_buf)
	o = c->tx_buf;
      else
	{
	  o = mb_alloc(c->pool, sizeof(struct cli_out) + CLI_TX_BUF_SIZE);
	  if (c->tx_write)
	    c->tx_write->next = o;
	  else
	    c->tx_buf = o;
	  o->wpos = o->outpos = o->buf;
	  o->end = o->buf + CLI_TX_BUF_SIZE;
	}
      c->tx_write = o;
      if (!c->tx_pos)
	c->tx_pos = o;
      o->next = NULL;
    }
  o->wpos += size;
  return o->wpos - size;
}

/**
 * cli_printf - send reply to a CLI connection
 * @c: CLI connection
 * @code: numeric code of the reply, negative for continuation lines
 * @msg: a printf()-like formatting string.
 *
 * This function send a single line of reply to a given CLI connection.
 * In works in all aspects like bsprintf() except that it automatically
 * prepends the reply line prefix.
 *
 * Please note that if the connection can be already busy sending some
 * data in which case cli_printf() stores the output to a temporary buffer,
 * so please avoid sending a large batch of replies without waiting
 * for the buffers to be flushed.
 *
 * If you want to write to the current CLI output, you can use the cli_msg()
 * macro instead.
 */
void
cli_printf(cli *c, int code, char *msg, ...)
{
  va_list args;
  byte buf[CLI_LINE_SIZE];
  int cd = code;
  int errcode;
  int size, cnt;

  if (cd < 0)
    {
      cd = -cd;
      if (cd == c->last_reply)
	size = bsprintf(buf, " ");
      else
	size = bsprintf(buf, "%04d-", cd);
      errcode = -8000;
    }
  else if (cd == CLI_ASYNC_CODE)
    {
      size = 1; buf[0] = '+';
      errcode = cd;
    }
  else
    {
      size = bsprintf(buf, "%04d ", cd);
      errcode = 8000;
    }

  c->last_reply = cd;
  va_start(args, msg);
  cnt = bvsnprintf(buf+size, sizeof(buf)-size-1, msg, args);
  va_end(args);
  if (cnt < 0)
    {
      cli_printf(c, errcode, "<line overflow>");
      return;
    }
  size += cnt;
  buf[size++] = '\n';
  memcpy(cli_alloc_out(c, size), buf, size);
}

static void
cli_copy_message(cli *c)
{
  byte *p, *q;
  uint cnt = 2;

  if (c->ring_overflow)
    {
      byte buf[64];
      int n = bsprintf(buf, "<%d messages lost>\n", c->ring_overflow);
      c->ring_overflow = 0;
      memcpy(cli_alloc_out(c, n), buf, n);
    }
  p = c->ring_read;
  while (*p)
    {
      cnt++;
      p++;
      if (p == c->ring_end)
	p = c->ring_buf;
      ASSERT(p != c->ring_write);
    }
  c->async_msg_size += cnt;
  q = cli_alloc_out(c, cnt);
  *q++ = '+';
  p = c->ring_read;
  do
    {
      *q = *p++;
      if (p == c->ring_end)
	p = c->ring_buf;
    }
  while (*q++);
  c->ring_read = p;
  q[-1] = '\n';
}

static void
cli_hello(cli *c)
{
  cli_printf(c, 1, "BIRD " BIRD_VERSION " ready.");
  c->cont = NULL;
}

static void
cli_free_out(cli *c)
{
  struct cli_out *o, *p;

  if (o = c->tx_buf)
    {
      o->wpos = o->outpos = o->buf;
      while (p = o->next)
	{
	  o->next = p->next;
	  mb_free(p);
	}
    }
  c->tx_write = c->tx_pos = NULL;
  c->async_msg_size = 0;
}

static void
cli_write(cli *c)
{
  sock *s = c->socket;

  while (c->tx_pos)
    {
      struct cli_out *o = c->tx_pos;

      int len = o->wpos - o->outpos;
      s->tbuf = o->outpos;
      o->outpos = o->wpos;

      if (sk_send(s, len) <= 0)
	return;

      c->tx_pos = o->next;
    }

  /* Everything is written */
  s->tbuf = NULL;
  cli_free_out(c);
  ev_schedule(c->event);
}

void
cli_write_trigger(cli *c)
{
  if (c->tx_pos && c->socket->tbuf == NULL)
    cli_write(c);
}

static void
cli_tx_hook(sock *s)
{
  cli_write(s->data);
}

static void
cli_err_hook(sock *s, int err)
{
  if (config->cli_debug)
    {
      if (err)
	log(L_INFO "CLI connection dropped: %s", strerror(err));
      else
	log(L_INFO "CLI connection closed");
    }
  cli_free(s->data);
}

/*
 *	Echoing of asynchronous messages
 */

static list cli_log_hooks;
static int cli_log_inited;

void
cli_set_log_echo(cli *c, uint mask, uint size)
{
  if (c->ring_buf)
    {
      mb_free(c->ring_buf);
      c->ring_buf = c->ring_end = c->ring_read = c->ring_write = NULL;
      rem_node(&c->n);
    }
  c->log_mask = mask;
  if (mask && size)
    {
      c->ring_buf = mb_alloc(c->pool, size);
      c->ring_end = c->ring_buf + size;
      c->ring_read = c->ring_write = c->ring_buf;
      add_tail(&cli_log_hooks, &c->n);
      c->log_threshold = size / 8;
    }
  c->ring_overflow = 0;
}

void
cli_echo(uint class, byte *msg)
{
  unsigned len, free, i, l;
  cli *c;
  byte *m;

  if (!cli_log_inited || EMPTY_LIST(cli_log_hooks))
    return;
  len = strlen(msg) + 1;
  WALK_LIST(c, cli_log_hooks)
    {
      if (!(c->log_mask & (1 << class)))
	continue;
      if (c->ring_read <= c->ring_write)
	free = (c->ring_end - c->ring_buf) - (c->ring_write - c->ring_read + 1);
      else
	free = c->ring_read - c->ring_write - 1;
      if ((len > free) ||
	  (free < c->log_threshold && class < (unsigned) L_INFO[0]))
	{
	  c->ring_overflow++;
	  continue;
	}
      if (c->ring_read == c->ring_write)
	ev_schedule(c->event);
      m = msg;
      l = len;
      while (l)
	{
	  if (c->ring_read <= c->ring_write)
	    i = c->ring_end - c->ring_write;
	  else
	    i = c->ring_read - c->ring_write;
	  if (i > l)
	    i = l;
	  memcpy(c->ring_write, m, i);
	  m += i;
	  l -= i;
	  c->ring_write += i;
	  if (c->ring_write == c->ring_end)
	    c->ring_write = c->ring_buf;
	}
    }
}

/*
 *	Reading of input
 */

static int
cli_getchar(cli *c)
{
  sock *s = c->socket;

  if (c->rx_aux == s->rpos)
    {
      DBG("CLI: Waiting on read\n");
      c->rx_aux = s->rpos = s->rbuf;
      c->state = CLI_STATE_WAIT_RX;
      int n = coro_sk_read(s);
      c->state = CLI_STATE_RUN;
      DBG("CLI: Read returned %d bytes\n", n);
      ASSERT(n);
    }
  return *c->rx_aux++;
}

static int
cli_read_line(cli *c)
{
  byte *d = c->rx_buf;
  byte *dend = c->rx_buf + CLI_RX_BUF_SIZE - 2;
  for (;;)
    {
      int ch = cli_getchar(c);
      if (ch == '\r')
	;
      else if (ch == '\n')
	break;
      else if (d < dend)
	*d++ = ch;
    }

  if (d >= dend)
    return 0;

  *d = 0;
  return 1;
}

/*
 *	Execution of commands
 */

static byte *cli_rh_pos;
static uint cli_rh_len;
static int cli_rh_trick_flag;
struct cli *this_cli;

static int
cli_cmd_read_hook(byte *buf, uint max, UNUSED int fd)
{
  if (!cli_rh_trick_flag)
    {
      cli_rh_trick_flag = 1;
      buf[0] = '!';
      return 1;
    }
  if (max > cli_rh_len)
    max = cli_rh_len;
  memcpy(buf, cli_rh_pos, max);
  cli_rh_pos += max;
  cli_rh_len -= max;
  return max;
}

static void
cli_command(cli *c)
{
  struct config f;
  int res;

  if (config->cli_debug > 1)
    log(L_TRACE "CLI: %s", c->rx_buf);
  bzero(&f, sizeof(f));
  f.mem = c->parser_pool;
  f.pool = rp_new(c->pool, "Config");
  cf_read_hook = cli_cmd_read_hook;
  cli_rh_pos = c->rx_buf;
  cli_rh_len = strlen(c->rx_buf);
  cli_rh_trick_flag = 0;
  this_cli = c;
  lp_flush(c->parser_pool);
  res = cli_parse(&f);
  if (!res)
    cli_printf(c, 9001, f.err_msg);

  config_free(&f);
}

/*
 *	Session control
 */

static void
cli_event(void *data)
{
  cli *c = data;
  DBG("CLI: Event in state %u\n", (int) c->state);

  while (c->ring_read != c->ring_write &&
      c->async_msg_size < CLI_MAX_ASYNC_QUEUE)
    cli_copy_message(c);

  cli_write_trigger(c);

  if (c->state == CLI_STATE_YIELD ||
      c->state == CLI_STATE_WAIT_TX && !c->tx_pos)
    coro_resume(c->coro);
}

void
cli_yield(cli *c)
{
  c->state = CLI_STATE_YIELD;
  DBG("CLI: Yielding\n");
  ev_schedule(c->event);
  coro_suspend();
  c->state = CLI_STATE_RUN;
  DBG("CLI: Yield resumed\n");
}

static void
cli_coroutine(void *_c)
{
  cli *c = _c;
  sock *s = c->socket;

  DBG("CLI: Coroutine started\n");
  c->rx_aux = s->rbuf;

  for (;;)
    {
      while (c->tx_pos)
	{
	  DBG("CLI: Sleeping on write\n");
	  c->state = CLI_STATE_WAIT_TX;
	  coro_suspend();
	  c->state = CLI_STATE_RUN;
	  DBG("CLI: Woke up on write\n");
	}

      if (c->cont)
	{
	  c->cont(c);
	  cli_write_trigger(c);
	  cli_yield(c);
	  continue;
	}

      if (!cli_read_line(c))
	cli_printf(c, 9000, "Command too long");
      else
	cli_command(c);
      cli_write_trigger(c);
    }
}

cli *
cli_new(sock *s)
{
  pool *p = rp_new(cli_pool, "CLI session");
  cli *c = mb_alloc(p, sizeof(cli));
  DBG("CLI: Created new session\n");

  bzero(c, sizeof(cli));
  c->pool = p;
  c->socket = s;
  c->event = ev_new(p);
  c->event->hook = cli_event;
  c->event->data = c;
  c->cont = cli_hello;
  c->parser_pool = lp_new_default(c->pool);
  c->show_pool = lp_new_default(c->pool);
  c->rx_buf = mb_alloc(c->pool, CLI_RX_BUF_SIZE);

  s->pool = c->pool;		/* We need to have all the socket buffers allocated in the cli pool */
  rmove(s, c->pool);
  s->tx_hook = cli_tx_hook;
  s->err_hook = cli_err_hook;
  s->data = c;

  return c;
}

void
cli_run(cli *c)
{
  DBG("CLI: Running\n");
  c->state = CLI_STATE_RUN;
  c->rx_pos = c->rx_buf;
  c->rx_aux = NULL;
  c->coro = coro_new(c->pool, cli_coroutine, c);
  coro_resume(c->coro);
}

void
cli_free(cli *c)
{
  DBG("CLI: Destroying session\n");
  cli_set_log_echo(c, 0, 0);
  if (c->cleanup)
    c->cleanup(c);
  if (c == cmd_reconfig_stored_cli)
    cmd_reconfig_stored_cli = NULL;
  rfree(c->pool);
}

/**
 * cli_init - initialize the CLI module
 *
 * This function is called during BIRD startup to initialize
 * the internal data structures of the CLI module.
 */
void
cli_init(void)
{
  cli_pool = rp_new(&root_pool, "CLI");
  init_list(&cli_log_hooks);
  cli_log_inited = 1;
}<|MERGE_RESOLUTION|>--- conflicted
+++ resolved
@@ -56,28 +56,12 @@
  * The @this_cli variable points to a &cli structure of the session being
  * currently parsed, but it's available only before the first yield.
  *
-<<<<<<< HEAD
  * A note on transmit buffer management: cli.tx_buf is a head of a list
  * of TX buffers (struct cli_out). A buffer pointed to by cli.tx_write
  * is the one currently written to using cli_printf() and cli_alloc_out(),
  * its wpos field points to the position of the write head in that buffer.
  * On the other side, cli.tx_pos is the buffer being set to the socket
  * and its outpos field is the position of the read head.
-=======
- * TX buffer management works as follows: At cli.tx_buf there is a
- * list of TX buffers (struct cli_out), cli.tx_write is the buffer
- * currently used by the producer (cli_printf(), cli_alloc_out()) and
- * cli.tx_pos is the buffer currently used by the consumer
- * (cli_write(), in system dependent code). The producer uses
- * cli_out.wpos ptr as the current write position and the consumer
- * uses cli_out.outpos ptr as the current read position. When the
- * producer produces something, it calls cli_write_trigger(). If there
- * is not enough space in the current buffer, the producer allocates
- * the new one. When the consumer processes everything in the buffer
- * queue, it calls cli_written(), tha frees all buffers (except the
- * first one) and schedules cli.event .
- *
->>>>>>> 64c5ad58
  */
 
 #undef LOCAL_DEBUG
