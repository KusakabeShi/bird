/*
 *	BIRD Internet Routing Daemon -- Command-Line Interface
 *
 *	(c) 1999--2017 Martin Mares <mj@ucw.cz>
 *
 *	Can be freely distributed and used under the terms of the GNU GPL.
 */

/**
 * DOC: Command line interface
 *
 * This module takes care of the BIRD's command-line interface (CLI).
 * The CLI exists to provide a way to control BIRD remotely and to inspect
 * its status. It uses a very simple textual protocol over a stream
 * connection provided by the platform dependent code (on UNIX systems,
 * it's a UNIX domain socket).
 *
 * Each session of the CLI consists of a sequence of request and replies,
 * slightly resembling the FTP and SMTP protocols.
 * Requests are commands encoded as a single line of text, replies are
 * sequences of lines starting with a four-digit code followed by either
 * a space (if it's the last line of the reply) or a minus sign (when the
 * reply is going to continue with the next line), the rest of the line
 * contains a textual message semantics of which depends on the numeric
 * code. If a reply line has the same code as the previous one and it's
 * a continuation line, the whole prefix can be replaced by a single
 * white space character.
 *
 * Reply codes starting with 0 stand for `action successfully completed' messages,
 * 1 means `table entry', 8 `runtime error' and 9 `syntax error'.
 *
 * Each CLI session is internally represented by a &cli structure and a
 * resource pool containing all resources associated with the connection,
 * so that it can be easily freed whenever the connection gets closed, not depending
 * on the current state of command processing. A socket is associated with
 * the session, over which requests and replies are sent.
 *
 * The CLI commands are declared as a part of the configuration grammar
 * by using the |CF_CLI| macro. When a command is received, it is processed
 * by the same lexical analyzer and parser as used for the configuration, but
 * it's switched to a special mode by prepending a fake token to the text,
 * so that it uses only the CLI command rules. Then the parser invokes
 * an execution routine corresponding to the command, which constructs the
 * reply.
 *
 * Replies are buffered in memory and then sent asynchronously. Commands
 * which produce long outputs must split them to pieces and yield to other
 * operations between pieces. To simplify this (and possibly also complex
 * parsing of input), the CLI session runs in a coroutine with its own
 * execution context. At any time, cli_yield() can be called to interrupt
 * the current coroutine and have the buffered output sent.
 *
 * Alternatively, a long sequence of replies can be split to parts
 * using the @cont hook, which translates to yielding internally.
 *
 * The @this_cli variable points to a &cli structure of the session being
 * currently parsed, but it's available only before the first yield.
 *
 * A note on transmit buffer management: cli.tx_buf is a head of a list
 * of TX buffers (struct cli_out). A buffer pointed to by cli.tx_write
 * is the one currently written to using cli_printf() and cli_alloc_out(),
 * its wpos field points to the position of the write head in that buffer.
 * On the other side, cli.tx_pos is the buffer being set to the socket
 * and its outpos field is the position of the read head.
 */

#undef LOCAL_DEBUG

#include "nest/bird.h"
#include "nest/cli.h"
#include "conf/conf.h"
#include "lib/coroutine.h"
#include "lib/string.h"

pool *cli_pool;

/* Hack for scheduled undo notification */
extern cli *cmd_reconfig_stored_cli;

/*
 *	Output buffering
 */

static byte *
cli_alloc_out(cli *c, int size)
{
  struct cli_out *o;

  if (!(o = c->tx_write) || o->wpos + size > o->end)
    {
      if (!o && c->tx_buf)
	o = c->tx_buf;
      else
	{
	  o = mb_alloc(c->pool, sizeof(struct cli_out) + CLI_TX_BUF_SIZE);
	  if (c->tx_write)
	    c->tx_write->next = o;
	  else
	    c->tx_buf = o;
	  o->wpos = o->outpos = o->buf;
	  o->end = o->buf + CLI_TX_BUF_SIZE;
	}
      c->tx_write = o;
      if (!c->tx_pos)
	c->tx_pos = o;
      o->next = NULL;
    }
  o->wpos += size;
  return o->wpos - size;
}

static void
cli_vprintf(cli *c, int code, const char *msg, va_list args)
{
  byte buf[CLI_LINE_SIZE];
  int cd = code;
  int errcode;
  int size, cnt;

  if (cd < 0)
    {
      cd = -cd;
      if (cd == c->last_reply)
	size = bsprintf(buf, " ");
      else
	size = bsprintf(buf, "%04d-", cd);
      errcode = -8000;
    }
  else if (cd == CLI_ASYNC_CODE)
    {
      size = 1; buf[0] = '+';
      errcode = cd;
    }
  else
    {
      size = bsprintf(buf, "%04d ", cd);
      errcode = 8000;
    }

  c->last_reply = cd;
  cnt = bvsnprintf(buf+size, sizeof(buf)-size-1, msg, args);
  if (cnt < 0)
    {
      cli_printf(c, errcode, "<line overflow>");
      return;
    }
  size += cnt;
  buf[size++] = '\n';
  memcpy(cli_alloc_out(c, size), buf, size);
}

/**
 * cli_printf - send reply to a CLI connection
 * @c: CLI connection
 * @code: numeric code of the reply, negative for continuation lines
 * @msg: a printf()-like formatting string.
 *
 * This function send a single line of reply to a given CLI connection.
 * In works in all aspects like bsprintf() except that it automatically
 * prepends the reply line prefix.
 *
 * Please note that if the connection can be already busy sending some
 * data in which case cli_printf() stores the output to a temporary buffer,
 * so please avoid sending a large batch of replies without waiting
 * for the buffers to be flushed.
 *
 * If you want to write to the current CLI output, you can use the cli_msg()
 * macro instead.
 *
 * If you want to pass a va_list, use cli_vprintf().
 */
void
cli_printf(cli *c, int code, char *msg, ...)
{
  va_list args;
  va_start(args, msg);
  cli_vprintf(c, code, msg, args);
  va_end(args);
}

static void
cli_copy_message(cli *c)
{
  byte *p, *q;
  uint cnt = 2;

  if (c->ring_overflow)
    {
      byte buf[64];
      int n = bsprintf(buf, "<%d messages lost>\n", c->ring_overflow);
      c->ring_overflow = 0;
      memcpy(cli_alloc_out(c, n), buf, n);
    }
  p = c->ring_read;
  while (*p)
    {
      cnt++;
      p++;
      if (p == c->ring_end)
	p = c->ring_buf;
      ASSERT(p != c->ring_write);
    }
  c->async_msg_size += cnt;
  q = cli_alloc_out(c, cnt);
  *q++ = '+';
  p = c->ring_read;
  do
    {
      *q = *p++;
      if (p == c->ring_end)
	p = c->ring_buf;
    }
  while (*q++);
  c->ring_read = p;
  q[-1] = '\n';
}

static void
cli_hello(cli *c)
{
  cli_printf(c, 1, "BIRD " BIRD_VERSION " ready.");
  c->cont = NULL;
}

static void
cli_free_out(cli *c)
{
  struct cli_out *o, *p;

  if (o = c->tx_buf)
    {
      o->wpos = o->outpos = o->buf;
      while (p = o->next)
	{
	  o->next = p->next;
	  mb_free(p);
	}
    }
  c->tx_write = c->tx_pos = NULL;
  c->async_msg_size = 0;
}

static void
cli_write(cli *c)
{
  sock *s = c->socket;

  while (c->tx_pos)
    {
      struct cli_out *o = c->tx_pos;

<<<<<<< HEAD
struct cli *this_cli;

struct cli_conf_order {
  struct conf_order co;
  struct cli *cli;
};

static void
cli_cmd_error(struct conf_order *co, const char *msg, va_list args)
{
  struct cli_conf_order *cco = (struct cli_conf_order *) co;
  cli_vprintf(cco->cli, 9001, msg, args);
=======
      int len = o->wpos - o->outpos;
      s->tbuf = o->outpos;
      o->outpos = o->wpos;

      coro_sk_write(s, len);

      c->tx_pos = o->next;
    }

  /* Everything is written */
  s->tbuf = NULL;
  cli_free_out(c);
  ev_schedule(c->event);
>>>>>>> 1e52cd6a
}

void
cli_write_trigger(cli *c)
{
<<<<<<< HEAD
  struct conf_state state = {
    .name = "",
    .lino = 1
  };

  struct cli_conf_order o = {
    .co = {
      .ctx = NULL,
      .state = &state,
      .buf = c->rx_buf,
      .len = strlen(c->rx_buf),
      .cf_include = NULL,
      .cf_outclude = NULL,
      .cf_error = cli_cmd_error,
      .lp = c->parser_pool,
      .pool = c->pool,
    },
    .cli = c,
  };

  if (config->cli_debug > 1)
    log(L_TRACE "CLI: %s", c->rx_buf);
  
  lp_flush(c->parser_pool);
  this_cli = c;
  cli_parse(&(o.co));
=======
  if (c->tx_pos && c->socket->tbuf == NULL)
    cli_write(c);
>>>>>>> 1e52cd6a
}

static void
cli_err_hook(sock *s, int err)
{
  if (config->cli_debug)
    {
      if (err)
	log(L_INFO "CLI connection dropped: %s", strerror(err));
      else
	log(L_INFO "CLI connection closed");
    }
  cli_free(s->data);
}

<<<<<<< HEAD
cli *
cli_new(void *priv)
{
  pool *p = rp_new(cli_pool, "CLI");
  cli *c = mb_alloc(p, sizeof(cli));

  bzero(c, sizeof(cli));
  c->pool = p;
  c->priv = priv;
  c->event = ev_new(p);
  c->event->hook = cli_event;
  c->event->data = c;
  c->cont = cli_hello;
  c->show_pool = lp_new_default(c->pool);
  c->parser_pool = lp_new_default(c->pool);
  c->rx_buf = mb_alloc(c->pool, CLI_RX_BUF_SIZE);
  ev_schedule(c->event);
  return c;
}

void
cli_kick(cli *c)
{
  if (!c->cont && !c->tx_pos)
    ev_schedule(c->event);
}
=======
/*
 *	Echoing of asynchronous messages
 */
>>>>>>> 1e52cd6a

static list cli_log_hooks;
static int cli_log_inited;

void
cli_set_log_echo(cli *c, uint mask, uint size)
{
  if (c->ring_buf)
    {
      mb_free(c->ring_buf);
      c->ring_buf = c->ring_end = c->ring_read = c->ring_write = NULL;
      rem_node(&c->n);
    }
  c->log_mask = mask;
  if (mask && size)
    {
      c->ring_buf = mb_alloc(c->pool, size);
      c->ring_end = c->ring_buf + size;
      c->ring_read = c->ring_write = c->ring_buf;
      add_tail(&cli_log_hooks, &c->n);
      c->log_threshold = size / 8;
    }
  c->ring_overflow = 0;
}

void
cli_echo(uint class, byte *msg)
{
  unsigned len, free, i, l;
  cli *c;
  byte *m;

  if (!cli_log_inited || EMPTY_LIST(cli_log_hooks))
    return;
  len = strlen(msg) + 1;
  WALK_LIST(c, cli_log_hooks)
    {
      if (!(c->log_mask & (1 << class)))
	continue;
      if (c->ring_read <= c->ring_write)
	free = (c->ring_end - c->ring_buf) - (c->ring_write - c->ring_read + 1);
      else
	free = c->ring_read - c->ring_write - 1;
      if ((len > free) ||
	  (free < c->log_threshold && class < (unsigned) L_INFO[0]))
	{
	  c->ring_overflow++;
	  continue;
	}
      if (c->ring_read == c->ring_write)
	ev_schedule(c->event);
      m = msg;
      l = len;
      while (l)
	{
	  if (c->ring_read <= c->ring_write)
	    i = c->ring_end - c->ring_write;
	  else
	    i = c->ring_read - c->ring_write;
	  if (i > l)
	    i = l;
	  memcpy(c->ring_write, m, i);
	  m += i;
	  l -= i;
	  c->ring_write += i;
	  if (c->ring_write == c->ring_end)
	    c->ring_write = c->ring_buf;
	}
    }
}

/*
 *	Reading of input
 */

static int
cli_getchar(cli *c)
{
  sock *s = c->socket;

  if (c->rx_aux == s->rpos)
    {
      DBG("CLI: Waiting on read\n");
      c->rx_aux = s->rpos = s->rbuf;
      c->state = CLI_STATE_WAIT_RX;
      int n = coro_sk_read(s);
      c->state = CLI_STATE_RUN;
      DBG("CLI: Read returned %d bytes\n", n);
      ASSERT(n);
    }
  return *c->rx_aux++;
}

static int
cli_read_line(cli *c)
{
  byte *d = c->rx_buf;
  byte *dend = c->rx_buf + CLI_RX_BUF_SIZE - 2;
  for (;;)
    {
      int ch = cli_getchar(c);
      if (ch == '\r')
	;
      else if (ch == '\n')
	break;
      else if (d < dend)
	*d++ = ch;
    }

  if (d >= dend)
    return 0;

  *d = 0;
  return 1;
}

/*
 *	Execution of commands
 */

static byte *cli_rh_pos;
static uint cli_rh_len;
static int cli_rh_trick_flag;
struct cli *this_cli;

static int
cli_cmd_read_hook(byte *buf, uint max, UNUSED int fd)
{
  if (!cli_rh_trick_flag)
    {
      cli_rh_trick_flag = 1;
      buf[0] = '!';
      return 1;
    }
  if (max > cli_rh_len)
    max = cli_rh_len;
  memcpy(buf, cli_rh_pos, max);
  cli_rh_pos += max;
  cli_rh_len -= max;
  return max;
}

static void
cli_command(cli *c)
{
  struct config f;
  int res;

  if (config->cli_debug > 1)
    log(L_TRACE "CLI: %s", c->rx_buf);
  bzero(&f, sizeof(f));
  f.mem = c->parser_pool;
  f.pool = rp_new(c->pool, "Config");
  cf_read_hook = cli_cmd_read_hook;
  cli_rh_pos = c->rx_buf;
  cli_rh_len = strlen(c->rx_buf);
  cli_rh_trick_flag = 0;
  this_cli = c;
  lp_flush(c->parser_pool);
  res = cli_parse(&f);
  if (!res)
    cli_printf(c, 9001, f.err_msg);

  config_free(&f);
}

/*
 *	Session control
 */

static void
cli_event(void *data)
{
  cli *c = data;
  DBG("CLI: Event in state %u\n", (int) c->state);

  while (c->ring_read != c->ring_write &&
      c->async_msg_size < CLI_MAX_ASYNC_QUEUE)
    cli_copy_message(c);

  cli_write_trigger(c);

  if (c->state == CLI_STATE_YIELD ||
      c->state == CLI_STATE_WAIT_TX && !c->tx_pos)
    coro_resume(c->coro);
}

void
cli_yield(cli *c)
{
  c->state = CLI_STATE_YIELD;
  DBG("CLI: Yielding\n");
  ev_schedule(c->event);
  coro_suspend();
  c->state = CLI_STATE_RUN;
  DBG("CLI: Yield resumed\n");
}

static void
cli_coroutine(void *_c)
{
  cli *c = _c;
  sock *s = c->socket;

  DBG("CLI: Coroutine started\n");
  c->rx_aux = s->rbuf;

  for (;;)
    {
      while (c->tx_pos)
	{
	  DBG("CLI: Sleeping on write\n");
	  c->state = CLI_STATE_WAIT_TX;
	  coro_suspend();
	  c->state = CLI_STATE_RUN;
	  DBG("CLI: Woke up on write\n");
	}

      if (c->cont)
	{
	  c->cont(c);
	  cli_write_trigger(c);
	  cli_yield(c);
	  continue;
	}

      if (!cli_read_line(c))
	cli_printf(c, 9000, "Command too long");
      else
	cli_command(c);
      cli_write_trigger(c);
    }
}

cli *
cli_new(sock *s)
{
  pool *p = rp_new(cli_pool, "CLI session");
  cli *c = mb_alloc(p, sizeof(cli));
  DBG("CLI: Created new session\n");

  bzero(c, sizeof(cli));
  c->pool = p;
  c->socket = s;
  c->event = ev_new(p);
  c->event->hook = cli_event;
  c->event->data = c;
  c->cont = cli_hello;
  c->parser_pool = lp_new_default(c->pool);
  c->show_pool = lp_new_default(c->pool);
  c->rx_buf = mb_alloc(c->pool, CLI_RX_BUF_SIZE);

  s->pool = c->pool;		/* We need to have all the socket buffers allocated in the cli pool */
  rmove(s, c->pool);
  s->err_hook = cli_err_hook;
  s->data = c;

  return c;
}

void
cli_run(cli *c)
{
  DBG("CLI: Running\n");
  c->state = CLI_STATE_RUN;
  c->rx_pos = c->rx_buf;
  c->rx_aux = NULL;
  c->coro = coro_new(c->pool, cli_coroutine, c);
  coro_resume(c->coro);
}

void
cli_free(cli *c)
{
  DBG("CLI: Destroying session\n");
  cli_set_log_echo(c, 0, 0);
  if (c->cleanup)
    c->cleanup(c);
  if (c == cmd_reconfig_stored_cli)
    cmd_reconfig_stored_cli = NULL;
  rfree(c->pool);
}

/**
 * cli_init - initialize the CLI module
 *
 * This function is called during BIRD startup to initialize
 * the internal data structures of the CLI module.
 */
void
cli_init(void)
{
  cli_pool = rp_new(&root_pool, "CLI");
  init_list(&cli_log_hooks);
  cli_log_inited = 1;
}<|MERGE_RESOLUTION|>--- conflicted
+++ resolved
@@ -64,7 +64,7 @@
  * and its outpos field is the position of the read head.
  */
 
-#undef LOCAL_DEBUG
+#define LOCAL_DEBUG 1
 
 #include "nest/bird.h"
 #include "nest/cli.h"
@@ -249,20 +249,6 @@
     {
       struct cli_out *o = c->tx_pos;
 
-<<<<<<< HEAD
-struct cli *this_cli;
-
-struct cli_conf_order {
-  struct conf_order co;
-  struct cli *cli;
-};
-
-static void
-cli_cmd_error(struct conf_order *co, const char *msg, va_list args)
-{
-  struct cli_conf_order *cco = (struct cli_conf_order *) co;
-  cli_vprintf(cco->cli, 9001, msg, args);
-=======
       int len = o->wpos - o->outpos;
       s->tbuf = o->outpos;
       o->outpos = o->wpos;
@@ -276,43 +262,13 @@
   s->tbuf = NULL;
   cli_free_out(c);
   ev_schedule(c->event);
->>>>>>> 1e52cd6a
 }
 
 void
 cli_write_trigger(cli *c)
 {
-<<<<<<< HEAD
-  struct conf_state state = {
-    .name = "",
-    .lino = 1
-  };
-
-  struct cli_conf_order o = {
-    .co = {
-      .ctx = NULL,
-      .state = &state,
-      .buf = c->rx_buf,
-      .len = strlen(c->rx_buf),
-      .cf_include = NULL,
-      .cf_outclude = NULL,
-      .cf_error = cli_cmd_error,
-      .lp = c->parser_pool,
-      .pool = c->pool,
-    },
-    .cli = c,
-  };
-
-  if (config->cli_debug > 1)
-    log(L_TRACE "CLI: %s", c->rx_buf);
-  
-  lp_flush(c->parser_pool);
-  this_cli = c;
-  cli_parse(&(o.co));
-=======
   if (c->tx_pos && c->socket->tbuf == NULL)
     cli_write(c);
->>>>>>> 1e52cd6a
 }
 
 static void
@@ -328,38 +284,9 @@
   cli_free(s->data);
 }
 
-<<<<<<< HEAD
-cli *
-cli_new(void *priv)
-{
-  pool *p = rp_new(cli_pool, "CLI");
-  cli *c = mb_alloc(p, sizeof(cli));
-
-  bzero(c, sizeof(cli));
-  c->pool = p;
-  c->priv = priv;
-  c->event = ev_new(p);
-  c->event->hook = cli_event;
-  c->event->data = c;
-  c->cont = cli_hello;
-  c->show_pool = lp_new_default(c->pool);
-  c->parser_pool = lp_new_default(c->pool);
-  c->rx_buf = mb_alloc(c->pool, CLI_RX_BUF_SIZE);
-  ev_schedule(c->event);
-  return c;
-}
-
-void
-cli_kick(cli *c)
-{
-  if (!c->cont && !c->tx_pos)
-    ev_schedule(c->event);
-}
-=======
 /*
  *	Echoing of asynchronous messages
  */
->>>>>>> 1e52cd6a
 
 static list cli_log_hooks;
 static int cli_log_inited;
@@ -480,50 +407,49 @@
  *	Execution of commands
  */
 
-static byte *cli_rh_pos;
-static uint cli_rh_len;
-static int cli_rh_trick_flag;
 struct cli *this_cli;
 
-static int
-cli_cmd_read_hook(byte *buf, uint max, UNUSED int fd)
-{
-  if (!cli_rh_trick_flag)
-    {
-      cli_rh_trick_flag = 1;
-      buf[0] = '!';
-      return 1;
-    }
-  if (max > cli_rh_len)
-    max = cli_rh_len;
-  memcpy(buf, cli_rh_pos, max);
-  cli_rh_pos += max;
-  cli_rh_len -= max;
-  return max;
-}
-
-static void
-cli_command(cli *c)
-{
-  struct config f;
-  int res;
+struct cli_conf_order {
+  struct conf_order co;
+  struct cli *cli;
+};
+
+static void
+cli_cmd_error(struct conf_order *co, const char *msg, va_list args)
+{
+  struct cli_conf_order *cco = (struct cli_conf_order *) co;
+  cli_vprintf(cco->cli, 9001, msg, args);
+}
+
+static void
+cli_command(struct cli *c)
+{
+  struct conf_state state = {
+    .name = "",
+    .lino = 1
+  };
+
+  struct cli_conf_order o = {
+    .co = {
+      .ctx = NULL,
+      .state = &state,
+      .buf = c->rx_buf,
+      .len = strlen(c->rx_buf),
+      .cf_include = NULL,
+      .cf_outclude = NULL,
+      .cf_error = cli_cmd_error,
+      .lp = c->parser_pool,
+      .pool = c->pool,
+    },
+    .cli = c,
+  };
 
   if (config->cli_debug > 1)
     log(L_TRACE "CLI: %s", c->rx_buf);
-  bzero(&f, sizeof(f));
-  f.mem = c->parser_pool;
-  f.pool = rp_new(c->pool, "Config");
-  cf_read_hook = cli_cmd_read_hook;
-  cli_rh_pos = c->rx_buf;
-  cli_rh_len = strlen(c->rx_buf);
-  cli_rh_trick_flag = 0;
+  
+  lp_flush(c->parser_pool);
   this_cli = c;
-  lp_flush(c->parser_pool);
-  res = cli_parse(&f);
-  if (!res)
-    cli_printf(c, 9001, f.err_msg);
-
-  config_free(&f);
+  cli_parse(&(o.co));
 }
 
 /*
