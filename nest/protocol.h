/*
 *	BIRD Internet Routing Daemon -- Protocols
 *
 *	(c) 1998--2000 Martin Mares <mj@ucw.cz>
 *
 *	Can be freely distributed and used under the terms of the GNU GPL.
 */

#ifndef _BIRD_PROTOCOL_H_
#define _BIRD_PROTOCOL_H_

#include "lib/lists.h"
#include "lib/resource.h"
#include "lib/event.h"
#include "nest/route.h"
#include "conf/conf.h"

struct iface;
struct ifa;
struct rtable;
struct rte;
struct neighbor;
struct rta;
struct network;
struct proto_config;
struct channel_limit;
struct channel_config;
struct config;
struct proto;
struct channel;
struct ea_list;
struct eattr;
struct symbol;


/*
 *	Routing Protocol
 */

struct protocol {
  node n;
  char *name;
  char *template;			/* Template for automatic generation of names */
  int name_counter;			/* Counter for automatic name generation */
  int attr_class;			/* Attribute class known to this protocol */
  uint preference;			/* Default protocol preference */
  uint channel_mask;			/* Mask of accepted channel types (NB_*) */
  uint proto_size;			/* Size of protocol data structure */
  uint config_size;			/* Size of protocol config data structure */

  void (*preconfig)(struct protocol *, struct config *);	/* Just before configuring */
  void (*postconfig)(struct proto_config *);			/* After configuring each instance */
  struct proto * (*init)(struct proto_config *);		/* Create new instance */
  int (*reconfigure)(struct proto *, struct proto_config *);	/* Try to reconfigure instance, returns success */
  void (*dump)(struct proto *);			/* Debugging dump */
  void (*dump_attrs)(struct rte *);		/* Dump protocol-dependent attributes */
  int (*start)(struct proto *);			/* Start the instance */
  int (*shutdown)(struct proto *);		/* Stop the instance */
  void (*cleanup)(struct proto *);		/* Called after shutdown when protocol became hungry/down */
  void (*get_status)(struct proto *, byte *buf); /* Get instance status (for `show protocols' command) */
  void (*get_route_info)(struct rte *, byte *buf, struct ea_list *attrs); /* Get route information (for `show route' command) */
  int (*get_attr)(struct eattr *, byte *buf, int buflen);	/* ASCIIfy dynamic attribute (returns GA_*) */
  void (*show_proto_info)(struct proto *);	/* Show protocol info (for `show protocols all' command) */
  void (*copy_config)(struct proto_config *, struct proto_config *);	/* Copy config from given protocol instance */
};

void protos_build(void);
void proto_build(struct protocol *);
void protos_preconfig(struct config *);
void protos_commit(struct config *new, struct config *old, int force_restart, int type);
void protos_dump_all(void);

#define GA_UNKNOWN	0		/* Attribute not recognized */
#define GA_NAME		1		/* Result = name */
#define GA_FULL		2		/* Result = both name and value */

/*
 *	Known protocols
 */

extern struct protocol
  proto_device, proto_radv, proto_rip, proto_static,
  proto_ospf, proto_pipe, proto_bgp, proto_bfd, proto_babel, proto_rpki;

/*
 *	Routing Protocol Instance
 */

struct proto_config {
  node n;
  struct config *global;		/* Global configuration data */
  struct protocol *protocol;		/* Protocol */
  struct proto *proto;			/* Instance we've created */
  char *name;
  char *dsc;
  int class;				/* SYM_PROTO or SYM_TEMPLATE */
  u8 net_type;				/* Protocol network type (NET_*), 0 for undefined */
  u8 disabled;				/* Protocol enabled/disabled by default */
  u32 debug, mrtdump;			/* Debugging bitfields, both use D_* constants */
  u32 router_id;			/* Protocol specific router ID */

  list channels;			/* List of channel configs (struct channel_config) */
  struct iface *vrf;			/* Related VRF instance, NULL if global */

  /* Check proto_reconfigure() and proto_copy_config() after changing struct proto_config */

  /* Protocol-specific data follow... */
};

/* Protocol statistics */
struct proto_stats {
  /* Import - from protocol to core */
  u32 imp_routes;		/* Number of routes successfully imported to the (adjacent) routing table */
  u32 filt_routes;		/* Number of routes rejected in import filter but kept in the routing table */
  u32 imp_updates_received;	/* Number of route updates received */
  u32 imp_updates_invalid;	/* Number of route updates rejected as invalid */
  u32 imp_updates_filtered;	/* Number of route updates rejected by filters */
  u32 imp_updates_ignored;	/* Number of route updates rejected as already in route table */
  u32 imp_updates_accepted;	/* Number of route updates accepted and imported */
  u32 imp_withdraws_received;	/* Number of route withdraws received */
  u32 imp_withdraws_invalid;	/* Number of route withdraws rejected as invalid */
  u32 imp_withdraws_ignored;	/* Number of route withdraws rejected as already not in route table */
  u32 imp_withdraws_accepted;	/* Number of route withdraws accepted and processed */

  /* Export - from core to protocol */
  u32 exp_routes;		/* Number of routes successfully exported to the protocol */
  u32 exp_updates_received;	/* Number of route updates received */
  u32 exp_updates_rejected;	/* Number of route updates rejected by protocol */
  u32 exp_updates_filtered;	/* Number of route updates rejected by filters */
  u32 exp_updates_accepted;	/* Number of route updates accepted and exported */
  u32 exp_withdraws_received;	/* Number of route withdraws received */
  u32 exp_withdraws_accepted;	/* Number of route withdraws accepted and processed */
};

struct proto {
  node n;				/* Node in global proto_list */
  struct protocol *proto;		/* Protocol */
  struct proto_config *cf;		/* Configuration data */
  struct proto_config *cf_new;		/* Configuration we want to switch to after shutdown (NULL=delete) */
  pool *pool;				/* Pool containing local objects */
  event *event;				/* Protocol event */

  list channels;			/* List of channels to rtables (struct channel) */
  struct channel *main_channel;		/* Primary channel */
  struct rte_src *main_source;		/* Primary route source */
  struct iface *vrf;			/* Related VRF instance, NULL if global */

  char *name;				/* Name of this instance (== cf->name) */
  u32 debug;				/* Debugging flags */
  u32 mrtdump;				/* MRTDump flags */
  uint active_channels;			/* Number of active channels */
  byte net_type;			/* Protocol network type (NET_*), 0 for undefined */
  byte disabled;			/* Manually disabled */
  byte proto_state;			/* Protocol state machine (PS_*, see below) */
  byte active;				/* From PS_START to cleanup after PS_STOP */
  byte do_start;			/* Start actions are scheduled */
  byte do_stop;				/* Stop actions are scheduled */
  byte reconfiguring;			/* We're shutting down due to reconfiguration */
  byte gr_recovery;			/* Protocol should participate in graceful restart recovery */
  byte down_sched;			/* Shutdown is scheduled for later (PDS_*) */
  byte down_code;			/* Reason for shutdown (PDC_* codes) */
  u32 hash_key;				/* Random key used for hashing of neighbors */
  btime last_state_change;		/* Time of last state transition */
  char *last_state_name_announced;	/* Last state name we've announced to the user */
<<<<<<< HEAD
=======
  char *message;			/* State-change message, allocated from proto_pool */
  struct proto_stats stats;		/* Current protocol statistics */
>>>>>>> 1e8721e2

  /*
   *	General protocol hooks:
   *
   *	   if_notify	Notify protocol about interface state changes.
   *	   ifa_notify	Notify protocol about interface address changes.
   *	   rt_notify	Notify protocol about routing table updates.
   *	   neigh_notify	Notify protocol about neighbor cache events.
   *	   make_tmp_attrs  Construct ea_list from private attrs stored in rte.
   *	   store_tmp_attrs Store private attrs back to the rte.
   *	   import_control  Called as the first step of the route importing process.
   *			It can construct a new rte, add private attributes and
   *			decide whether the route shall be imported: 1=yes, -1=no,
   *			0=process it through the import filter set by the user.
   *	   reload_routes   Request channel to reload all its routes to the core
   *			(using rte_update()). Returns: 0=reload cannot be done,
   *			1= reload is scheduled and will happen (asynchronously).
   *	   feed_begin	Notify channel about beginning of route feeding.
   *	   feed_end	Notify channel about finish of route feeding.
   */

  void (*if_notify)(struct proto *, unsigned flags, struct iface *i);
  void (*ifa_notify)(struct proto *, unsigned flags, struct ifa *a);
  void (*rt_notify)(struct proto *, struct channel *, struct network *net, struct rte *new, struct rte *old, struct ea_list *attrs);
  void (*neigh_notify)(struct neighbor *neigh);
  struct ea_list *(*make_tmp_attrs)(struct rte *rt, struct linpool *pool);
  void (*store_tmp_attrs)(struct rte *rt, struct ea_list *attrs);
  int (*import_control)(struct proto *, struct rte **rt, struct ea_list **attrs, struct linpool *pool);
  void (*reload_routes)(struct channel *);
  void (*feed_begin)(struct channel *, int initial);
  void (*feed_end)(struct channel *);

  /*
   *	Routing entry hooks (called only for routes belonging to this protocol):
   *
   *	   rte_recalculate Called at the beginning of the best route selection
   *	   rte_better	Compare two rte's and decide which one is better (1=first, 0=second).
   *       rte_same	Compare two rte's and decide whether they are identical (1=yes, 0=no).
   *       rte_mergable	Compare two rte's and decide whether they could be merged (1=yes, 0=no).
   *	   rte_insert	Called whenever a rte is inserted to a routing table.
   *	   rte_remove	Called whenever a rte is removed from the routing table.
   */

  int (*rte_recalculate)(struct rtable *, struct network *, struct rte *, struct rte *, struct rte *);
  int (*rte_better)(struct rte *, struct rte *);
  int (*rte_same)(struct rte *, struct rte *);
  int (*rte_mergable)(struct rte *, struct rte *);
  void (*rte_insert)(struct network *, struct rte *);
  void (*rte_remove)(struct network *, struct rte *);

  /* Hic sunt protocol-specific data */
};

struct proto_spec {
  void *ptr;
  int patt;
};


#define PDS_DISABLE		1	/* Proto disable scheduled */
#define PDS_RESTART		2	/* Proto restart scheduled */

#define PDC_CF_REMOVE		0x01	/* Removed in new config */
#define PDC_CF_DISABLE		0x02	/* Disabled in new config */
#define PDC_CF_RESTART		0x03	/* Restart due to reconfiguration */
#define PDC_CMD_DISABLE		0x11	/* Result of disable command */
#define PDC_CMD_RESTART		0x12	/* Result of restart command */
#define PDC_CMD_SHUTDOWN	0x13	/* Result of global shutdown */
#define PDC_RX_LIMIT_HIT	0x21	/* Route receive limit reached */
#define PDC_IN_LIMIT_HIT	0x22	/* Route import limit reached */
#define PDC_OUT_LIMIT_HIT	0x23	/* Route export limit reached */


void *proto_new(struct proto_config *);
void *proto_config_new(struct protocol *, int class);
void proto_copy_config(struct proto_config *dest, struct proto_config *src);
<<<<<<< HEAD
=======
void proto_set_message(struct proto *p, char *msg, int len);
void proto_request_feeding(struct proto *p);

static inline void
proto_copy_rest(struct proto_config *dest, struct proto_config *src, unsigned size)
{ memcpy(dest + 1, src + 1, size - sizeof(struct proto_config)); }
>>>>>>> 1e8721e2

void graceful_restart_recovery(void);
void graceful_restart_init(void);
void graceful_restart_show_status(void);
void channel_graceful_restart_lock(struct channel *c);
void channel_graceful_restart_unlock(struct channel *c);

#define DEFAULT_GR_WAIT	240

void channel_show_limit(struct channel_limit *l, const char *dsc);
void channel_show_info(struct channel *c);

void proto_cmd_show(struct proto *, uintptr_t, int);
void proto_cmd_disable(struct proto *, uintptr_t, int);
void proto_cmd_enable(struct proto *, uintptr_t, int);
void proto_cmd_restart(struct proto *, uintptr_t, int);
void proto_cmd_reload(struct proto *, uintptr_t, int);
void proto_cmd_debug(struct proto *, uintptr_t, int);
void proto_cmd_mrtdump(struct proto *, uintptr_t, int);

void proto_apply_cmd(struct proto_spec ps, void (* cmd)(struct proto *, uintptr_t, int), int restricted, uintptr_t arg);
struct proto *proto_get_named(struct symbol *, struct protocol *);

#define CMD_RELOAD	0
#define CMD_RELOAD_IN	1
#define CMD_RELOAD_OUT	2

static inline u32
proto_get_router_id(struct proto_config *pc)
{
  return pc->router_id ? pc->router_id : pc->global->router_id;
}

static inline struct ea_list *
rte_make_tmp_attrs(struct rte *rt, struct linpool *pool)
{
  struct ea_list *(*mta)(struct rte *rt, struct linpool *pool);
  mta = rt->attrs->src->proto->make_tmp_attrs;
  return mta ? mta(rt, pool) : NULL;
}

/* Moved from route.h to avoid dependency conflicts */
static inline void rte_update(struct proto *p, const net_addr *n, rte *new) { rte_update2(p->main_channel, n, new, p->main_source); }

extern pool *proto_pool;
extern list proto_list;

/*
 *  Each protocol instance runs two different state machines:
 *
 *  [P] The protocol machine: (implemented inside protocol)
 *
 *		DOWN    ---->    START
 *		  ^		   |
 *		  |		   V
 *		STOP    <----     UP
 *
 *	States:	DOWN	Protocol is down and it's waiting for the core
 *			requesting protocol start.
 *		START	Protocol is waiting for connection with the rest
 *			of the network and it's not willing to accept
 *			packets. When it connects, it goes to UP state.
 *		UP	Protocol is up and running. When the network
 *			connection breaks down or the core requests
 *			protocol to be terminated, it goes to STOP state.
 *		STOP	Protocol is disconnecting from the network.
 *			After it disconnects, it returns to DOWN state.
 *
 *	In:	start()	Called in DOWN state to request protocol startup.
 *			Returns new state: either UP or START (in this
 *			case, the protocol will notify the core when it
 *			finally comes UP).
 *		stop()	Called in START, UP or STOP state to request
 *			protocol shutdown. Returns new state: either
 *			DOWN or STOP (in this case, the protocol will
 *			notify the core when it finally comes DOWN).
 *
 *	Out:	proto_notify_state() -- called by protocol instance when
 *			it does any state transition not covered by
 *			return values of start() and stop(). This includes
 *			START->UP (delayed protocol startup), UP->STOP
 *			(spontaneous shutdown) and STOP->DOWN (delayed
 *			shutdown).
 */

#define PS_DOWN 0
#define PS_START 1
#define PS_UP 2
#define PS_STOP 3

void proto_notify_state(struct proto *p, unsigned state);

/*
 *  [F] The feeder machine: (implemented in core routines)
 *
 *		HUNGRY    ---->   FEEDING
 *		 ^		     |
 *		 | 		     V
 *		FLUSHING  <----   HAPPY
 *
 *	States:	HUNGRY	Protocol either administratively down (i.e.,
 *			disabled by the user) or temporarily down
 *			(i.e., [P] is not UP)
 *		FEEDING	The protocol came up and we're feeding it
 *			initial routes. [P] is UP.
 *		HAPPY	The protocol is up and it's receiving normal
 *			routing updates. [P] is UP.
 *		FLUSHING The protocol is down and we're removing its
 *			routes from the table. [P] is STOP or DOWN.
 *
 *	Normal lifecycle of a protocol looks like:
 *
 *		HUNGRY/DOWN --> HUNGRY/START --> HUNGRY/UP -->
 *		FEEDING/UP --> HAPPY/UP --> FLUSHING/STOP|DOWN -->
 *		HUNGRY/STOP|DOWN --> HUNGRY/DOWN
 *
 *	Sometimes, protocol might switch from HAPPY/UP to FEEDING/UP
 *	if it wants to refeed the routes (for example BGP does so
 *	as a result of received ROUTE-REFRESH request).
 */



/*
 *	Debugging flags
 */

#define D_STATES 1		/* [core] State transitions */
#define D_ROUTES 2		/* [core] Routes passed by the filters */
#define D_FILTERS 4		/* [core] Routes rejected by the filters */
#define D_IFACES 8		/* [core] Interface events */
#define D_EVENTS 16		/* Protocol events */
#define D_PACKETS 32		/* Packets sent/received */

#ifndef PARSER
#define TRACE(flags, msg, args...) \
  do { if (p->p.debug & flags) log(L_TRACE "%s: " msg, p->p.name , ## args ); } while(0)
#endif


/*
 *	MRTDump flags
 */

#define MD_STATES	1		/* Protocol state changes (BGP4MP_MESSAGE_AS4) */
#define MD_MESSAGES	2		/* Protocol packets (BGP4MP_MESSAGE_AS4) */

/*
 *	Known unique protocol instances as referenced by config routines
 */

extern struct proto_config *cf_dev_proto;


/*
 * Protocol limits
 */

#define PLD_RX		0	/* Receive limit */
#define PLD_IN		1	/* Import limit */
#define PLD_OUT		2	/* Export limit */
#define PLD_MAX		3

#define PLA_NONE	0	/* No limit */
#define PLA_WARN	1	/* Issue log warning */
#define PLA_BLOCK	2	/* Block new routes */
#define PLA_RESTART	4	/* Force protocol restart */
#define PLA_DISABLE	5	/* Shutdown and disable protocol */

#define PLS_INITIAL	0	/* Initial limit state after protocol start */
#define PLS_ACTIVE	1	/* Limit was hit */
#define PLS_BLOCKED	2	/* Limit is active and blocking new routes */

struct channel_limit {
  u32 limit;			/* Maximum number of prefixes */
  u8 action;			/* Action to take (PLA_*) */
  u8 state;			/* State of limit (PLS_*) */
};

void channel_notify_limit(struct channel *c, struct channel_limit *l, int dir, u32 rt_count);


/*
 *	Channels
 */

struct channel_class {
  uint channel_size;			/* Size of channel data structure */
  uint config_size;			/* Size of channel config data structure */

  void (*init)(struct channel *, struct channel_config *);	/* Create new instance */
  int (*reconfigure)(struct channel *, struct channel_config *);	/* Try to reconfigure instance, returns success */
  int (*start)(struct channel *);	/* Start the instance */
  void (*shutdown)(struct channel *);	/* Stop the instance */
  void (*cleanup)(struct channel *);	/* Channel finished flush */

  void (*copy_config)(struct channel_config *, struct channel_config *); /* Copy config from given channel instance */
#if 0
  XXXX;
  void (*preconfig)(struct protocol *, struct config *);	/* Just before configuring */
  void (*postconfig)(struct proto_config *);			/* After configuring each instance */


  void (*dump)(struct proto *);			/* Debugging dump */
  void (*dump_attrs)(struct rte *);		/* Dump protocol-dependent attributes */

  void (*get_status)(struct proto *, byte *buf); /* Get instance status (for `show protocols' command) */
  void (*get_route_info)(struct rte *, byte *buf, struct ea_list *attrs); /* Get route information (for `show route' command) */
  int (*get_attr)(struct eattr *, byte *buf, int buflen);	/* ASCIIfy dynamic attribute (returns GA_*) */
  void (*show_proto_info)(struct proto *);	/* Show protocol info (for `show protocols all' command) */

#endif
};

extern struct channel_class channel_bgp;

struct channel_config {
  node n;
  const char *name;
  const struct channel_class *channel;

  struct rtable_config *table;		/* Table we're attached to */
  struct filter *in_filter, *out_filter; /* Attached filters */
  struct channel_limit rx_limit;	/* Limit for receiving routes from protocol
					   (relevant when in_keep_filtered is active) */
  struct channel_limit in_limit;	/* Limit for importing routes from protocol */
  struct channel_limit out_limit;	/* Limit for exporting routes to protocol */

  u8 net_type;				/* Routing table network type (NET_*), 0 for undefined */
  u8 ra_mode;				/* Mode of received route advertisements (RA_*) */
  u16 preference;			/* Default route preference */
  u8 merge_limit;			/* Maximal number of nexthops for RA_MERGED */
  u8 in_keep_filtered;			/* Routes rejected in import filter are kept */
};

struct channel {
  node n;				/* Node in proto->channels */
  node table_node;			/* Node in table->channels */

  const char *name;			/* Channel name (may be NULL) */
  const struct channel_class *channel;
  struct proto *proto;

  struct rtable *table;
  struct filter *in_filter;		/* Input filter */
  struct filter *out_filter;		/* Output filter */
  struct channel_limit rx_limit;	/* Receive limit (for in_keep_filtered) */
  struct channel_limit in_limit;	/* Input limit */
  struct channel_limit out_limit;	/* Output limit */

  struct event *feed_event;		/* Event responsible for feeding */
  struct fib_iterator feed_fit;		/* Routing table iterator used during feeding */
  struct proto_stats stats;		/* Per-channel protocol statistics */

  u8 net_type;				/* Routing table network type (NET_*), 0 for undefined */
  u8 ra_mode;				/* Mode of received route advertisements (RA_*) */
  u16 preference;			/* Default route preference */
  u8 merge_limit;			/* Maximal number of nexthops for RA_MERGED */
  u8 in_keep_filtered;			/* Routes rejected in import filter are kept */
  u8 disabled;
  u8 stale;				/* Used in reconfiguration */

  u8 channel_state;
  u8 export_state;			/* Route export state (ES_*, see below) */
  u8 feed_active;
  u8 flush_active;
  u8 refeeding;				/* We are refeeding (valid only if export_state == ES_FEEDING) */
  u8 reloadable;			/* Hook reload_routes() is allowed on the channel */
  u8 gr_lock;				/* Graceful restart mechanism should wait for this channel */
  u8 gr_wait;				/* Route export to channel is postponed until graceful restart */

  btime last_state_change;		/* Time of last state transition */
};


/*
 * Channel states
 *
 * CS_DOWN - The initial and the final state of a channel. There is no route
 * exchange between the protocol and the table. Channel is not counted as
 * active. Channel keeps a ptr to the table, but do not lock the table and is
 * not linked in the table. Generally, new closed channels are created in
 * protocols' init() hooks. The protocol is expected to explicitly activate its
 * channels (by calling channel_init() or channel_open()).
 *
 * CS_START - The channel as a connection between the protocol and the table is
 * initialized (counted as active by the protocol, linked in the table and keeps
 * the table locked), but there is no current route exchange. There still may be
 * routes associated with the channel in the routing table if the channel falls
 * to CS_START from CS_UP. Generally, channels are initialized in protocols'
 * start() hooks when going to PS_START.
 *
 * CS_UP - The channel is initialized and the route exchange is allowed. Note
 * that even in CS_UP state, route export may still be down (ES_DOWN) by the
 * core decision (e.g. waiting for table convergence after graceful restart).
 * I.e., the protocol decides to open the channel but the core decides to start
 * route export. Route import (caused by rte_update() from the protocol) is not
 * restricted by that and is on volition of the protocol. Generally, channels
 * are opened in protocols' start() hooks when going to PS_UP.
 *
 * CS_FLUSHING - The transitional state between initialized channel and closed
 * channel. The channel is still initialized, but no route exchange is allowed.
 * Instead, the associated table is running flush loop to remove routes imported
 * through the channel. After that, the channel changes state to CS_DOWN and
 * is detached from the table (the table is unlocked and the channel is unlinked
 * from it). Unlike other states, the CS_FLUSHING state is not explicitly
 * entered or left by the protocol. A protocol may request to close a channel
 * (by calling channel_close()), which causes the channel to change state to
 * CS_FLUSHING and later to CS_DOWN. Also note that channels are closed
 * automatically by the core when the protocol is going down.
 *
 * Allowed transitions:
 *
 * CS_DOWN	-> CS_START / CS_UP
 * CS_START	-> CS_UP / CS_FLUSHING
 * CS_UP	-> CS_START / CS_FLUSHING
 * CS_FLUSHING	-> CS_DOWN (automatic)
 */

#define CS_DOWN		0
#define CS_START	1
#define CS_UP		2
#define CS_FLUSHING	3

#define ES_DOWN		0
#define ES_FEEDING	1
#define ES_READY	2


struct channel_config *proto_cf_find_channel(struct proto_config *p, uint net_type);
static inline struct channel_config *proto_cf_main_channel(struct proto_config *pc)
{ struct channel_config *cc = HEAD(pc->channels); return NODE_VALID(cc) ? cc : NULL; }

struct channel *proto_find_channel_by_table(struct proto *p, struct rtable *t);
struct channel *proto_find_channel_by_name(struct proto *p, const char *n);
struct channel *proto_add_channel(struct proto *p, struct channel_config *cf);
int proto_configure_channel(struct proto *p, struct channel **c, struct channel_config *cf);

void channel_set_state(struct channel *c, uint state);

static inline void channel_init(struct channel *c) { channel_set_state(c, CS_START); }
static inline void channel_open(struct channel *c) { channel_set_state(c, CS_UP); }
static inline void channel_close(struct channel *c) { channel_set_state(c, CS_FLUSHING); }

void channel_request_feeding(struct channel *c);
void *channel_config_new(const struct channel_class *cc, uint net_type, struct proto_config *proto);
int channel_reconfigure(struct channel *c, struct channel_config *cf);


#endif<|MERGE_RESOLUTION|>--- conflicted
+++ resolved
@@ -162,11 +162,7 @@
   u32 hash_key;				/* Random key used for hashing of neighbors */
   btime last_state_change;		/* Time of last state transition */
   char *last_state_name_announced;	/* Last state name we've announced to the user */
-<<<<<<< HEAD
-=======
   char *message;			/* State-change message, allocated from proto_pool */
-  struct proto_stats stats;		/* Current protocol statistics */
->>>>>>> 1e8721e2
 
   /*
    *	General protocol hooks:
@@ -243,15 +239,7 @@
 void *proto_new(struct proto_config *);
 void *proto_config_new(struct protocol *, int class);
 void proto_copy_config(struct proto_config *dest, struct proto_config *src);
-<<<<<<< HEAD
-=======
 void proto_set_message(struct proto *p, char *msg, int len);
-void proto_request_feeding(struct proto *p);
-
-static inline void
-proto_copy_rest(struct proto_config *dest, struct proto_config *src, unsigned size)
-{ memcpy(dest + 1, src + 1, size - sizeof(struct proto_config)); }
->>>>>>> 1e8721e2
 
 void graceful_restart_recovery(void);
 void graceful_restart_init(void);
