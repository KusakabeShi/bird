--- conflicted
+++ resolved
@@ -128,14 +128,9 @@
     int counts_of_contains = count_asn_in_array(as_nums, as_nums[i]);
     bt_assert_msg(as_path_contains(as_path, as_nums[i], counts_of_contains), "AS Path should contains %d-times number %d", counts_of_contains, as_nums[i]);
 
-<<<<<<< HEAD
-    bt_assert(as_path_filter(tmp_linpool, as_path, NULL, as_nums[i], 0) != NULL);
-    bt_assert(as_path_filter(tmp_linpool, as_path, NULL, as_nums[i], 1) != NULL);
-=======
     struct f_val v = { .type = T_INT, .val.i = as_nums[i] };
-    bt_assert(as_path_filter(lp, as_path, &v, 0) != NULL);
-    bt_assert(as_path_filter(lp, as_path, &v, 1) != NULL);
->>>>>>> cb339a30
+    bt_assert(as_path_filter(tmp_linpool, as_path, &v, 0) != NULL);
+    bt_assert(as_path_filter(tmp_linpool, as_path, &v, 1) != NULL);
   }
 
   for (i = 0; i < 10000; i++)
