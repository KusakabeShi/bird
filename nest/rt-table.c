/*
 *	BIRD -- Routing Tables
 *
 *	(c) 1998--2000 Martin Mares <mj@ucw.cz>
 *
 *	Can be freely distributed and used under the terms of the GNU GPL.
 */

/**
 * DOC: Routing tables
 *
 * Routing tables are probably the most important structures BIRD uses. They
 * hold all the information about known networks, the associated routes and
 * their attributes.
 *
 * There are multiple routing tables (a primary one together with any
 * number of secondary ones if requested by the configuration). Each table
 * is basically a FIB containing entries describing the individual
 * destination networks. For each network (represented by structure &net),
 * there is a one-way linked list of route entries (&rte), the first entry
 * on the list being the best one (i.e., the one we currently use
 * for routing), the order of the other ones is undetermined.
 *
 * The &rte contains information specific to the route (preference, protocol
 * metrics, time of last modification etc.) and a pointer to a &rta structure
 * (see the route attribute module for a precise explanation) holding the
 * remaining route attributes which are expected to be shared by multiple
 * routes in order to conserve memory.
 *
 * There are several mechanisms that allow automatic update of routes in one
 * routing table (dst) as a result of changes in another routing table (src).
 * They handle issues of recursive next hop resolving, flowspec validation and
 * RPKI validation.
 *
 * The first such mechanism is handling of recursive next hops. A route in the
 * dst table has an indirect next hop address, which is resolved through a route
 * in the src table (which may also be the same table) to get an immediate next
 * hop. This is implemented using structure &hostcache attached to the src
 * table, which contains &hostentry structures for each tracked next hop
 * address. These structures are linked from recursive routes in dst tables,
 * possibly multiple routes sharing one hostentry (as many routes may have the
 * same indirect next hop). There is also a trie in the hostcache, which matches
 * all prefixes that may influence resolving of tracked next hops.
 *
 * When a best route changes in the src table, the hostcache is notified using
 * rt_notify_hostcache(), which immediately checks using the trie whether the
 * change is relevant and if it is, then it schedules asynchronous hostcache
 * recomputation. The recomputation is done by rt_update_hostcache() (called
 * from rt_event() of src table), it walks through all hostentries and resolves
 * them (by rt_update_hostentry()). It also updates the trie. If a change in
 * hostentry resolution was found, then it schedules asynchronous nexthop
 * recomputation of associated dst table. That is done by rt_next_hop_update()
 * (called from rt_event() of dst table), it iterates over all routes in the dst
 * table and re-examines their hostentries for changes. Note that in contrast to
 * hostcache update, next hop update can be interrupted by main loop. These two
 * full-table walks (over hostcache and dst table) are necessary due to absence
 * of direct lookups (route -> affected nexthop, nexthop -> its route).
 *
 * The second mechanism is for flowspec validation, where validity of flowspec
 * routes depends of resolving their network prefixes in IP routing tables. This
 * is similar to the recursive next hop mechanism, but simpler as there are no
 * intermediate hostcache and hostentries (because flows are less likely to
 * share common net prefix than routes sharing a common next hop). In src table,
 * there is a list of dst tables (list flowspec_links), this list is updated by
 * flowpsec channels (by rt_flowspec_link() and rt_flowspec_unlink() during
 * channel start/stop). Each dst table has its own trie of prefixes that may
 * influence validation of flowspec routes in it (flowspec_trie).
 *
 * When a best route changes in the src table, rt_flowspec_notify() immediately
 * checks all dst tables from the list using their tries to see whether the
 * change is relevant for them. If it is, then an asynchronous re-validation of
 * flowspec routes in the dst table is scheduled. That is also done by function
 * rt_next_hop_update(), like nexthop recomputation above. It iterates over all
 * flowspec routes and re-validates them. It also recalculates the trie.
 *
 * Note that in contrast to the hostcache update, here the trie is recalculated
 * during the rt_next_hop_update(), which may be interleaved with IP route
 * updates. The trie is flushed at the beginning of recalculation, which means
 * that such updates may use partial trie to see if they are relevant. But it
 * works anyway! Either affected flowspec was already re-validated and added to
 * the trie, then IP route change would match the trie and trigger a next round
 * of re-validation, or it was not yet re-validated and added to the trie, but
 * will be re-validated later in this round anyway.
 *
 * The third mechanism is used for RPKI re-validation of IP routes and it is the
 * simplest. It is just a list of subscribers in src table, who are notified
 * when any change happened, but only after a settle time. Also, in RPKI case
 * the dst is not a table, but a channel, who refeeds routes through a filter.
 */

#undef LOCAL_DEBUG

#include "nest/bird.h"
#include "nest/route.h"
#include "nest/protocol.h"
#include "nest/iface.h"
#include "lib/resource.h"
#include "lib/event.h"
#include "lib/timer.h"
#include "lib/string.h"
#include "conf/conf.h"
#include "filter/filter.h"
#include "filter/data.h"
#include "lib/hash.h"
#include "lib/string.h"
#include "lib/alloca.h"
#include "lib/flowspec.h"

#ifdef CONFIG_BGP
#include "proto/bgp/bgp.h"
#endif

pool *rt_table_pool;

static linpool *rte_update_pool;

list routing_tables;

static void rt_free_hostcache(rtable *tab);
static void rt_notify_hostcache(rtable *tab, net *net);
static void rt_update_hostcache(rtable *tab);
static void rt_next_hop_update(rtable *tab);
static inline void rt_prune_table(rtable *tab);
static inline void rt_schedule_notify(rtable *tab);
static void rt_flowspec_notify(rtable *tab, net *net);


static void
net_init_with_trie(struct fib *f, void *N)
{
  rtable *tab = SKIP_BACK(rtable, fib, f);
  net *n = N;

  if (tab->trie)
    trie_add_prefix(tab->trie, n->n.addr, n->n.addr->pxlen, n->n.addr->pxlen);

  if (tab->trie_new)
    trie_add_prefix(tab->trie_new, n->n.addr, n->n.addr->pxlen, n->n.addr->pxlen);
}

static inline net *
net_route_ip4_trie(rtable *t, const net_addr_ip4 *n0)
{
  TRIE_WALK_TO_ROOT_IP4(t->trie, n0, n)
  {
    net *r;
    if (r = net_find_valid(t, (net_addr *) &n))
      return r;
  }
  TRIE_WALK_TO_ROOT_END;

  return NULL;
}

static inline net *
net_route_vpn4_trie(rtable *t, const net_addr_vpn4 *n0)
{
  TRIE_WALK_TO_ROOT_IP4(t->trie, (const net_addr_ip4 *) n0, px)
  {
    net_addr_vpn4 n = NET_ADDR_VPN4(px.prefix, px.pxlen, n0->rd);

    net *r;
    if (r = net_find_valid(t, (net_addr *) &n))
      return r;
  }
  TRIE_WALK_TO_ROOT_END;

  return NULL;
}

static inline net *
net_route_ip6_trie(rtable *t, const net_addr_ip6 *n0)
{
  TRIE_WALK_TO_ROOT_IP6(t->trie, n0, n)
  {
    net *r;
    if (r = net_find_valid(t, (net_addr *) &n))
      return r;
  }
  TRIE_WALK_TO_ROOT_END;

  return NULL;
}

static inline net *
net_route_vpn6_trie(rtable *t, const net_addr_vpn6 *n0)
{
  TRIE_WALK_TO_ROOT_IP6(t->trie, (const net_addr_ip6 *) n0, px)
  {
    net_addr_vpn6 n = NET_ADDR_VPN6(px.prefix, px.pxlen, n0->rd);

    net *r;
    if (r = net_find_valid(t, (net_addr *) &n))
      return r;
  }
  TRIE_WALK_TO_ROOT_END;

  return NULL;
}

static inline void *
net_route_ip6_sadr_trie(rtable *t, const net_addr_ip6_sadr *n0)
{
  TRIE_WALK_TO_ROOT_IP6(t->trie, (const net_addr_ip6 *) n0, px)
  {
    net_addr_ip6_sadr n = NET_ADDR_IP6_SADR(px.prefix, px.pxlen, n0->src_prefix, n0->src_pxlen);
    net *best = NULL;
    int best_pxlen = 0;

    /* We need to do dst first matching. Since sadr addresses are hashed on dst
       prefix only, find the hash table chain and go through it to find the
       match with the longest matching src prefix. */
    for (struct fib_node *fn = fib_get_chain(&t->fib, (net_addr *) &n); fn; fn = fn->next)
    {
      net_addr_ip6_sadr *a = (void *) fn->addr;

      if (net_equal_dst_ip6_sadr(&n, a) &&
	  net_in_net_src_ip6_sadr(&n, a) &&
	  (a->src_pxlen >= best_pxlen))
      {
	best = fib_node_to_user(&t->fib, fn);
	best_pxlen = a->src_pxlen;
      }
    }

    if (best)
      return best;
  }
  TRIE_WALK_TO_ROOT_END;

  return NULL;
}

static inline net *
net_route_ip4_fib(rtable *t, const net_addr_ip4 *n0)
{
  net_addr_ip4 n;
  net_copy_ip4(&n, n0);

  net *r;
  while (r = net_find_valid(t, (net_addr *) &n), (!r) && (n.pxlen > 0))
  {
    n.pxlen--;
    ip4_clrbit(&n.prefix, n.pxlen);
  }

  return r;
}

static inline net *
net_route_vpn4_fib(rtable *t, const net_addr_vpn4 *n0)
{
  net_addr_vpn4 n;
  net_copy_vpn4(&n, n0);

  net *r;
  while (r = net_find_valid(t, (net_addr *) &n), (!r) && (n.pxlen > 0))
  {
    n.pxlen--;
    ip4_clrbit(&n.prefix, n.pxlen);
  }

  return r;
}

static inline net *
net_route_ip6_fib(rtable *t, const net_addr_ip6 *n0)
{
  net_addr_ip6 n;
  net_copy_ip6(&n, n0);

  net *r;
  while (r = net_find_valid(t, (net_addr *) &n), (!r) && (n.pxlen > 0))
  {
    n.pxlen--;
    ip6_clrbit(&n.prefix, n.pxlen);
  }

  return r;
}

static inline net *
net_route_vpn6_fib(rtable *t, const net_addr_vpn6 *n0)
{
  net_addr_vpn6 n;
  net_copy_vpn6(&n, n0);

  net *r;
  while (r = net_find_valid(t, (net_addr *) &n), (!r) && (n.pxlen > 0))
  {
    n.pxlen--;
    ip6_clrbit(&n.prefix, n.pxlen);
  }

  return r;
}

static inline void *
net_route_ip6_sadr_fib(rtable *t, const net_addr_ip6_sadr *n0)
{
  net_addr_ip6_sadr n;
  net_copy_ip6_sadr(&n, n0);

  while (1)
  {
    net *best = NULL;
    int best_pxlen = 0;

    /* We need to do dst first matching. Since sadr addresses are hashed on dst
       prefix only, find the hash table chain and go through it to find the
       match with the longest matching src prefix. */
    for (struct fib_node *fn = fib_get_chain(&t->fib, (net_addr *) &n); fn; fn = fn->next)
    {
      net_addr_ip6_sadr *a = (void *) fn->addr;

      if (net_equal_dst_ip6_sadr(&n, a) &&
	  net_in_net_src_ip6_sadr(&n, a) &&
	  (a->src_pxlen >= best_pxlen))
      {
	best = fib_node_to_user(&t->fib, fn);
	best_pxlen = a->src_pxlen;
      }
    }

    if (best)
      return best;

    if (!n.dst_pxlen)
      break;

    n.dst_pxlen--;
    ip6_clrbit(&n.dst_prefix, n.dst_pxlen);
  }

  return NULL;
}

net *
net_route(rtable *tab, const net_addr *n)
{
  ASSERT(tab->addr_type == n->type);

  switch (n->type)
  {
  case NET_IP4:
    if (tab->trie)
      return net_route_ip4_trie(tab, (net_addr_ip4 *) n);
    else
      return net_route_ip4_fib (tab, (net_addr_ip4 *) n);

  case NET_VPN4:
    if (tab->trie)
      return net_route_vpn4_trie(tab, (net_addr_vpn4 *) n);
    else
      return net_route_vpn4_fib (tab, (net_addr_vpn4 *) n);

  case NET_IP6:
    if (tab->trie)
      return net_route_ip6_trie(tab, (net_addr_ip6 *) n);
    else
      return net_route_ip6_fib (tab, (net_addr_ip6 *) n);

  case NET_VPN6:
    if (tab->trie)
      return net_route_vpn6_trie(tab, (net_addr_vpn6 *) n);
    else
      return net_route_vpn6_fib (tab, (net_addr_vpn6 *) n);

  case NET_IP6_SADR:
    if (tab->trie)
      return net_route_ip6_sadr_trie(tab, (net_addr_ip6_sadr *) n);
    else
      return net_route_ip6_sadr_fib (tab, (net_addr_ip6_sadr *) n);

  default:
    return NULL;
  }
}


static int
net_roa_check_ip4_trie(rtable *tab, const net_addr_ip4 *px, u32 asn)
{
  int anything = 0;

  TRIE_WALK_TO_ROOT_IP4(tab->trie, px, px0)
  {
    net_addr_roa4 roa0 = NET_ADDR_ROA4(px0.prefix, px0.pxlen, 0, 0);

    struct fib_node *fn;
    for (fn = fib_get_chain(&tab->fib, (net_addr *) &roa0); fn; fn = fn->next)
    {
      net_addr_roa4 *roa = (void *) fn->addr;
      net *r = fib_node_to_user(&tab->fib, fn);

      if (net_equal_prefix_roa4(roa, &roa0) && rte_is_valid(r->routes))
      {
	anything = 1;
	if (asn && (roa->asn == asn) && (roa->max_pxlen >= px->pxlen))
	  return ROA_VALID;
      }
    }
  }
  TRIE_WALK_TO_ROOT_END;

  return anything ? ROA_INVALID : ROA_UNKNOWN;
}

static int
net_roa_check_ip4_fib(rtable *tab, const net_addr_ip4 *px, u32 asn)
{
  struct net_addr_roa4 n = NET_ADDR_ROA4(px->prefix, px->pxlen, 0, 0);
  struct fib_node *fn;
  int anything = 0;

  while (1)
  {
    for (fn = fib_get_chain(&tab->fib, (net_addr *) &n); fn; fn = fn->next)
    {
      net_addr_roa4 *roa = (void *) fn->addr;
      net *r = fib_node_to_user(&tab->fib, fn);

      if (net_equal_prefix_roa4(roa, &n) && rte_is_valid(r->routes))
      {
	anything = 1;
	if (asn && (roa->asn == asn) && (roa->max_pxlen >= px->pxlen))
	  return ROA_VALID;
      }
    }

    if (n.pxlen == 0)
      break;

    n.pxlen--;
    ip4_clrbit(&n.prefix, n.pxlen);
  }

  return anything ? ROA_INVALID : ROA_UNKNOWN;
}

static int
net_roa_check_ip6_trie(rtable *tab, const net_addr_ip6 *px, u32 asn)
{
  int anything = 0;

  TRIE_WALK_TO_ROOT_IP6(tab->trie, px, px0)
  {
    net_addr_roa6 roa0 = NET_ADDR_ROA6(px0.prefix, px0.pxlen, 0, 0);

    struct fib_node *fn;
    for (fn = fib_get_chain(&tab->fib, (net_addr *) &roa0); fn; fn = fn->next)
    {
      net_addr_roa6 *roa = (void *) fn->addr;
      net *r = fib_node_to_user(&tab->fib, fn);

      if (net_equal_prefix_roa6(roa, &roa0) && rte_is_valid(r->routes))
      {
	anything = 1;
	if (asn && (roa->asn == asn) && (roa->max_pxlen >= px->pxlen))
	  return ROA_VALID;
      }
    }
  }
  TRIE_WALK_TO_ROOT_END;

  return anything ? ROA_INVALID : ROA_UNKNOWN;
}

static int
net_roa_check_ip6_fib(rtable *tab, const net_addr_ip6 *px, u32 asn)
{
  struct net_addr_roa6 n = NET_ADDR_ROA6(px->prefix, px->pxlen, 0, 0);
  struct fib_node *fn;
  int anything = 0;

  while (1)
  {
    for (fn = fib_get_chain(&tab->fib, (net_addr *) &n); fn; fn = fn->next)
    {
      net_addr_roa6 *roa = (void *) fn->addr;
      net *r = fib_node_to_user(&tab->fib, fn);

      if (net_equal_prefix_roa6(roa, &n) && rte_is_valid(r->routes))
      {
	anything = 1;
	if (asn && (roa->asn == asn) && (roa->max_pxlen >= px->pxlen))
	  return ROA_VALID;
      }
    }

    if (n.pxlen == 0)
      break;

    n.pxlen--;
    ip6_clrbit(&n.prefix, n.pxlen);
  }

  return anything ? ROA_INVALID : ROA_UNKNOWN;
}

/**
 * roa_check - check validity of route origination in a ROA table
 * @tab: ROA table
 * @n: network prefix to check
 * @asn: AS number of network prefix
 *
 * Implements RFC 6483 route validation for the given network prefix. The
 * procedure is to find all candidate ROAs - ROAs whose prefixes cover the given
 * network prefix. If there is no candidate ROA, return ROA_UNKNOWN. If there is
 * a candidate ROA with matching ASN and maxlen field greater than or equal to
 * the given prefix length, return ROA_VALID. Otherwise, return ROA_INVALID. If
 * caller cannot determine origin AS, 0 could be used (in that case ROA_VALID
 * cannot happen). Table @tab must have type NET_ROA4 or NET_ROA6, network @n
 * must have type NET_IP4 or NET_IP6, respectively.
 */
int
net_roa_check(rtable *tab, const net_addr *n, u32 asn)
{
  if ((tab->addr_type == NET_ROA4) && (n->type == NET_IP4))
  {
    if (tab->trie)
      return net_roa_check_ip4_trie(tab, (const net_addr_ip4 *) n, asn);
    else
      return net_roa_check_ip4_fib (tab, (const net_addr_ip4 *) n, asn);
  }
  else if ((tab->addr_type == NET_ROA6) && (n->type == NET_IP6))
  {
    if (tab->trie)
      return net_roa_check_ip6_trie(tab, (const net_addr_ip6 *) n, asn);
    else
      return net_roa_check_ip6_fib (tab, (const net_addr_ip6 *) n, asn);
  }
  else
    return ROA_UNKNOWN;	/* Should not happen */
}

/**
 * rte_find - find a route
 * @net: network node
 * @src: route source
 *
 * The rte_find() function returns a pointer to a route for destination @net
 * which is from route source @src. List end pointer is returned if no route is found.
 */
static struct rte_storage **
rte_find(net *net, struct rte_src *src)
{
  struct rte_storage **e = &net->routes;

  while ((*e) && (*e)->rte.src != src)
    e = &(*e)->next;

  return e;
}


struct rte_storage *
rte_store(const rte *r, net *net, rtable *tab)
{
  struct rte_storage *e = sl_alloc(tab->rte_slab);

  e->rte = *r;
  e->rte.net = net->n.addr;

  rt_lock_source(e->rte.src);

  if (e->rte.attrs->cached)
    e->rte.attrs = rta_clone(e->rte.attrs);
  else
    e->rte.attrs = rta_lookup(e->rte.attrs);

  return e;
}

/**
 * rte_free - delete a &rte
 * @e: &struct rte_storage to be deleted
 * @tab: the table which the rte belongs to
 *
 * rte_free() deletes the given &rte from the routing table it's linked to.
 */

void
rte_free(struct rte_storage *e, rtable *tab)
{
  rt_unlock_source(e->rte.src);
  rta_free(e->rte.attrs);
  sl_free(tab->rte_slab, e);
}

static int				/* Actually better or at least as good as */
rte_better(rte *new, rte *old)
{
  int (*better)(rte *, rte *);

  if (!rte_is_valid(old))
    return 1;
  if (!rte_is_valid(new))
    return 0;

  if (new->attrs->pref > old->attrs->pref)
    return 1;
  if (new->attrs->pref < old->attrs->pref)
    return 0;
  if (new->src->proto->proto != old->src->proto->proto)
    {
      /*
       *  If the user has configured protocol preferences, so that two different protocols
       *  have the same preference, try to break the tie by comparing addresses. Not too
       *  useful, but keeps the ordering of routes unambiguous.
       */
      return new->src->proto->proto > old->src->proto->proto;
    }
  if (better = new->src->proto->rte_better)
    return better(new, old);
  return 0;
}

static int
rte_mergable(rte *pri, rte *sec)
{
  int (*mergable)(rte *, rte *);

  if (!rte_is_valid(pri) || !rte_is_valid(sec))
    return 0;

  if (pri->attrs->pref != sec->attrs->pref)
    return 0;

  if (pri->src->proto->proto != sec->src->proto->proto)
    return 0;

  if (mergable = pri->src->proto->rte_mergable)
    return mergable(pri, sec);

  return 0;
}

static void
rte_trace(struct channel *c, rte *e, int dir, const char *msg)
{
  log(L_TRACE "%s.%s %c %s %N %uL %uG %s",
      c->proto->name, c->name ?: "?", dir, msg, e->net, e->src->private_id, e->src->global_id,
      rta_dest_name(e->attrs->dest));
}

static inline void
rte_trace_in(uint flag, struct channel *c, rte *e, const char *msg)
{
  if ((c->debug & flag) || (c->proto->debug & flag))
    rte_trace(c, e, '>', msg);
}

static inline void
rte_trace_out(uint flag, struct channel *c, rte *e, const char *msg)
{
  if ((c->debug & flag) || (c->proto->debug & flag))
    rte_trace(c, e, '<', msg);
}

static rte *
export_filter_(struct channel *c, rte *rt, linpool *pool, int silent)
{
  struct proto *p = c->proto;
  const struct filter *filter = c->out_filter;
  struct proto_stats *stats = &c->stats;
  int v;

  v = p->preexport ? p->preexport(c, rt) : 0;
  if (v < 0)
    {
      if (silent)
	goto reject;

      stats->exp_updates_rejected++;
      if (v == RIC_REJECT)
	rte_trace_out(D_FILTERS, c, rt, "rejected by protocol");
      goto reject;
    }
  if (v > 0)
    {
      if (!silent)
	rte_trace_out(D_FILTERS, c, rt, "forced accept by protocol");
      goto accept;
    }

  v = filter && ((filter == FILTER_REJECT) ||
		 (f_run(filter, rt, pool,
			(silent ? FF_SILENT : 0)) > F_ACCEPT));
  if (v)
    {
      if (silent)
	goto reject;

      stats->exp_updates_filtered++;
      rte_trace_out(D_FILTERS, c, rt, "filtered out");
      goto reject;
    }

 accept:
  return rt;

 reject:
  /* Discard temporary rte */
  return NULL;
}

static inline rte *
export_filter(struct channel *c, rte *rt, int silent)
{
  return export_filter_(c, rt, rte_update_pool, silent);
}

static void
do_rt_notify(struct channel *c, const net_addr *net, rte *new, rte *old, int refeed)
{
  struct proto *p = c->proto;
  struct proto_stats *stats = &c->stats;

  if (refeed && new)
    c->refeed_count++;

  /* Apply export limit */
  struct channel_limit *l = &c->out_limit;
  if (l->action && !old && new)
  {
    if (stats->exp_routes >= l->limit)
      channel_notify_limit(c, l, PLD_OUT, stats->exp_routes);

    if (l->state == PLS_BLOCKED)
    {
      stats->exp_updates_rejected++;
      rte_trace_out(D_FILTERS, c, new, "rejected [limit]");
      return;
    }
  }

  /* Apply export table */
  struct rte_storage *old_exported = NULL;
  if (c->out_table)
  {
    if (!rte_update_out(c, net, new, old, &old_exported, refeed))
      return;
  }

  if (new)
    stats->exp_updates_accepted++;
  else
    stats->exp_withdraws_accepted++;

  if (old)
  {
    bmap_clear(&c->export_map, old->id);
    stats->exp_routes--;
  }

  if (new)
  {
    bmap_set(&c->export_map, new->id);
    stats->exp_routes++;
  }

  if (p->debug & D_ROUTES)
  {
    if (new && old)
      rte_trace_out(D_ROUTES, c, new, "replaced");
    else if (new)
      rte_trace_out(D_ROUTES, c, new, "added");
    else if (old)
      rte_trace_out(D_ROUTES, c, old, "removed");
  }

  p->rt_notify(p, c, net, new, old_exported ? &old_exported->rte : old);

  if (c->out_table && old_exported)
    rte_free(old_exported, c->out_table);
}

static void
rt_notify_basic(struct channel *c, const net_addr *net, rte *new, rte *old, int refeed)
{
  if (new)
    c->stats.exp_updates_received++;
  else
    c->stats.exp_withdraws_received++;

  if (new)
    new = export_filter(c, new, 0);

  if (old && !bmap_test(&c->export_map, old->id))
    old = NULL;

  if (!new && !old)
    return;

  do_rt_notify(c, net, new, old, refeed);
}

static void
rt_notify_accepted(struct channel *c, net *net, rte *new_changed, rte *old_changed, int refeed)
{
  // struct proto *p = c->proto;
  rte nb0;
  rte *new_best = NULL;
  rte *old_best = NULL;
  int new_first = 0;

  /*
   * We assume that there are no changes in net route order except (added)
   * new_changed and (removed) old_changed. Therefore, the function is not
   * compatible with deterministic_med (where nontrivial reordering can happen
   * as a result of a route change) and with recomputation of recursive routes
   * due to next hop update (where many routes can be changed in one step).
   *
   * Note that we need this assumption just for optimizations, we could just
   * run full new_best recomputation otherwise.
   *
   * There are three cases:
   * feed or old_best is old_changed -> we need to recompute new_best
   * old_best is before new_changed -> new_best is old_best, ignore
   * old_best is after new_changed -> try new_changed, otherwise old_best
   */

  if (net->routes)
    c->stats.exp_updates_received++;
  else
    c->stats.exp_withdraws_received++;

  /* Find old_best - either old_changed, or route for net->routes */
  if (old_changed && bmap_test(&c->export_map, old_changed->id))
    old_best = old_changed;
  else
  {
    for (struct rte_storage *r = net->routes; rte_is_valid(r); r = r->next)
    {
      if (bmap_test(&c->export_map, r->rte.id))
      {
	old_best = &r->rte;
	break;
      }

      /* Note if new_changed found before old_best */
      if (&r->rte == new_changed)
	new_first = 1;
    }
  }

  /* Find new_best */
  if ((new_changed == old_changed) || (old_best == old_changed))
  {
    /* Feed or old_best changed -> find first accepted by filters */
    for (struct rte_storage *r = net->routes; rte_is_valid(r); r = r->next)
      if (new_best = export_filter(c, ((nb0 = r->rte), &nb0), 0))
	break;
  }
  else
  {
    /* Other cases -> either new_changed, or old_best (and nothing changed) */
    if (new_first && (new_changed = export_filter(c, new_changed, 0)))
      new_best = new_changed;
    else
      return;
  }

  if (!new_best && !old_best)
    return;

  do_rt_notify(c, net->n.addr, new_best, old_best, refeed);
}


static struct nexthop *
nexthop_merge_rta(struct nexthop *nhs, rta *a, linpool *pool, int max)
{
  return nexthop_merge(nhs, &(a->nh), 1, 0, max, pool);
}

rte *
rt_export_merged(struct channel *c, net *net, linpool *pool, int silent)
{
  // struct proto *p = c->proto;
  struct nexthop *nhs = NULL;
  _Thread_local static rte rme;
  struct rte_storage *best0 = net->routes;
  rte *best;

  if (!rte_is_valid(best0))
    return NULL;

  best = export_filter_(c, ((rme = best0->rte), &rme), pool, silent);

  if (!best || !rte_is_reachable(best))
    return best;

  for (struct rte_storage *rt0 = best0->next; rt0; rt0 = rt0->next)
  {
    if (!rte_mergable(best, &rt0->rte))
      continue;

    rte rnh = rt0->rte;
    rte *rt = export_filter_(c, &rnh, pool, 1);

    if (!rt)
      continue;

    if (rte_is_reachable(rt))
      nhs = nexthop_merge_rta(nhs, rt->attrs, pool, c->merge_limit);
  }

  if (nhs)
  {
    nhs = nexthop_merge_rta(nhs, best->attrs, pool, c->merge_limit);

    if (nhs->next)
    {
      best->attrs = rta_cow(best->attrs, pool);
      nexthop_link(best->attrs, nhs);
    }
  }

  return best;
}


static void
rt_notify_merged(struct channel *c, net *net, rte *new_changed, rte *old_changed,
		 rte *new_best, rte *old_best, int refeed)
{
  /* We assume that all rte arguments are either NULL or rte_is_valid() */

  /* This check should be done by the caller */
  if (!new_best && !old_best)
    return;

  /* Check whether the change is relevant to the merged route */
  if ((new_best == old_best) &&
      (new_changed != old_changed) &&
      !rte_mergable(new_best, new_changed) &&
      !rte_mergable(old_best, old_changed))
    return;

  if (new_best)
    c->stats.exp_updates_received++;
  else
    c->stats.exp_withdraws_received++;

  /* Prepare new merged route */
  if (new_best)
    new_best = rt_export_merged(c, net, rte_update_pool, 0);

  /* Check old merged route */
  if (old_best && !bmap_test(&c->export_map, old_best->id))
    old_best = NULL;

  if (!new_best && !old_best)
    return;

  do_rt_notify(c, net->n.addr, new_best, old_best, refeed);
}


/**
 * rte_announce - announce a routing table change
 * @tab: table the route has been added to
 * @type: type of route announcement (RA_UNDEF or RA_ANY)
 * @net: network in question
 * @new: the new or changed route
 * @old: the previous route replaced by the new one
 * @new_best: the new best route for the same network
 * @old_best: the previous best route for the same network
 *
 * This function gets a routing table update and announces it to all protocols
 * that are connected to the same table by their channels.
 *
 * There are two ways of how routing table changes are announced. First, there
 * is a change of just one route in @net (which may caused a change of the best
 * route of the network). In this case @new and @old describes the changed route
 * and @new_best and @old_best describes best routes. Other routes are not
 * affected, but in sorted table the order of other routes might change.
 *
 * Second, There is a bulk change of multiple routes in @net, with shared best
 * route selection. In such case separate route changes are described using
 * @type of %RA_ANY, with @new and @old specifying the changed route, while
 * @new_best and @old_best are NULL. After that, another notification is done
 * where @new_best and @old_best are filled (may be the same), but @new and @old
 * are NULL.
 *
 * The function announces the change to all associated channels. For each
 * channel, an appropriate preprocessing is done according to channel &ra_mode.
 * For example, %RA_OPTIMAL channels receive just changes of best routes.
 *
 * In general, we first call preexport() hook of a protocol, which performs
 * basic checks on the route (each protocol has a right to veto or force accept
 * of the route before any filter is asked). Then we consult an export filter
 * of the channel and verify the old route in an export map of the channel.
 * Finally, the rt_notify() hook of the protocol gets called.
 *
 * Note that there are also calls of rt_notify() hooks due to feed, but that is
 * done outside of scope of rte_announce().
 */
static void
rte_announce(rtable *tab, uint type, net *net, struct rte_storage *new, struct rte_storage *old,
	     struct rte_storage *new_best, struct rte_storage *old_best)
{
  if (!rte_is_valid(new))
    new = NULL;

  if (!rte_is_valid(old))
    old = NULL;

  if (!rte_is_valid(new_best))
    new_best = NULL;

  if (!rte_is_valid(old_best))
    old_best = NULL;

  if (!new && !old && !new_best && !old_best)
    return;

  if (new_best != old_best)
  {
    if (new_best)
      new_best->rte.sender->stats.pref_routes++;
    if (old_best)
      old_best->rte.sender->stats.pref_routes--;

    if (tab->hostcache)
      rt_notify_hostcache(tab, net);

    if (!EMPTY_LIST(tab->flowspec_links))
      rt_flowspec_notify(tab, net);
  }

  rt_schedule_notify(tab);

  struct channel *c; node *n;
  WALK_LIST2(c, n, tab->channels, table_node)
  {
    if (c->export_state == ES_DOWN)
      continue;

    if (type && (type != c->ra_mode))
      continue;

    rte n0;
    switch (c->ra_mode)
    {
    case RA_OPTIMAL:
      if (new_best != old_best)
	rt_notify_basic(c, net->n.addr, RTE_COPY(new_best, &n0), RTE_OR_NULL(old_best), 0);
      break;

    case RA_ANY:
      if (new != old)
	rt_notify_basic(c, net->n.addr, RTE_COPY(new, &n0), RTE_OR_NULL(old), 0);
      break;

    case RA_ACCEPTED:
      rt_notify_accepted(c, net, RTE_OR_NULL(new), RTE_OR_NULL(old), 0);
      break;

    case RA_MERGED:
      rt_notify_merged(c, net, RTE_OR_NULL(new), RTE_OR_NULL(old), RTE_OR_NULL(new_best), RTE_OR_NULL(old_best), 0);
      break;
    }
  }
}

static inline int
rte_validate(rte *e)
{
  int c;
  const net_addr *n = e->net;

  if (!net_validate(n))
  {
    log(L_WARN "Ignoring bogus prefix %N received via %s",
	n, e->sender->proto->name);
    return 0;
  }

  /* FIXME: better handling different nettypes */
  c = !net_is_flow(n) ?
    net_classify(n): (IADDR_HOST | SCOPE_UNIVERSE);
  if ((c < 0) || !(c & IADDR_HOST) || ((c & IADDR_SCOPE_MASK) <= SCOPE_LINK))
  {
    log(L_WARN "Ignoring bogus route %N received via %s",
	n, e->sender->proto->name);
    return 0;
  }

  if (net_type_match(n, NB_DEST) == !e->attrs->dest)
  {
    /* Exception for flowspec that failed validation */
    if (net_is_flow(n) && (e->attrs->dest == RTD_UNREACHABLE))
      return 1;

    log(L_WARN "Ignoring route %N with invalid dest %d received via %s",
	n, e->attrs->dest, e->sender->proto->name);
    return 0;
  }

  if ((e->attrs->dest == RTD_UNICAST) && !nexthop_is_sorted(&(e->attrs->nh)))
  {
    log(L_WARN "Ignoring unsorted multipath route %N received via %s",
	n, e->sender->proto->name);
    return 0;
  }

  return 1;
}

static int
rte_same(rte *x, rte *y)
{
  /* rte.flags are not checked, as they are mostly internal to rtable */
  return
    x->attrs == y->attrs &&
    x->pflags == y->pflags &&
    x->src == y->src &&
    rte_is_filtered(x) == rte_is_filtered(y);
}

static inline int rte_is_ok(rte *e) { return e && !rte_is_filtered(e); }

static void
rte_recalculate(struct channel *c, net *net, rte *new, struct rte_src *src)
{
  struct proto *p = c->proto;
  struct rtable *table = c->table;
  struct proto_stats *stats = &c->stats;
  static struct tbf rl_pipe = TBF_DEFAULT_LOG_LIMITS;
  struct rte_storage *old_best_stored = net->routes, *old_stored = NULL;
  rte *old_best = old_best_stored ? &old_best_stored->rte : NULL;
  rte *old = NULL;

  /* Find and remove original route from the same protocol */
  struct rte_storage **before_old = rte_find(net, src);

  if (*before_old)
    {
      old = &(old_stored = (*before_old))->rte;

	  /* If there is the same route in the routing table but from
	   * a different sender, then there are two paths from the
	   * source protocol to this routing table through transparent
	   * pipes, which is not allowed.
	   *
	   * We log that and ignore the route. If it is withdraw, we
	   * ignore it completely (there might be 'spurious withdraws',
	   * see FIXME in do_rte_announce())
	   */
	  if (old->sender->proto != p)
	    {
	      if (new)
		  log_rl(&rl_pipe, L_ERR "Pipe collision detected when sending %N to table %s",
		      net->n.addr, table->name);
	      return;
	    }

	  if (new && rte_same(old, new))
	    {
	      /* No changes, ignore the new route and refresh the old one */

	      old->flags &= ~(REF_STALE | REF_DISCARD | REF_MODIFY);

	      if (!rte_is_filtered(new))
		{
		  stats->imp_updates_ignored++;
		  rte_trace_in(D_ROUTES, c, new, "ignored");
		}

	      return;
	    }

	  *before_old = (*before_old)->next;
	  table->rt_count--;
    }

  if (!old && !new)
    {
      stats->imp_withdraws_ignored++;
      return;
    }

  int new_ok = rte_is_ok(new);
  int old_ok = rte_is_ok(old);

  struct channel_limit *l = &c->rx_limit;
  if (l->action && !old && new && !c->in_table)
    {
      u32 all_routes = stats->imp_routes + stats->filt_routes;

      if (all_routes >= l->limit)
	channel_notify_limit(c, l, PLD_RX, all_routes);

      if (l->state == PLS_BLOCKED)
	{
	  /* In receive limit the situation is simple, old is NULL so
	     we just free new and exit like nothing happened */

	  stats->imp_updates_ignored++;
	  rte_trace_in(D_FILTERS, c, new, "ignored [limit]");
	  return;
	}
    }

  l = &c->in_limit;
  if (l->action && !old_ok && new_ok)
    {
      if (stats->imp_routes >= l->limit)
	channel_notify_limit(c, l, PLD_IN, stats->imp_routes);

      if (l->state == PLS_BLOCKED)
	{
	  /* In import limit the situation is more complicated. We
	     shouldn't just drop the route, we should handle it like
	     it was filtered. We also have to continue the route
	     processing if old or new is non-NULL, but we should exit
	     if both are NULL as this case is probably assumed to be
	     already handled. */

	  stats->imp_updates_ignored++;
	  rte_trace_in(D_FILTERS, c, new, "ignored [limit]");

	  if (c->in_keep_filtered)
	    new->flags |= REF_FILTERED;
	  else
	    new = NULL;

	  /* Note that old && !new could be possible when
	     c->in_keep_filtered changed in the recent past. */

	  if (!old && !new)
	    return;

	  new_ok = 0;
	  goto skip_stats1;
	}
    }

  if (new_ok)
    stats->imp_updates_accepted++;
  else if (old_ok)
    stats->imp_withdraws_accepted++;
  else
    stats->imp_withdraws_ignored++;

  if (old_ok || new_ok)
    table->last_rt_change = current_time();

 skip_stats1:;
  struct rte_storage *new_stored = new ? rte_store(new, net, table) : NULL;

  if (new)
    rte_is_filtered(new) ? stats->filt_routes++ : stats->imp_routes++;
  if (old)
    rte_is_filtered(old) ? stats->filt_routes-- : stats->imp_routes--;

  if (table->config->sorted)
    {
      /* If routes are sorted, just insert new route to appropriate position */
      if (new_stored)
	{
	  struct rte_storage **k;
	  if ((before_old != &net->routes) && !rte_better(new, &SKIP_BACK(struct rte_storage, next, before_old)->rte))
	    k = before_old;
	  else
	    k = &net->routes;

	  for (; *k; k=&(*k)->next)
	    if (rte_better(new, &(*k)->rte))
	      break;

	  new_stored->next = *k;
	  *k = new_stored;

	  table->rt_count++;
	}
    }
  else
    {
      /* If routes are not sorted, find the best route and move it on
	 the first position. There are several optimized cases. */

      if (src->proto->rte_recalculate &&
	  src->proto->rte_recalculate(table, net, new_stored ? &new_stored->rte : NULL, old, old_best))
	goto do_recalculate;

      if (new_stored && rte_better(&new_stored->rte, old_best))
	{
	  /* The first case - the new route is cleary optimal,
	     we link it at the first position */

	  new_stored->next = net->routes;
	  net->routes = new_stored;

	  table->rt_count++;
	}
      else if (old == old_best)
	{
	  /* The second case - the old best route disappeared, we add the
	     new route (if we have any) to the list (we don't care about
	     position) and then we elect the new optimal route and relink
	     that route at the first position and announce it. New optimal
	     route might be NULL if there is no more routes */

	do_recalculate:
	  /* Add the new route to the list */
	  if (new_stored)
	    {
	      new_stored->next = *before_old;
	      *before_old = new_stored;

	      table->rt_count++;
	    }

	  /* Find a new optimal route (if there is any) */
	  if (net->routes)
	    {
	      struct rte_storage **bp = &net->routes;
	      for (struct rte_storage **k=&(*bp)->next; *k; k=&(*k)->next)
		if (rte_better(&(*k)->rte, &(*bp)->rte))
		  bp = k;

	      /* And relink it */
	      struct rte_storage *best = *bp;
	      *bp = best->next;
	      best->next = net->routes;
	      net->routes = best;
	    }
	}
      else if (new_stored)
	{
	  /* The third case - the new route is not better than the old
	     best route (therefore old_best != NULL) and the old best
	     route was not removed (therefore old_best == net->routes).
	     We just link the new route to the old/last position. */

	  new_stored->next = *before_old;
	  *before_old = new_stored;

	  table->rt_count++;
	}
      /* The fourth (empty) case - suboptimal route was removed, nothing to do */
    }

  if (new_stored)
    {
      new_stored->rte.lastmod = current_time();

      if (!old)
        {
	  new_stored->rte.id = hmap_first_zero(&table->id_map);
	  hmap_set(&table->id_map, new_stored->rte.id);
	}
      else
	new_stored->rte.id = old->id;
    }

  /* Log the route change */
  if ((c->debug & D_ROUTES) || (p->debug & D_ROUTES))
    {
      if (new_ok)
	rte_trace(c, &new_stored->rte, '>', new_stored == net->routes ? "added [best]" : "added");
      else if (old_ok)
	{
	  if (old != old_best)
	    rte_trace(c, old, '>', "removed");
	  else if (net->routes && rte_is_ok(&net->routes->rte))
	    rte_trace(c, old, '>', "removed [replaced]");
	  else
	    rte_trace(c, old, '>', "removed [sole]");
	}
    }

  /* Propagate the route change */
  rte_announce(table, RA_UNDEF, net, new_stored, old_stored,
      net->routes, old_best_stored);

  if (!net->routes &&
      (table->gc_counter++ >= table->config->gc_max_ops) &&
      (table->gc_time + table->config->gc_min_time <= current_time()))
    rt_schedule_prune(table);

  if (old_ok && p->rte_remove)
    p->rte_remove(net, old);
  if (new_ok && p->rte_insert)
    p->rte_insert(net, &new_stored->rte);

  if (old)
    {
      if (!new_stored)
	hmap_clear(&table->id_map, old->id);

      rte_free(old_stored, table);
    }
}

static int rte_update_nest_cnt;		/* Nesting counter to allow recursive updates */

static inline void
rte_update_lock(void)
{
  rte_update_nest_cnt++;
}

static inline void
rte_update_unlock(void)
{
  if (!--rte_update_nest_cnt)
    lp_flush(rte_update_pool);
}

static int rte_update_in(struct channel *c, const net_addr *n, rte *new, struct rte_src *src);

void
rte_update(struct channel *c, const net_addr *n, rte *new, struct rte_src *src)
{
  if (c->in_table && !rte_update_in(c, n, new, src))
    return;

  // struct proto *p = c->proto;
  struct proto_stats *stats = &c->stats;
  const struct filter *filter = c->in_filter;
  net *nn;

  ASSERT(c->channel_state == CS_UP);

  rte_update_lock();
  if (new)
    {
      new->net = n;
      new->sender = c;

      stats->imp_updates_received++;
      if (!rte_validate(new))
	{
	  rte_trace_in(D_FILTERS, c, new, "invalid");
	  stats->imp_updates_invalid++;
	  goto drop;
	}

      if (filter == FILTER_REJECT)
	{
	  stats->imp_updates_filtered++;
	  rte_trace_in(D_FILTERS, c, new, "filtered out");

	  if (! c->in_keep_filtered)
	    goto drop;

	  /* new is a private copy, i could modify it */
	  new->flags |= REF_FILTERED;
	}
      else if (filter)
	{
	  int fr = f_run(filter, new, rte_update_pool, 0);
	  if (fr > F_ACCEPT)
	  {
	    stats->imp_updates_filtered++;
	    rte_trace_in(D_FILTERS, c, new, "filtered out");

	    if (! c->in_keep_filtered)
	      goto drop;

	    new->flags |= REF_FILTERED;
	  }
	}

      /* Use the actual struct network, not the dummy one */
      nn = net_get(c->table, n);
      new->net = nn->n.addr;
    }
  else
    {
      stats->imp_withdraws_received++;

      if (!(nn = net_find(c->table, n)) || !src)
	{
	  stats->imp_withdraws_ignored++;
	  rte_update_unlock();
	  return;
	}
    }

 recalc:
  /* And recalculate the best route */
  rte_recalculate(c, nn, new, src);

  rte_update_unlock();
  return;

 drop:
  new = NULL;
  if (nn = net_find(c->table, n))
    goto recalc;

  rte_update_unlock();
}

/* Independent call to rte_announce(), used from next hop
   recalculation, outside of rte_update(). new must be non-NULL */
static inline void
rte_announce_i(rtable *tab, uint type, net *net, struct rte_storage *new, struct rte_storage *old,
	       struct rte_storage *new_best, struct rte_storage *old_best)
{
  rte_update_lock();
  rte_announce(tab, type, net, new, old, new_best, old_best);
  rte_update_unlock();
}

static inline void
rte_discard(net *net, rte *old)	/* Non-filtered route deletion, used during garbage collection */
{
  rte_update_lock();
  rte_recalculate(old->sender, net, NULL, old->src);
  rte_update_unlock();
}

/* Modify existing route by protocol hook, used for long-lived graceful restart */
static inline void
rte_modify(net *net, rte *old)
{
  rte_update_lock();

  rte *new = old->sender->proto->rte_modify(old, rte_update_pool);
  if (new != old)
  {
    if (new)
      new->flags = old->flags & ~REF_MODIFY;

    rte_recalculate(old->sender, net, new, old->src);
  }

  rte_update_unlock();
}

/* Check rtable for best route to given net whether it would be exported do p */
int
rt_examine(rtable *t, net_addr *a, struct channel *c, const struct filter *filter)
{
  net *n = net_find(t, a);

  if (!n || !rte_is_valid(n->routes))
    return 0;

  rte rt = n->routes->rte;

  rte_update_lock();

  /* Rest is stripped down export_filter() */
  int v = c->proto->preexport ? c->proto->preexport(c, &rt) : 0;
  if (v == RIC_PROCESS)
    v = (f_run(filter, &rt, rte_update_pool, FF_SILENT) <= F_ACCEPT);

  rte_update_unlock();

  return v > 0;
}


/**
 * rt_refresh_begin - start a refresh cycle
 * @t: related routing table
 * @c related channel
 *
 * This function starts a refresh cycle for given routing table and announce
 * hook. The refresh cycle is a sequence where the protocol sends all its valid
 * routes to the routing table (by rte_update()). After that, all protocol
 * routes (more precisely routes with @c as @sender) not sent during the
 * refresh cycle but still in the table from the past are pruned. This is
 * implemented by marking all related routes as stale by REF_STALE flag in
 * rt_refresh_begin(), then marking all related stale routes with REF_DISCARD
 * flag in rt_refresh_end() and then removing such routes in the prune loop.
 */
void
rt_refresh_begin(rtable *t, struct channel *c)
{
  FIB_WALK(&t->fib, net, n)
    {
      for (struct rte_storage *e = n->routes; e; e = e->next)
	if (e->rte.sender == c)
	  e->rte.flags |= REF_STALE;
    }
  FIB_WALK_END;
}

/**
 * rt_refresh_end - end a refresh cycle
 * @t: related routing table
 * @c: related channel
 *
 * This function ends a refresh cycle for given routing table and announce
 * hook. See rt_refresh_begin() for description of refresh cycles.
 */
void
rt_refresh_end(rtable *t, struct channel *c)
{
  int prune = 0;

  FIB_WALK(&t->fib, net, n)
    {
      for (struct rte_storage *e = n->routes; e; e = e->next)
	if ((e->rte.sender == c) && (e->rte.flags & REF_STALE))
	  {
	    e->rte.flags |= REF_DISCARD;
	    prune = 1;
	  }
    }
  FIB_WALK_END;

  if (prune)
    rt_schedule_prune(t);
}

void
rt_modify_stale(rtable *t, struct channel *c)
{
  int prune = 0;

  FIB_WALK(&t->fib, net, n)
    {
      for (struct rte_storage *e = n->routes; e; e = e->next)
	if ((e->rte.sender == c) && (e->rte.flags & REF_STALE) && !(e->rte.flags & REF_FILTERED))
	  {
	    e->rte.flags |= REF_MODIFY;
	    prune = 1;
	  }
    }
  FIB_WALK_END;

  if (prune)
    rt_schedule_prune(t);
}

/**
 * rte_dump - dump a route
 * @e: &rte to be dumped
 *
 * This functions dumps contents of a &rte to debug output.
 */
void
rte_dump(struct rte_storage *e)
{
  debug("%-1N ", e->rte.net);
  debug("PF=%02x ", e->rte.pflags);
  rta_dump(e->rte.attrs);
  debug("\n");
}

/**
 * rt_dump - dump a routing table
 * @t: routing table to be dumped
 *
 * This function dumps contents of a given routing table to debug output.
 */
void
rt_dump(rtable *t)
{
  debug("Dump of routing table <%s>\n", t->name);
#ifdef DEBUGGING
  fib_check(&t->fib);
#endif
  FIB_WALK(&t->fib, net, n)
    {
      for(struct rte_storage *e=n->routes; e; e=e->next)
	rte_dump(e);
    }
  FIB_WALK_END;
  debug("\n");
}

/**
 * rt_dump_all - dump all routing tables
 *
 * This function dumps contents of all routing tables to debug output.
 */
void
rt_dump_all(void)
{
  rtable *t;
  node *n;

  WALK_LIST2(t, n, routing_tables, n)
    rt_dump(t);
}

static inline void
rt_schedule_hcu(rtable *tab)
{
  if (tab->hcu_scheduled)
    return;

  tab->hcu_scheduled = 1;
  ev_schedule(tab->rt_event);
}

static inline void
rt_schedule_nhu(rtable *tab)
{
  if (tab->nhu_state == NHU_CLEAN)
    ev_schedule(tab->rt_event);

  /* state change:
   *   NHU_CLEAN   -> NHU_SCHEDULED
   *   NHU_RUNNING -> NHU_DIRTY
   */
  tab->nhu_state |= NHU_SCHEDULED;
}

void
rt_schedule_prune(rtable *tab)
{
  if (tab->prune_state == 0)
    ev_schedule(tab->rt_event);

  /* state change 0->1, 2->3 */
  tab->prune_state |= 1;
}


static void
rt_event(void *ptr)
{
  rtable *tab = ptr;

  rt_lock_table(tab);

  if (tab->hcu_scheduled)
    rt_update_hostcache(tab);

  if (tab->nhu_state)
    rt_next_hop_update(tab);

  if (tab->prune_state)
    rt_prune_table(tab);

  rt_unlock_table(tab);
}


static inline btime
rt_settled_time(rtable *tab)
{
  ASSUME(tab->base_settle_time != 0);

  return MIN(tab->last_rt_change + tab->config->min_settle_time,
	     tab->base_settle_time + tab->config->max_settle_time);
}

static void
rt_settle_timer(timer *t)
{
  rtable *tab = t->data;

  if (!tab->base_settle_time)
    return;

  btime settled_time = rt_settled_time(tab);
  if (current_time() < settled_time)
  {
    tm_set(tab->settle_timer, settled_time);
    return;
  }

  /* Settled */
  tab->base_settle_time = 0;

  struct rt_subscription *s;
  WALK_LIST(s, tab->subscribers)
    s->hook(s);
}

static void
rt_kick_settle_timer(rtable *tab)
{
  tab->base_settle_time = current_time();

  if (!tab->settle_timer)
    tab->settle_timer = tm_new_init(tab->rp, rt_settle_timer, tab, 0, 0);

  if (!tm_active(tab->settle_timer))
    tm_set(tab->settle_timer, rt_settled_time(tab));
}

static inline void
rt_schedule_notify(rtable *tab)
{
  if (EMPTY_LIST(tab->subscribers))
    return;

  if (tab->base_settle_time)
    return;

  rt_kick_settle_timer(tab);
}

void
rt_subscribe(rtable *tab, struct rt_subscription *s)
{
  s->tab = tab;
  rt_lock_table(tab);
  add_tail(&tab->subscribers, &s->n);
}

void
rt_unsubscribe(struct rt_subscription *s)
{
  rem_node(&s->n);
  rt_unlock_table(s->tab);
}

static struct rt_flowspec_link *
rt_flowspec_find_link(rtable *src, rtable *dst)
{
  struct rt_flowspec_link *ln;
  WALK_LIST(ln, src->flowspec_links)
    if ((ln->src == src) && (ln->dst == dst))
      return ln;

  return NULL;
}

void
rt_flowspec_link(rtable *src, rtable *dst)
{
  ASSERT(rt_is_ip(src));
  ASSERT(rt_is_flow(dst));

  struct rt_flowspec_link *ln = rt_flowspec_find_link(src, dst);

  if (!ln)
  {
    rt_lock_table(src);
    rt_lock_table(dst);

    ln = mb_allocz(src->rp, sizeof(struct rt_flowspec_link));
    ln->src = src;
    ln->dst = dst;
    add_tail(&src->flowspec_links, &ln->n);
  }

  ln->uc++;
}

void
rt_flowspec_unlink(rtable *src, rtable *dst)
{
  struct rt_flowspec_link *ln = rt_flowspec_find_link(src, dst);

  ASSERT(ln && (ln->uc > 0));

  ln->uc--;

  if (!ln->uc)
  {
    rem_node(&ln->n);
    mb_free(ln);

    rt_unlock_table(src);
    rt_unlock_table(dst);
  }
}

static void
rt_flowspec_notify(rtable *src, net *net)
{
  /* Only IP tables are src links */
  ASSERT(rt_is_ip(src));

  struct rt_flowspec_link *ln;
  WALK_LIST(ln, src->flowspec_links)
  {
    rtable *dst = ln->dst;
    ASSERT(rt_is_flow(dst));

    /* No need to inspect it further if recalculation is already active */
    if ((dst->nhu_state == NHU_SCHEDULED) || (dst->nhu_state == NHU_DIRTY))
      continue;

    if (trie_match_net(dst->flowspec_trie, net->n.addr))
      rt_schedule_nhu(dst);
  }
}

static void
rt_flowspec_reset_trie(rtable *tab)
{
  linpool *lp = tab->flowspec_trie->lp;
  int ipv4 = tab->flowspec_trie->ipv4;

  lp_flush(lp);
  tab->flowspec_trie = f_new_trie(lp, 0);
  tab->flowspec_trie->ipv4 = ipv4;
}

static void
rt_free(resource *_r)
{
  rtable *r = (rtable *) _r;

  DBG("Deleting routing table %s\n", r->name);
  ASSERT_DIE(r->use_count == 0);

  if (r->internal)
    return;

  r->config->table = NULL;
  rem_node(&r->n);

  if (r->hostcache)
    rt_free_hostcache(r);

  /* Freed automagically by the resource pool
  fib_free(&r->fib);
  hmap_free(&r->id_map);
  rfree(r->rt_event);
  rfree(r->settle_timer);
  mb_free(r);
  */
}

static void
rt_res_dump(resource *_r)
{
  rtable *r = (rtable *) _r;
  debug("name \"%s\", addr_type=%s, rt_count=%u, use_count=%d\n",
      r->name, net_label[r->addr_type], r->rt_count, r->use_count);
}

static struct resclass rt_class = {
  .name = "Routing table",
  .size = sizeof(struct rtable),
  .free = rt_free,
  .dump = rt_res_dump,
  .lookup = NULL,
  .memsize = NULL,
};

rtable *
rt_setup(pool *pp, struct rtable_config *cf)
{
  int ns = strlen("Routing table ") + strlen(cf->name) + 1;
  void *nb = mb_alloc(pp, ns);
  ASSERT_DIE(ns - 1 == bsnprintf(nb, ns, "Routing table %s", cf->name));

  pool *p = rp_new(pp, nb);
  mb_move(nb, p);

  rtable *t = ralloc(p, &rt_class);
  t->rp = p;

  t->rte_slab = sl_new(p, sizeof(struct rte_storage));

  t->name = cf->name;
  t->config = cf;
  t->addr_type = cf->addr_type;

  fib_init(&t->fib, p, t->addr_type, sizeof(net), OFFSETOF(net, n), 0, NULL);

  if (cf->trie_used)
  {
    t->trie = f_new_trie(lp_new_default(p), 0);
    t->trie->ipv4 = net_val_match(t->addr_type, NB_IP4 | NB_VPN4 | NB_ROA4);

    t->fib.init = net_init_with_trie;
  }

  init_list(&t->channels);
  init_list(&t->flowspec_links);
  init_list(&t->subscribers);

  if (!(t->internal = cf->internal))
  {
    hmap_init(&t->id_map, p, 1024);
    hmap_set(&t->id_map, 0);

    t->rt_event = ev_new_init(p, rt_event, t);
    t->last_rt_change = t->gc_time = current_time();

    if (rt_is_flow(t))
    {
      t->flowspec_trie = f_new_trie(lp_new_default(p), 0);
      t->flowspec_trie->ipv4 = (t->addr_type == NET_FLOW4);
    }
  }

  return t;
}

/**
 * rt_init - initialize routing tables
 *
 * This function is called during BIRD startup. It initializes the
 * routing table module.
 */
void
rt_init(void)
{
  rta_init();
  rt_table_pool = rp_new(&root_pool, "Routing tables");
  rte_update_pool = lp_new_default(rt_table_pool);
  init_list(&routing_tables);
}


/**
 * rt_prune_table - prune a routing table
 *
 * The prune loop scans routing tables and removes routes belonging to flushing
 * protocols, discarded routes and also stale network entries. It is called from
 * rt_event(). The event is rescheduled if the current iteration do not finish
 * the table. The pruning is directed by the prune state (@prune_state),
 * specifying whether the prune cycle is scheduled or running, and there
 * is also a persistent pruning iterator (@prune_fit).
 *
 * The prune loop is used also for channel flushing. For this purpose, the
 * channels to flush are marked before the iteration and notified after the
 * iteration.
 */
static void
rt_prune_table(rtable *tab)
{
  struct fib_iterator *fit = &tab->prune_fit;
  int limit = 512;

  struct channel *c;
  node *n, *x;

  DBG("Pruning route table %s\n", tab->name);
#ifdef DEBUGGING
  fib_check(&tab->fib);
#endif

  if (tab->prune_state == 0)
    return;

  if (tab->prune_state == 1)
  {
    /* Mark channels to flush */
    WALK_LIST2(c, n, tab->channels, table_node)
      if (c->channel_state == CS_FLUSHING)
	c->flush_active = 1;

    FIB_ITERATE_INIT(fit, &tab->fib);
    tab->prune_state = 2;

    if (tab->prune_trie)
    {
      /* Init prefix trie pruning */
      tab->trie_new = f_new_trie(lp_new_default(tab->rp), 0);
      tab->trie_new->ipv4 = tab->trie->ipv4;
    }
  }

again:
  FIB_ITERATE_START(&tab->fib, fit, net, n)
    {
    rescan:
      if (limit <= 0)
      {
	FIB_ITERATE_PUT(fit);
	ev_schedule(tab->rt_event);
	return;
      }

      for (struct rte_storage *e=n->routes; e; e=e->next)
      {
	if (e->rte.sender->flush_active || (e->rte.flags & REF_DISCARD))
	  {
	    rte_discard(n, &e->rte);
	    limit--;

	    goto rescan;
	  }

	if (e->rte.flags & REF_MODIFY)
	  {
	    rte_modify(n, &e->rte);
	    limit--;

	    goto rescan;
	  }
      }

      if (!n->routes)		/* Orphaned FIB entry */
	{
	  FIB_ITERATE_PUT(fit);
	  fib_delete(&tab->fib, n);
	  goto again;
	}

      if (tab->trie_new)
      {
	trie_add_prefix(tab->trie_new, n->n.addr, n->n.addr->pxlen, n->n.addr->pxlen);
	limit--;
      }
    }
  FIB_ITERATE_END;

#ifdef DEBUGGING
  fib_check(&tab->fib);
#endif

  tab->gc_counter = 0;
  tab->gc_time = current_time();

  /* state change 2->0, 3->1 */
  tab->prune_state &= 1;

  if (tab->trie_new)
  {
    /* Finish prefix trie pruning */

    if (!tab->trie_lock_count)
    {
      rfree(tab->trie->lp);
    }
    else
    {
      ASSERT(!tab->trie_old);
      tab->trie_old = tab->trie;
      tab->trie_old_lock_count = tab->trie_lock_count;
      tab->trie_lock_count = 0;
    }

    tab->trie = tab->trie_new;
    tab->trie_new = NULL;
    tab->prune_trie = 0;
  }
  else
  {
    /* Schedule prefix trie pruning */
    if (tab->trie && !tab->trie_old && (tab->trie->prefix_count > (2 * tab->fib.entries)))
    {
      /* state change 0->1, 2->3 */
      tab->prune_state |= 1;
      tab->prune_trie = 1;
    }
  }

  if (tab->prune_state > 0)
    ev_schedule(tab->rt_event);

  /* FIXME: This should be handled in a better way */
  rt_prune_sources();

  /* Close flushed channels */
  WALK_LIST2_DELSAFE(c, n, x, tab->channels, table_node)
    if (c->flush_active)
      {
	c->flush_active = 0;
	channel_set_state(c, CS_DOWN);
      }

  return;
}

/**
 * rt_lock_trie - lock a prefix trie of a routing table
 * @tab: routing table with prefix trie to be locked
 *
 * The prune loop may rebuild the prefix trie and invalidate f_trie_walk_state
 * structures. Therefore, asynchronous walks should lock the prefix trie using
 * this function. That allows the prune loop to rebuild the trie, but postpones
 * its freeing until all walks are done (unlocked by rt_unlock_trie()).
 *
 * Return a current trie that will be locked, the value should be passed back to
 * rt_unlock_trie() for unlocking.
 *
 */
struct f_trie *
rt_lock_trie(rtable *tab)
{
  ASSERT(tab->trie);

  tab->trie_lock_count++;
  return tab->trie;
}

/**
 * rt_unlock_trie - unlock a prefix trie of a routing table
 * @tab: routing table with prefix trie to be locked
 * @trie: value returned by matching rt_lock_trie()
 *
 * Done for trie locked by rt_lock_trie() after walk over the trie is done.
 * It may free the trie and schedule next trie pruning.
 */
void
rt_unlock_trie(rtable *tab, struct f_trie *trie)
{
  ASSERT(trie);

  if (trie == tab->trie)
  {
    /* Unlock the current prefix trie */
    ASSERT(tab->trie_lock_count);
    tab->trie_lock_count--;
  }
  else if (trie == tab->trie_old)
  {
    /* Unlock the old prefix trie */
    ASSERT(tab->trie_old_lock_count);
    tab->trie_old_lock_count--;

    /* Free old prefix trie that is no longer needed */
    if (!tab->trie_old_lock_count)
    {
      rfree(tab->trie_old->lp);
      tab->trie_old = NULL;

      /* Kick prefix trie pruning that was postponed */
      if (tab->trie && (tab->trie->prefix_count > (2 * tab->fib.entries)))
      {
	tab->prune_trie = 1;
	rt_schedule_prune(tab);
      }
    }
  }
  else
    log(L_BUG "Invalid arg to rt_unlock_trie()");
}


void
rt_preconfig(struct config *c)
{
  init_list(&c->tables);

  rt_new_table(cf_get_symbol("master4"), NET_IP4);
  rt_new_table(cf_get_symbol("master6"), NET_IP6);
}


/*
 * Some functions for handing internal next hop updates
 * triggered by rt_schedule_nhu().
 */

void
rta_apply_hostentry(rta *a, struct hostentry *he, mpls_label_stack *mls)
{
  a->hostentry = he;
  a->dest = he->dest;
  a->igp_metric = he->igp_metric;

  if (a->dest != RTD_UNICAST)
  {
    /* No nexthop */
no_nexthop:
    a->nh = (struct nexthop) {};
    if (mls)
    { /* Store the label stack for later changes */
      a->nh.labels_orig = a->nh.labels = mls->len;
      memcpy(a->nh.label, mls->stack, mls->len * sizeof(u32));
    }
    return;
  }

  if (((!mls) || (!mls->len)) && he->nexthop_linkable)
  { /* Just link the nexthop chain, no label append happens. */
    memcpy(&(a->nh), &(he->src->nh), nexthop_size(&(he->src->nh)));
    return;
  }

  struct nexthop *nhp = NULL, *nhr = NULL;
  int skip_nexthop = 0;

  for (struct nexthop *nh = &(he->src->nh); nh; nh = nh->next)
  {
    if (skip_nexthop)
      skip_nexthop--;
    else
    {
      nhr = nhp;
      nhp = (nhp ? (nhp->next = lp_alloc(rte_update_pool, NEXTHOP_MAX_SIZE)) : &(a->nh));
    }

    memset(nhp, 0, NEXTHOP_MAX_SIZE);
    nhp->iface = nh->iface;
    nhp->weight = nh->weight;

    if (mls)
    {
      nhp->labels = nh->labels + mls->len;
      nhp->labels_orig = mls->len;
      if (nhp->labels <= MPLS_MAX_LABEL_STACK)
      {
	memcpy(nhp->label, nh->label, nh->labels * sizeof(u32)); /* First the hostentry labels */
	memcpy(&(nhp->label[nh->labels]), mls->stack, mls->len * sizeof(u32)); /* Then the bottom labels */
      }
      else
      {
	log(L_WARN "Sum of label stack sizes %d + %d = %d exceedes allowed maximum (%d)",
	    nh->labels, mls->len, nhp->labels, MPLS_MAX_LABEL_STACK);
	skip_nexthop++;
	continue;
      }
    }
    else if (nh->labels)
    {
      nhp->labels = nh->labels;
      nhp->labels_orig = 0;
      memcpy(nhp->label, nh->label, nh->labels * sizeof(u32));
    }

    if (ipa_nonzero(nh->gw))
    {
      nhp->gw = nh->gw;			/* Router nexthop */
      nhp->flags |= (nh->flags & RNF_ONLINK);
    }
    else if (!(nh->iface->flags & IF_MULTIACCESS) || (nh->iface->flags & IF_LOOPBACK))
      nhp->gw = IPA_NONE;		/* PtP link - no need for nexthop */
    else if (ipa_nonzero(he->link))
      nhp->gw = he->link;		/* Device nexthop with link-local address known */
    else
      nhp->gw = he->addr;		/* Device nexthop with link-local address unknown */
  }

  if (skip_nexthop)
    if (nhr)
      nhr->next = NULL;
    else
    {
      a->dest = RTD_UNREACHABLE;
      log(L_WARN "No valid nexthop remaining, setting route unreachable");
      goto no_nexthop;
    }
}

static inline int
rta_next_hop_outdated(rta *a)
{
  struct hostentry *he = a->hostentry;

  if (!he)
    return 0;

  if (!he->src)
    return a->dest != RTD_UNREACHABLE;

  return (a->dest != he->dest) || (a->igp_metric != he->igp_metric) ||
    (!he->nexthop_linkable) || !nexthop_same(&(a->nh), &(he->src->nh));
}

static inline struct rte_storage *
rt_next_hop_update_rte(rtable *tab, net *n, rte *old)
{
  if (!rta_next_hop_outdated(old->attrs))
    return NULL;

  rta *a = alloca(RTA_MAX_SIZE);
  memcpy(a, old->attrs, rta_size(old->attrs));

  mpls_label_stack mls = { .len = a->nh.labels_orig };
  memcpy(mls.stack, &a->nh.label[a->nh.labels - mls.len], mls.len * sizeof(u32));

  rta_apply_hostentry(a, old->attrs->hostentry, &mls);
  a->cached = 0;

  rte e0 = *old;
  e0.attrs = a;

  return rte_store(&e0, n, tab);
}


#ifdef CONFIG_BGP

static inline int
net_flow_has_dst_prefix(const net_addr *n)
{
  ASSUME(net_is_flow(n));

  if (n->pxlen)
    return 1;

  if (n->type == NET_FLOW4)
  {
    const net_addr_flow4 *n4 = (void *) n;
    return (n4->length > sizeof(net_addr_flow4)) && (n4->data[0] == FLOW_TYPE_DST_PREFIX);
  }
  else
  {
    const net_addr_flow6 *n6 = (void *) n;
    return (n6->length > sizeof(net_addr_flow6)) && (n6->data[0] == FLOW_TYPE_DST_PREFIX);
  }
}

static inline int
rta_as_path_is_empty(rta *a)
{
  eattr *e = ea_find(a->eattrs, EA_CODE(PROTOCOL_BGP, BA_AS_PATH));
  return !e || (as_path_getlen(e->u.ptr) == 0);
}

static inline u32
rta_get_first_asn(rta *a)
{
  eattr *e = ea_find(a->eattrs, EA_CODE(PROTOCOL_BGP, BA_AS_PATH));
  u32 asn;

  return (e && as_path_get_first_regular(e->u.ptr, &asn)) ? asn : 0;
}

int
rt_flowspec_check(rtable *tab_ip, rtable *tab_flow, const net_addr *n, rta *a, int interior)
{
  ASSERT(rt_is_ip(tab_ip));
  ASSERT(rt_is_flow(tab_flow));
  ASSERT(tab_ip->trie);

  /* RFC 8955 6. a) Flowspec has defined dst prefix */
  if (!net_flow_has_dst_prefix(n))
    return 0;

  /* RFC 9117 4.1. Accept  AS_PATH is empty (fr */
  if (interior && rta_as_path_is_empty(a))
    return 1;


  /* RFC 8955 6. b) Flowspec and its best-match route have the same originator */

  /* Find flowspec dst prefix */
  net_addr dst;
  if (n->type == NET_FLOW4)
    net_fill_ip4(&dst, net4_prefix(n), net4_pxlen(n));
  else
    net_fill_ip6(&dst, net6_prefix(n), net6_pxlen(n));

  /* Find best-match BGP unicast route for flowspec dst prefix */
  net *nb = net_route(tab_ip, &dst);
  const rte *rb = nb ? &nb->routes->rte : NULL;

  /* Register prefix to trie for tracking further changes */
  int max_pxlen = (n->type == NET_FLOW4) ? IP4_MAX_PREFIX_LENGTH : IP6_MAX_PREFIX_LENGTH;
  trie_add_prefix(tab_flow->flowspec_trie, &dst, (nb ? nb->n.addr->pxlen : 0), max_pxlen);

  /* No best-match BGP route -> no flowspec */
  if (!rb || (rb->attrs->source != RTS_BGP))
    return 0;

  /* Find ORIGINATOR_ID values */
  u32 orig_a = ea_get_int(a->eattrs, EA_CODE(PROTOCOL_BGP, BA_ORIGINATOR_ID), 0);
  u32 orig_b = ea_get_int(rb->attrs->eattrs, EA_CODE(PROTOCOL_BGP, BA_ORIGINATOR_ID), 0);

  /* Originator is either ORIGINATOR_ID (if present), or BGP neighbor address (if not) */
  if ((orig_a != orig_b) || (!orig_a && !orig_b && !ipa_equal(a->from, rb->attrs->from)))
    return 0;


  /* Find ASN of the best-match route, for use in next checks */
  u32 asn_b = rta_get_first_asn(rb->attrs);
  if (!asn_b)
    return 0;

  /* RFC 9117 4.2. For EBGP, flowspec and its best-match route are from the same AS */
  if (!interior && (rta_get_first_asn(a) != asn_b))
    return 0;

  /* RFC 8955 6. c) More-specific routes are from the same AS as the best-match route */
  TRIE_WALK(tab_ip->trie, subnet, &dst)
  {
    net *nc = net_find_valid(tab_ip, &subnet);
    if (!nc)
      continue;

    const rte *rc = &nc->routes->rte;
    if (rc->attrs->source != RTS_BGP)
      return 0;

    if (rta_get_first_asn(rc->attrs) != asn_b)
      return 0;
  }
  TRIE_WALK_END;

  return 1;
}

#endif /* CONFIG_BGP */

static struct rte_storage *
rt_flowspec_update_rte(rtable *tab, net *n, rte *r)
{
#ifdef CONFIG_BGP
  if (r->attrs->source != RTS_BGP)
    return NULL;

  struct bgp_channel *bc = (struct bgp_channel *) r->sender;
  if (!bc->base_table)
    return NULL;

  struct bgp_proto *p = (void *) r->src->proto;
  int valid = rt_flowspec_check(bc->base_table, tab, n->n.addr, r->attrs, p->is_interior);
  int dest = valid ? RTD_NONE : RTD_UNREACHABLE;

  if (dest == r->attrs->dest)
    return NULL;

  rta *a = alloca(RTA_MAX_SIZE);
  memcpy(a, r->attrs, rta_size(r->attrs));
  a->dest = dest;
  a->cached = 0;

  rte new;
  memcpy(&new, r, sizeof(rte));
  new.attrs = a;

  return rte_store(&new, n, tab);
#else
  return NULL;
#endif
}


static inline int
rt_next_hop_update_net(rtable *tab, net *n)
{
  struct rte_storage *new;
  int count = 0;

  struct rte_storage *old_best = n->routes;
  if (!old_best)
    return 0;

<<<<<<< HEAD
  for (k = &n->routes; e = *k; k = &e->next)
  {
    if (!net_is_flow(n->n.addr))
      new = rt_next_hop_update_rte(tab, n, &e->rte);
    else
      new = rt_flowspec_update_rte(tab, n, &e->rte);

    if (new)
      {
	new->next = e->next;
	*k = new;
=======
  for (struct rte_storage *e, **k = &n->routes; e = *k; k = &e->next)
    if (rta_next_hop_outdated(e->rte.attrs))
      count++;
>>>>>>> 575da88f

  if (!count)
    return 0;

  struct rte_multiupdate {
    struct rte_storage *old, *new;
  } *updates = alloca(sizeof(struct rte_multiupdate) * count);

  int pos = 0;
  for (struct rte_storage *e, **k = &n->routes; e = *k; k = &e->next)
    if (rta_next_hop_outdated(e->rte.attrs))
      {
	struct rte_storage *new = rt_next_hop_update_rte(tab, n, &e->rte);

	/* Call a pre-comparison hook */
	/* Not really an efficient way to compute this */
	if (e->rte.src->proto->rte_recalculate)
	  e->rte.src->proto->rte_recalculate(tab, n, &new->rte, &e->rte, &old_best->rte);

	updates[pos++] = (struct rte_multiupdate) {
	  .old = e,
	  .new = new,
	};

	/* Replace the route in the list */
	new->next = e->next;
	*k = e = new;
      }
  }

  ASSERT_DIE(pos == count);

  /* Find the new best route */
  struct rte_storage **new_best = NULL;
  for (struct rte_storage *e, **k = &n->routes; e = *k; k = &e->next)
    {
      if (!new_best || rte_better(&e->rte, &(*new_best)->rte))
	new_best = k;
    }

  /* Relink the new best route to the first position */
  new = *new_best;
  if (new != n->routes)
    {
      *new_best = new->next;
      new->next = n->routes;
      n->routes = new;
    }

  /* Announce the changes */
  for (int i=0; i<count; i++)
  {
    _Bool nb = (new == updates[i].new), ob = (old_best == updates[i].old);
    const char *best_indicator[2][2] = { { "updated", "updated [-best]" }, { "updated [+best]", "updated [best]" } };
    rte_trace_in(D_ROUTES, new->rte.sender, &updates[i].new->rte, best_indicator[nb][ob]);
    rte_announce_i(tab, RA_UNDEF, n, updates[i].new, updates[i].old, new, old_best);
  }

  for (int i=0; i<count; i++)
    rte_free(updates[i].old, tab);

  return count;
}

static void
rt_next_hop_update(rtable *tab)
{
  struct fib_iterator *fit = &tab->nhu_fit;
  int max_feed = 32;

  if (tab->nhu_state == NHU_CLEAN)
    return;

  if (tab->nhu_state == NHU_SCHEDULED)
    {
      FIB_ITERATE_INIT(fit, &tab->fib);
      tab->nhu_state = NHU_RUNNING;

      if (tab->flowspec_trie)
	rt_flowspec_reset_trie(tab);
    }

  FIB_ITERATE_START(&tab->fib, fit, net, n)
    {
      if (max_feed <= 0)
	{
	  FIB_ITERATE_PUT(fit);
	  ev_schedule(tab->rt_event);
	  return;
	}
      max_feed -= rt_next_hop_update_net(tab, n);
    }
  FIB_ITERATE_END;

  /* State change:
   *   NHU_DIRTY   -> NHU_SCHEDULED
   *   NHU_RUNNING -> NHU_CLEAN
   */
  tab->nhu_state &= 1;

  if (tab->nhu_state != NHU_CLEAN)
    ev_schedule(tab->rt_event);
}


struct rtable_config *
rt_new_table(struct symbol *s, uint addr_type)
{
  /* Hack that allows to 'redefine' the master table */
  if ((s->class == SYM_TABLE) &&
      (s->table == new_config->def_tables[addr_type]) &&
      ((addr_type == NET_IP4) || (addr_type == NET_IP6)))
    return s->table;

  struct rtable_config *c = cfg_allocz(sizeof(struct rtable_config));

  cf_define_symbol(s, SYM_TABLE, table, c);
  c->name = s->name;
  c->addr_type = addr_type;
  c->gc_max_ops = 1000;
  c->gc_min_time = 5;
  c->min_settle_time = 1 S;
  c->max_settle_time = 20 S;

  add_tail(&new_config->tables, &c->n);

  /* First table of each type is kept as default */
  if (! new_config->def_tables[addr_type])
    new_config->def_tables[addr_type] = c;

  return c;
}

/**
 * rt_lock_table - lock a routing table
 * @r: routing table to be locked
 *
 * Lock a routing table, because it's in use by a protocol,
 * preventing it from being freed when it gets undefined in a new
 * configuration.
 */
void
rt_lock_table(rtable *r)
{
  r->use_count++;
}

/**
 * rt_unlock_table - unlock a routing table
 * @r: routing table to be unlocked
 *
 * Unlock a routing table formerly locked by rt_lock_table(),
 * that is decrease its use count and delete it if it's scheduled
 * for deletion by configuration changes.
 */
void
rt_unlock_table(rtable *r)
{
  if (!--r->use_count && r->deleted)
    {
      struct config *conf = r->deleted;

      /* Delete the routing table by freeing its pool */
      rt_shutdown(r);
      config_del_obstacle(conf);
    }
}

static int
rt_reconfigure(rtable *tab, struct rtable_config *new, struct rtable_config *old)
{
  if ((new->addr_type != old->addr_type) ||
      (new->sorted != old->sorted) ||
      (new->trie_used != old->trie_used))
    return 0;

  DBG("\t%s: same\n", new->name);
  new->table = tab;
  tab->name = new->name;
  tab->config = new;

  return 1;
}

static struct rtable_config *
rt_find_table_config(struct config *cf, char *name)
{
  struct symbol *sym = cf_find_symbol(cf, name);
  return (sym && (sym->class == SYM_TABLE)) ? sym->table : NULL;
}

/**
 * rt_commit - commit new routing table configuration
 * @new: new configuration
 * @old: original configuration or %NULL if it's boot time config
 *
 * Scan differences between @old and @new configuration and modify
 * the routing tables according to these changes. If @new defines a
 * previously unknown table, create it, if it omits a table existing
 * in @old, schedule it for deletion (it gets deleted when all protocols
 * disconnect from it by calling rt_unlock_table()), if it exists
 * in both configurations, leave it unchanged.
 */
void
rt_commit(struct config *new, struct config *old)
{
  struct rtable_config *o, *r;

  DBG("rt_commit:\n");
  if (old)
    {
      WALK_LIST(o, old->tables)
	{
	  rtable *tab = o->table;
	  if (tab->deleted)
	    continue;

	  r = rt_find_table_config(new, o->name);
	  if (r && !new->shutdown && rt_reconfigure(tab, r, o))
	    continue;

	  DBG("\t%s: deleted\n", o->name);
	  tab->deleted = old;
	  config_add_obstacle(old);
	  rt_lock_table(tab);
	  rt_unlock_table(tab);
	}
    }

  WALK_LIST(r, new->tables)
    if (!r->table)
      {
	r->table = rt_setup(rt_table_pool, r);
	DBG("\t%s: created\n", r->name);
	add_tail(&routing_tables, &r->table->n);
      }
  DBG("\tdone\n");
}

static inline void
do_feed_channel(struct channel *c, net *n, rte *e)
{
  rte_update_lock();
  if (c->ra_mode == RA_ACCEPTED)
    rt_notify_accepted(c, n, NULL, NULL, c->refeeding);
  else if (c->ra_mode == RA_MERGED)
    rt_notify_merged(c, n, NULL, NULL, e, e, c->refeeding);
  else /* RA_BASIC */
  {
    rte e0 = *e;
    rt_notify_basic(c, n->n.addr, &e0, &e0, c->refeeding);
  }
  rte_update_unlock();
}

/**
 * rt_feed_channel - advertise all routes to a channel
 * @c: channel to be fed
 *
 * This function performs one pass of advertisement of routes to a channel that
 * is in the ES_FEEDING state. It is called by the protocol code as long as it
 * has something to do. (We avoid transferring all the routes in single pass in
 * order not to monopolize CPU time.)
 */
int
rt_feed_channel(struct channel *c)
{
  struct fib_iterator *fit = &c->feed_fit;
  int max_feed = 256;

  ASSERT(c->export_state == ES_FEEDING);

  if (!c->feed_active)
    {
      FIB_ITERATE_INIT(fit, &c->table->fib);
      c->feed_active = 1;
    }

  FIB_ITERATE_START(&c->table->fib, fit, net, n)
    {
      struct rte_storage *e = n->routes;
      if (max_feed <= 0)
	{
	  FIB_ITERATE_PUT(fit);
	  return 0;
	}

      if ((c->ra_mode == RA_OPTIMAL) ||
	  (c->ra_mode == RA_ACCEPTED) ||
	  (c->ra_mode == RA_MERGED))
	if (rte_is_valid(e))
	  {
	    /* In the meantime, the protocol may fell down */
	    if (c->export_state != ES_FEEDING)
	      goto done;

	    do_feed_channel(c, n, &e->rte);
	    max_feed--;
	  }

      if (c->ra_mode == RA_ANY)
	for(e = n->routes; e; e = e->next)
	  {
	    /* In the meantime, the protocol may fell down */
	    if (c->export_state != ES_FEEDING)
	      goto done;

	    if (!rte_is_valid(e))
	      continue;

	    do_feed_channel(c, n, &e->rte);
	    max_feed--;
	  }
    }
  FIB_ITERATE_END;

done:
  c->feed_active = 0;
  return 1;
}

/**
 * rt_feed_baby_abort - abort protocol feeding
 * @c: channel
 *
 * This function is called by the protocol code when the protocol stops or
 * ceases to exist during the feeding.
 */
void
rt_feed_channel_abort(struct channel *c)
{
  if (c->feed_active)
    {
      /* Unlink the iterator */
      fit_get(&c->table->fib, &c->feed_fit);
      c->feed_active = 0;
    }
}


/*
 *	Import table
 */

static int
rte_update_in(struct channel *c, const net_addr *n, rte *new, struct rte_src *src)
{
  struct rtable *tab = c->in_table;
  net *net;

  if (new)
    net = net_get(tab, n);
  else
  {
    net = net_find(tab, n);

    if (!net)
      goto drop_withdraw;
  }

  /* Find the old rte */
  struct rte_storage **pos = rte_find(net, src);
  if (*pos)
    {
      rte *old = &(*pos)->rte;
      if (new && rte_same(old, new))
      {
	/* Refresh the old rte, continue with update to main rtable */
	if (old->flags & (REF_STALE | REF_DISCARD | REF_MODIFY))
	{
	  old->flags &= ~(REF_STALE | REF_DISCARD | REF_MODIFY);
	  return 1;
	}

	goto drop_update;
      }

      /* Move iterator if needed */
      if (*pos == c->reload_next_rte)
	c->reload_next_rte = (*pos)->next;

      /* Remove the old rte */
      struct rte_storage *del = *pos;
      *pos = (*pos)->next;
      rte_free(del, tab);
      tab->rt_count--;
    }
  else if (!new)
    goto drop_withdraw;

  if (!new)
  {
    if (!net->routes)
      fib_delete(&tab->fib, net);

    return 1;
  }

  struct channel_limit *l = &c->rx_limit;
  if (l->action && !*pos)
  {
    if (tab->rt_count >= l->limit)
      channel_notify_limit(c, l, PLD_RX, tab->rt_count);

    if (l->state == PLS_BLOCKED)
    {
      /* Required by rte_trace_in() */
      new->net = n;

      rte_trace_in(D_FILTERS, c, new, "ignored [limit]");
      goto drop_update;
    }
  }

  /* Insert the new rte */
  struct rte_storage *e = rte_store(new, net, tab);
  e->rte.sender = c;
  e->rte.lastmod = current_time();
  e->next = *pos;
  *pos = e;
  tab->rt_count++;
  return 1;

drop_update:
  c->stats.imp_updates_received++;
  c->stats.imp_updates_ignored++;

  if (!net->routes)
    fib_delete(&tab->fib, net);

  return 0;

drop_withdraw:
  c->stats.imp_withdraws_received++;
  c->stats.imp_withdraws_ignored++;
  return 0;
}

int
rt_reload_channel(struct channel *c)
{
  struct rtable *tab = c->in_table;
  struct fib_iterator *fit = &c->reload_fit;
  int max_feed = 64;

  ASSERT(c->channel_state == CS_UP);

  if (!c->reload_active)
  {
    FIB_ITERATE_INIT(fit, &tab->fib);
    c->reload_active = 1;
  }

  do {
    for (struct rte_storage *e = c->reload_next_rte; e; e = e->next)
    {
      if (max_feed-- <= 0)
      {
	c->reload_next_rte = e;
	debug("%s channel reload burst split (max_feed=%d)", c->proto->name, max_feed);
	return 0;
      }

      rte r = e->rte;
      rte_update(c, r.net, &r, r.src);
    }

    c->reload_next_rte = NULL;

    FIB_ITERATE_START(&tab->fib, fit, net, n)
    {
      if (c->reload_next_rte = n->routes)
      {
	FIB_ITERATE_PUT_NEXT(fit, &tab->fib);
	break;
      }
    }
    FIB_ITERATE_END;
  }
  while (c->reload_next_rte);

  c->reload_active = 0;
  return 1;
}

void
rt_reload_channel_abort(struct channel *c)
{
  if (c->reload_active)
  {
    /* Unlink the iterator */
    fit_get(&c->in_table->fib, &c->reload_fit);
    c->reload_next_rte = NULL;
    c->reload_active = 0;
  }
}

void
rt_prune_sync(rtable *t, int all)
{
  struct fib_iterator fit;

  FIB_ITERATE_INIT(&fit, &t->fib);

again:
  FIB_ITERATE_START(&t->fib, &fit, net, n)
  {
    struct rte_storage *e, **ee = &n->routes;

    while (e = *ee)
    {
      if (all || (e->rte.flags & (REF_STALE | REF_DISCARD)))
      {
	*ee = e->next;
	rte_free(e, t);
	t->rt_count--;
      }
      else
	ee = &e->next;
    }

    if (all || !n->routes)
    {
      FIB_ITERATE_PUT(&fit);
      fib_delete(&t->fib, n);
      goto again;
    }
  }
  FIB_ITERATE_END;
}


/*
 *	Export table
 */

int
rte_update_out(struct channel *c, const net_addr *n, rte *new, rte *old0, struct rte_storage **old_exported, int refeed)
{
  struct rtable *tab = c->out_table;
  struct rte_src *src;
  net *net;

  if (new)
  {
    net = net_get(tab, n);
    src = new->src;
  }
  else
  {
    net = net_find(tab, n);
    src = old0->src;

    if (!net)
      goto drop_withdraw;
  }

  /* Find the old rte */
  struct rte_storage **pos = (c->ra_mode == RA_ANY) ? rte_find(net, src) : &net->routes;
  struct rte_storage *old = NULL;

  if (old = *pos)
  {
    if (new && rte_same(&(*pos)->rte, new))
      goto drop_update;

    /* Remove the old rte */
    *pos = old->next;
    *old_exported = old;
    tab->rt_count--;
  }

  if (!new)
  {
    if (!old)
      goto drop_withdraw;

    if (!net->routes)
      fib_delete(&tab->fib, net);

    return 1;
  }

  /* Insert the new rte */
  struct rte_storage *e = rte_store(new, net, tab);
  e->rte.lastmod = current_time();
  e->next = *pos;
  *pos = e;
  tab->rt_count++;
  return 1;

drop_update:
  return refeed;

drop_withdraw:
  return 0;
}


/*
 *	Hostcache
 */

static inline u32
hc_hash(ip_addr a, rtable *dep)
{
  return ipa_hash(a) ^ ptr_hash(dep);
}

static inline void
hc_insert(struct hostcache *hc, struct hostentry *he)
{
  uint k = he->hash_key >> hc->hash_shift;
  he->next = hc->hash_table[k];
  hc->hash_table[k] = he;
}

static inline void
hc_remove(struct hostcache *hc, struct hostentry *he)
{
  struct hostentry **hep;
  uint k = he->hash_key >> hc->hash_shift;

  for (hep = &hc->hash_table[k]; *hep != he; hep = &(*hep)->next);
  *hep = he->next;
}

#define HC_DEF_ORDER 10
#define HC_HI_MARK *4
#define HC_HI_STEP 2
#define HC_HI_ORDER 16			/* Must be at most 16 */
#define HC_LO_MARK /5
#define HC_LO_STEP 2
#define HC_LO_ORDER 10

static void
hc_alloc_table(struct hostcache *hc, pool *p, unsigned order)
{
  uint hsize = 1 << order;
  hc->hash_order = order;
  hc->hash_shift = 32 - order;
  hc->hash_max = (order >= HC_HI_ORDER) ? ~0U : (hsize HC_HI_MARK);
  hc->hash_min = (order <= HC_LO_ORDER) ?  0U : (hsize HC_LO_MARK);

  hc->hash_table = mb_allocz(p, hsize * sizeof(struct hostentry *));
}

static void
hc_resize(struct hostcache *hc, pool *p, unsigned new_order)
{
  struct hostentry **old_table = hc->hash_table;
  struct hostentry *he, *hen;
  uint old_size = 1 << hc->hash_order;
  uint i;

  hc_alloc_table(hc, p, new_order);
  for (i = 0; i < old_size; i++)
    for (he = old_table[i]; he != NULL; he=hen)
      {
	hen = he->next;
	hc_insert(hc, he);
      }
  mb_free(old_table);
}

static struct hostentry *
hc_new_hostentry(struct hostcache *hc, pool *p, ip_addr a, ip_addr ll, rtable *dep, unsigned k)
{
  struct hostentry *he = sl_alloc(hc->slab);

  *he = (struct hostentry) {
    .addr = a,
    .link = ll,
    .tab = dep,
    .hash_key = k,
  };

  add_tail(&hc->hostentries, &he->ln);
  hc_insert(hc, he);

  hc->hash_items++;
  if (hc->hash_items > hc->hash_max)
    hc_resize(hc, p, hc->hash_order + HC_HI_STEP);

  return he;
}

static void
hc_delete_hostentry(struct hostcache *hc, pool *p, struct hostentry *he)
{
  rta_free(he->src);

  rem_node(&he->ln);
  hc_remove(hc, he);
  sl_free(hc->slab, he);

  hc->hash_items--;
  if (hc->hash_items < hc->hash_min)
    hc_resize(hc, p, hc->hash_order - HC_LO_STEP);
}

static void
rt_init_hostcache(rtable *tab)
{
  struct hostcache *hc = mb_allocz(tab->rp, sizeof(struct hostcache));
  init_list(&hc->hostentries);

  hc->hash_items = 0;
  hc_alloc_table(hc, tab->rp, HC_DEF_ORDER);
  hc->slab = sl_new(tab->rp, sizeof(struct hostentry));

  hc->lp = lp_new(tab->rp, LP_GOOD_SIZE(1024));
  hc->trie = f_new_trie(hc->lp, 0);

  tab->hostcache = hc;
}

static void
rt_free_hostcache(rtable *tab)
{
  struct hostcache *hc = tab->hostcache;

  node *n;
  WALK_LIST(n, hc->hostentries)
    {
      struct hostentry *he = SKIP_BACK(struct hostentry, ln, n);
      rta_free(he->src);

      if (he->uc)
	log(L_ERR "Hostcache is not empty in table %s", tab->name);
    }

  /* Freed automagically by the resource pool
  rfree(hc->slab);
  rfree(hc->lp);
  mb_free(hc->hash_table);
  mb_free(hc);
  */
}

static void
rt_notify_hostcache(rtable *tab, net *net)
{
  if (tab->hcu_scheduled)
    return;

  if (trie_match_net(tab->hostcache->trie, net->n.addr))
    rt_schedule_hcu(tab);
}

static int
if_local_addr(ip_addr a, struct iface *i)
{
  struct ifa *b;

  WALK_LIST(b, i->addrs)
    if (ipa_equal(a, b->ip))
      return 1;

  return 0;
}

u32
rt_get_igp_metric(rte *rt)
{
  eattr *ea = ea_find(rt->attrs->eattrs, EA_GEN_IGP_METRIC);

  if (ea)
    return ea->u.data;

  if (rt->attrs->source == RTS_DEVICE)
    return 0;

  if (rt->src->proto->rte_igp_metric)
    return rt->src->proto->rte_igp_metric(rt);

  return IGP_METRIC_UNKNOWN;
}

static int
rt_update_hostentry(rtable *tab, struct hostentry *he)
{
  rta *old_src = he->src;
  int direct = 0;
  int pxlen = 0;

  /* Reset the hostentry */
  he->src = NULL;
  he->dest = RTD_UNREACHABLE;
  he->nexthop_linkable = 0;
  he->igp_metric = 0;

  net_addr he_addr;
  net_fill_ip_host(&he_addr, he->addr);
  net *n = net_route(tab, &he_addr);
  if (n)
    {
      struct rte_storage *e = n->routes;
      rta *a = e->rte.attrs;
      pxlen = n->n.addr->pxlen;

      if (a->hostentry)
	{
	  /* Recursive route should not depend on another recursive route */
	  log(L_WARN "Next hop address %I resolvable through recursive route for %N",
	      he->addr, n->n.addr);
	  goto done;
	}

      if (a->dest == RTD_UNICAST)
	{
	  for (struct nexthop *nh = &(a->nh); nh; nh = nh->next)
	    if (ipa_zero(nh->gw))
	      {
		if (if_local_addr(he->addr, nh->iface))
		  {
		    /* The host address is a local address, this is not valid */
		    log(L_WARN "Next hop address %I is a local address of iface %s",
			he->addr, nh->iface->name);
		    goto done;
		  }

		direct++;
	      }
	}

      he->src = rta_clone(a);
      he->dest = a->dest;
      he->nexthop_linkable = !direct;
      he->igp_metric = rt_get_igp_metric(&e->rte);
    }

done:
  /* Add a prefix range to the trie */
  trie_add_prefix(tab->hostcache->trie, &he_addr, pxlen, he_addr.pxlen);

  rta_free(old_src);
  return old_src != he->src;
}

static void
rt_update_hostcache(rtable *tab)
{
  struct hostcache *hc = tab->hostcache;
  struct hostentry *he;
  node *n, *x;

  /* Reset the trie */
  lp_flush(hc->lp);
  hc->trie = f_new_trie(hc->lp, 0);

  WALK_LIST_DELSAFE(n, x, hc->hostentries)
    {
      he = SKIP_BACK(struct hostentry, ln, n);
      if (!he->uc)
	{
	  hc_delete_hostentry(hc, tab->rp, he);
	  continue;
	}

      if (rt_update_hostentry(tab, he))
	rt_schedule_nhu(he->tab);
    }

  tab->hcu_scheduled = 0;
}

struct hostentry *
rt_get_hostentry(rtable *tab, ip_addr a, ip_addr ll, rtable *dep)
{
  struct hostentry *he;

  if (!tab->hostcache)
    rt_init_hostcache(tab);

  u32 k = hc_hash(a, dep);
  struct hostcache *hc = tab->hostcache;
  for (he = hc->hash_table[k >> hc->hash_shift]; he != NULL; he = he->next)
    if (ipa_equal(he->addr, a) && (he->tab == dep))
      return he;

  he = hc_new_hostentry(hc, tab->rp, a, ipa_zero(ll) ? a : ll, dep, k);
  rt_update_hostentry(tab, he);
  return he;
}


/*
 *  Documentation for functions declared inline in route.h
 */
#if 0

/**
 * net_find - find a network entry
 * @tab: a routing table
 * @addr: address of the network
 *
 * net_find() looks up the given network in routing table @tab and
 * returns a pointer to its &net entry or %NULL if no such network
 * exists.
 */
static inline net *net_find(rtable *tab, net_addr *addr)
{ DUMMY; }

/**
 * net_get - obtain a network entry
 * @tab: a routing table
 * @addr: address of the network
 *
 * net_get() looks up the given network in routing table @tab and
 * returns a pointer to its &net entry. If no such entry exists, it's
 * created.
 */
static inline net *net_get(rtable *tab, net_addr *addr)
{ DUMMY; }

/**
 * rte_cow - copy a route for writing
 * @r: a route entry to be copied
 *
 * rte_cow() takes a &rte and prepares it for modification. The exact action
 * taken depends on the flags of the &rte -- if it's a temporary entry, it's
 * just returned unchanged, else a new temporary entry with the same contents
 * is created.
 *
 * The primary use of this function is inside the filter machinery -- when
 * a filter wants to modify &rte contents (to change the preference or to
 * attach another set of attributes), it must ensure that the &rte is not
 * shared with anyone else (and especially that it isn't stored in any routing
 * table).
 *
 * Result: a pointer to the new writable &rte.
 */
static inline rte * rte_cow(rte *r)
{ DUMMY; }

#endif<|MERGE_RESOLUTION|>--- conflicted
+++ resolved
@@ -2518,28 +2518,15 @@
 {
   struct rte_storage *new;
   int count = 0;
+  int is_flow = net_is_flow(n->n.addr);
 
   struct rte_storage *old_best = n->routes;
   if (!old_best)
     return 0;
 
-<<<<<<< HEAD
-  for (k = &n->routes; e = *k; k = &e->next)
-  {
-    if (!net_is_flow(n->n.addr))
-      new = rt_next_hop_update_rte(tab, n, &e->rte);
-    else
-      new = rt_flowspec_update_rte(tab, n, &e->rte);
-
-    if (new)
-      {
-	new->next = e->next;
-	*k = new;
-=======
   for (struct rte_storage *e, **k = &n->routes; e = *k; k = &e->next)
-    if (rta_next_hop_outdated(e->rte.attrs))
+    if (is_flow || rta_next_hop_outdated(e->rte.attrs))
       count++;
->>>>>>> 575da88f
 
   if (!count)
     return 0;
@@ -2550,9 +2537,11 @@
 
   int pos = 0;
   for (struct rte_storage *e, **k = &n->routes; e = *k; k = &e->next)
-    if (rta_next_hop_outdated(e->rte.attrs))
+    if (is_flow || rta_next_hop_outdated(e->rte.attrs))
       {
-	struct rte_storage *new = rt_next_hop_update_rte(tab, n, &e->rte);
+	struct rte_storage *new = is_flow
+	  ? rt_flowspec_update_rte(tab, n, &e->rte)
+	  : rt_next_hop_update_rte(tab, n, &e->rte);
 
 	/* Call a pre-comparison hook */
 	/* Not really an efficient way to compute this */
@@ -2568,7 +2557,6 @@
 	new->next = e->next;
 	*k = e = new;
       }
-  }
 
   ASSERT_DIE(pos == count);
 
