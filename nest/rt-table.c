/*
 *	BIRD -- Routing Tables
 *
 *	(c) 1998--2000 Martin Mares <mj@ucw.cz>
 *
 *	Can be freely distributed and used under the terms of the GNU GPL.
 */

/**
 * DOC: Routing tables
 *
 * Routing tables are probably the most important structures BIRD uses. They
 * hold all the information about known networks, the associated routes and
 * their attributes.
 *
 * There are multiple routing tables (a primary one together with any
 * number of secondary ones if requested by the configuration). Each table
 * is basically a FIB containing entries describing the individual
 * destination networks. For each network (represented by structure &net),
 * there is a one-way linked list of route entries (&rte), the first entry
 * on the list being the best one (i.e., the one we currently use
 * for routing), the order of the other ones is undetermined.
 *
 * The &rte contains information specific to the route (preference, protocol
 * metrics, time of last modification etc.) and a pointer to a &rta structure
 * (see the route attribute module for a precise explanation) holding the
 * remaining route attributes which are expected to be shared by multiple
 * routes in order to conserve memory.
 */

#undef LOCAL_DEBUG

#include "nest/bird.h"
#include "nest/route.h"
#include "nest/protocol.h"
#include "nest/iface.h"
#include "lib/resource.h"
#include "lib/event.h"
#include "lib/string.h"
#include "conf/conf.h"
#include "filter/filter.h"
#include "filter/data.h"
#include "lib/hash.h"
#include "lib/string.h"
#include "lib/alloca.h"

#ifdef CONFIG_RIP
#include "proto/rip/rip.h"
#endif

#ifdef CONFIG_OSPF
#include "proto/ospf/ospf.h"
#endif

#ifdef CONFIG_BGP
#include "proto/bgp/bgp.h"
#endif

#include <stdlib.h>

pool *rt_table_pool;

static slab *rte_slab;
static linpool *rte_update_pool;

list routing_tables;

static void rt_free_hostcache(rtable *tab);
static void rt_notify_hostcache(rtable *tab, net *net);
static void rt_update_hostcache(rtable *tab);
static void rt_next_hop_update(rtable *tab);
static inline void rt_prune_table(rtable *tab);

struct tbf rl_pipe = TBF_DEFAULT_LOG_LIMITS;

#define RT_OBS_BUF_SIZE	256

/* Like fib_route(), but skips empty net entries */
static inline void *
net_route_ip4(rtable *t, net_addr_ip4 *n)
{
  net *r;

  while (r = net_find_valid(t, (net_addr *) n), (!r) && (n->pxlen > 0))
  {
    n->pxlen--;
    ip4_clrbit(&n->prefix, n->pxlen);
  }

  return r;
}

static inline void *
net_route_ip6(rtable *t, net_addr_ip6 *n)
{
  net *r;

  while (r = net_find_valid(t, (net_addr *) n), (!r) && (n->pxlen > 0))
  {
    n->pxlen--;
    ip6_clrbit(&n->prefix, n->pxlen);
  }

  return r;
}

static inline void *
net_route_ip6_sadr(rtable *t, net_addr_ip6_sadr *n)
{
  struct fib_node *fn;

  while (1)
  {
    net *best = NULL;
    int best_pxlen = 0;

    /* We need to do dst first matching. Since sadr addresses are hashed on dst
       prefix only, find the hash table chain and go through it to find the
       match with the smallest matching src prefix. */
    for (fn = fib_get_chain(&t->fib, (net_addr *) n); fn; fn = fn->next)
    {
      net_addr_ip6_sadr *a = (void *) fn->addr;

      if (net_equal_dst_ip6_sadr(n, a) &&
	  net_in_net_src_ip6_sadr(n, a) &&
	  (a->src_pxlen >= best_pxlen))
      {
	best = fib_node_to_user(&t->fib, fn);
	best_pxlen = a->src_pxlen;
      }
    }

    if (best)
      return best;

    if (!n->dst_pxlen)
      break;

    n->dst_pxlen--;
    ip6_clrbit(&n->dst_prefix, n->dst_pxlen);
  }

  return NULL;
}

void *
net_route(rtable *tab, const net_addr *n)
{
  ASSERT(tab->addr_type == n->type);

  net_addr *n0 = alloca(n->length);
  net_copy(n0, n);

  switch (n->type)
  {
  case NET_IP4:
  case NET_VPN4:
  case NET_ROA4:
    return net_route_ip4(tab, (net_addr_ip4 *) n0);

  case NET_IP6:
  case NET_VPN6:
  case NET_ROA6:
    return net_route_ip6(tab, (net_addr_ip6 *) n0);

  case NET_IP6_SADR:
    return net_route_ip6_sadr(tab, (net_addr_ip6_sadr *) n0);

  default:
    return NULL;
  }
}


static int
net_roa_check_ip4(rtable *tab, const net_addr_ip4 *px, u32 asn)
{
  struct net_addr_roa4 n = NET_ADDR_ROA4(px->prefix, px->pxlen, 0, 0);
  struct fib_node *fn;
  int anything = 0;

  while (1)
  {
    for (fn = fib_get_chain(&tab->fib, (net_addr *) &n); fn; fn = fn->next)
    {
      net_addr_roa4 *roa = (void *) fn->addr;
      net *r = fib_node_to_user(&tab->fib, fn);

      if (net_equal_prefix_roa4(roa, &n) && rte_is_valid(r->routes))
      {
	anything = 1;
	if (asn && (roa->asn == asn) && (roa->max_pxlen >= px->pxlen))
	  return ROA_VALID;
      }
    }

    if (n.pxlen == 0)
      break;

    n.pxlen--;
    ip4_clrbit(&n.prefix, n.pxlen);
  }

  return anything ? ROA_INVALID : ROA_UNKNOWN;
}

static int
net_roa_check_ip6(rtable *tab, const net_addr_ip6 *px, u32 asn)
{
  struct net_addr_roa6 n = NET_ADDR_ROA6(px->prefix, px->pxlen, 0, 0);
  struct fib_node *fn;
  int anything = 0;

  while (1)
  {
    for (fn = fib_get_chain(&tab->fib, (net_addr *) &n); fn; fn = fn->next)
    {
      net_addr_roa6 *roa = (void *) fn->addr;
      net *r = fib_node_to_user(&tab->fib, fn);

      if (net_equal_prefix_roa6(roa, &n) && rte_is_valid(r->routes))
      {
	anything = 1;
	if (asn && (roa->asn == asn) && (roa->max_pxlen >= px->pxlen))
	  return ROA_VALID;
      }
    }

    if (n.pxlen == 0)
      break;

    n.pxlen--;
    ip6_clrbit(&n.prefix, n.pxlen);
  }

  return anything ? ROA_INVALID : ROA_UNKNOWN;
}

/**
 * roa_check - check validity of route origination in a ROA table
 * @tab: ROA table
 * @n: network prefix to check
 * @asn: AS number of network prefix
 *
 * Implements RFC 6483 route validation for the given network prefix. The
 * procedure is to find all candidate ROAs - ROAs whose prefixes cover the given
 * network prefix. If there is no candidate ROA, return ROA_UNKNOWN. If there is
 * a candidate ROA with matching ASN and maxlen field greater than or equal to
 * the given prefix length, return ROA_VALID. Otherwise, return ROA_INVALID. If
 * caller cannot determine origin AS, 0 could be used (in that case ROA_VALID
 * cannot happen). Table @tab must have type NET_ROA4 or NET_ROA6, network @n
 * must have type NET_IP4 or NET_IP6, respectively.
 */
int
net_roa_check(rtable *tab, const net_addr *n, u32 asn)
{
  if ((tab->addr_type == NET_ROA4) && (n->type == NET_IP4))
    return net_roa_check_ip4(tab, (const net_addr_ip4 *) n, asn);
  else if ((tab->addr_type == NET_ROA6) && (n->type == NET_IP6))
    return net_roa_check_ip6(tab, (const net_addr_ip6 *) n, asn);
  else
    return ROA_UNKNOWN;	/* Should not happen */
}

/**
 * rte_find - find a route
 * @net: network node
 * @src: route source
 *
 * The rte_find() function returns a route for destination @net
 * which is from route source @src.
 */
struct rte_storage **
rte_find(net *net, struct rte_src *src)
{
  struct rte_storage **e = &net->routes;

  while ((*e) && (*e)->src != src)
    e = &((*e)->next);

  return e;
}

struct rte_storage *
rte_store(const rte *r, net *n)
{
  struct rte_storage *e = sl_alloc(rte_slab);
  *e = (struct rte_storage) {
    .attrs = r->attrs,
    .net = n,
    .src = r->src,
    .sender = r->sender,
    .generation = r->generation,
  };

  rt_lock_source(e->src);

  if (e->attrs)
    if (e->attrs->cached)
      e->attrs = rta_clone(r->attrs);
    else
      e->attrs = rta_lookup(r->attrs);

  debug("Route store: %p attrs %p next %p\n", e, e->attrs, e->next);
  debug("\tnet %N src %u/%u sender %s.%s gen %u\n",
      n->n.addr, e->src->private_id, e->src->global_id,
      e->sender->proto->name, e->sender->name, e->generation);
  return e;
}

void
rte_copy_metadata(struct rte_storage *dest, struct rte_storage *src)
{
  dest->flags = src->flags & REF_FILTERED;
  dest->pflags = src->pflags;
}

/**
 * rte_free - delete a &rte
 * @e: &rte to be deleted
 *
 * rte_free() deletes the given &rte from the routing table it's linked to.
 */
void
rte_free(struct rte_storage *e)
{
  debug("Route free: %p attrs %p next %p\n", e, e->attrs, e->next);
  debug("\tnet %N src %u/%u sender %s.%s gen %u\n",
      e->net->n.addr, e->src->private_id, e->src->global_id,
      e->sender->proto->name, e->sender->name, e->generation);

  rt_unlock_source(e->src);
  if (e->attrs)
    rta_free(e->attrs);
  *e = (struct rte_storage) {};
  sl_free(rte_slab, e);
}

enum export_filter_result
{
  EFR_PREEXPORT_ACCEPT = 1,
  EFR_FILTER_ACCEPT,
  EFR_FILTER_REJECT,
  EFR_PREEXPORT_REJECT,
  EFR_CACHED_REJECT,
} new_efr;

struct rte_export_internal {
  net *net;
  struct rte_storage *new, *old, *old_stored;
  struct rte_export pub;
  u32 refeed:1;
};

//_Thread_local static struct rte_export_internal rei;

static int				/* Actually better or at least as good as */
rte_better(struct rte_storage *new, struct rte_storage *old)
{
  int (*better)(struct rte_storage *, struct rte_storage *);

  if (!rte_is_valid(old))
    return 1;
  if (!rte_is_valid(new))
    return 0;

  if (new->attrs->pref > old->attrs->pref)
    return 1;
  if (new->attrs->pref < old->attrs->pref)
    return 0;
  if (new->src->proto->proto != old->src->proto->proto)
    {
      /*
       *  If the user has configured protocol preferences, so that two different protocols
       *  have the same preference, try to break the tie by comparing addresses. Not too
       *  useful, but keeps the ordering of routes unambiguous.
       */
      return new->src->proto->proto > old->src->proto->proto;
    }
  if (better = new->src->proto->rte_better)
    return better(new, old);
  return 0;
}

static int
rte_mergable(struct rte_storage *pri, struct rte_storage *sec)
{
  int (*mergable)(struct rte_storage *, struct rte_storage *);

  if (!rte_is_valid(pri) || !rte_is_valid(sec))
    return 0;

  if (pri->attrs->pref != sec->attrs->pref)
    return 0;

  if (pri->src->proto->proto != sec->src->proto->proto)
    return 0;

  if (mergable = pri->src->proto->rte_mergable)
    return mergable(pri, sec);

  return 0;
}

#define RTE_TRACE_TO_DEBUG

static void
rte_trace(struct channel *c, rte *e, int dir, char *msg)
{
<<<<<<< HEAD
  log(L_TRACE "%s %c %s %N %s", p->name, dir, msg, e->net, e->attrs ? rta_dest_name(e->attrs->dest) : "?");
#ifdef TRACE_TO_DEBUG
  debug("%s %c %s %N %s", p->name, dir, msg, e->net, rta_dest_name(e->attrs->dest) : "?");
#endif
=======
  log(L_TRACE "%s.%s %c %s %N %s",
      c->proto->name, c->name ?: "?", dir, msg, e->net->n.addr,
      rta_dest_name(e->attrs->dest));
>>>>>>> 17663b6a
}

static inline void
rte_trace_in(uint flag, struct channel *c, rte *e, char *msg)
{
  if ((c->debug & flag) || (c->proto->debug & flag))
    rte_trace(c, e, '>', msg);
}

static inline void
rte_trace_out(uint flag, struct channel *c, rte *e, char *msg)
{
  if ((c->debug & flag) || (c->proto->debug & flag))
    rte_trace(c, e, '<', msg);
}

enum export_filter_result
export_filter_(struct channel *c, struct rte *rt, u32 id, linpool *pool, int silent)
{
  struct proto *p = c->proto;
  const struct filter *filter = c->out_filter;
  struct proto_stats *stats = &c->stats;
  int v;
  enum export_filter_result efr = 0;

  /* Do nothing if we have already rejected the route */
  if (silent && bmap_test(&c->export_reject_map, id))
    return EFR_CACHED_REJECT;

  v = p->preexport ? p->preexport(c, rt) : 0;
  if (v < 0)
    {
      efr = EFR_PREEXPORT_REJECT;
      if (silent)
	goto reject;

      stats->exp_updates_rejected++;
      if (v == RIC_REJECT)
	rte_trace_out(D_FILTERS, c, rt, "rejected by protocol");
      goto reject;
    }
  if (v > 0)
    {
      efr = EFR_PREEXPORT_ACCEPT;
      if (!silent)
	rte_trace_out(D_FILTERS, c, rt, "forced accept by protocol");
      goto accept;
    }

  v = filter && ((filter == FILTER_REJECT) ||
		 (f_run(filter, rt, pool,
			(silent ? FF_SILENT : 0)) > F_ACCEPT));
  if (v)
    {
      efr = EFR_FILTER_REJECT;
      if (silent)
	goto reject;

      stats->exp_updates_filtered++;
      rte_trace_out(D_FILTERS, c, rt, "filtered out");
      goto reject;
    }

  efr = EFR_FILTER_ACCEPT;

 accept:
  /* We have accepted the route */
  bmap_clear(&c->export_reject_map, id);
  return efr;

 reject:
  /* We have rejected the route */
  bmap_set(&c->export_reject_map, id);
  rt->attrs = NULL;
  return efr;
}

enum export_filter_result
export_filter(struct channel *c, rte *rt, u32 id, int silent)
{
  return export_filter_(c, rt, id, rte_update_pool, silent);
}

static int
rte_same_storage(struct rte_storage *x, struct rte_storage *y)
{
<<<<<<< HEAD
  return !x && !y || x && y && x->attrs == y->attrs &&
    x->src == y->src &&
    rte_is_filtered(x) == rte_is_filtered(y);
=======
  struct proto *p = c->proto;
  struct proto_stats *stats = &c->stats;

  if (refeed && new)
    c->refeed_count++;

  /* Apply export limit */
  struct channel_limit *l = &c->out_limit;
  if (l->action && !old && new)
  {
    if (stats->exp_routes >= l->limit)
      channel_notify_limit(c, l, PLD_OUT, stats->exp_routes);

    if (l->state == PLS_BLOCKED)
    {
      stats->exp_updates_rejected++;
      rte_trace_out(D_FILTERS, c, new, "rejected [limit]");
      return;
    }
  }

  /* Apply export table */
  if (c->out_table && !rte_update_out(c, net->n.addr, new, old, refeed))
    return;

  if (new)
    stats->exp_updates_accepted++;
  else
    stats->exp_withdraws_accepted++;

  if (old)
  {
    bmap_clear(&c->export_map, old->id);
    stats->exp_routes--;
  }

  if (new)
  {
    bmap_set(&c->export_map, new->id);
    stats->exp_routes++;
  }

  if (p->debug & D_ROUTES)
  {
    if (new && old)
      rte_trace_out(D_ROUTES, c, new, "replaced");
    else if (new)
      rte_trace_out(D_ROUTES, c, new, "added");
    else if (old)
      rte_trace_out(D_ROUTES, c, old, "removed");
  }

  p->rt_notify(p, c, net, new, old);
>>>>>>> 17663b6a
}

static _Bool
rt_notify_basic(struct channel *c, struct rte_export_internal *e)
{
  struct rte_export *ep = &(e->pub);
  if (e->new)
    c->stats.exp_updates_received++;
  else
    c->stats.exp_withdraws_received++;

  if (e->new)
  {
    ep->new = rte_copy(e->new);
    ep->new_id = e->new->id;

    if (export_filter(c, &ep->new, ep->new_id, 0) >= EFR_FILTER_REJECT)
      /* If reject, send a withdraw */
      ep->new.attrs = NULL;
  }

  if (e->old && bmap_test(&c->export_map, e->old->id))
  {
    ep->old = rte_copy(e->old);
    ep->old_id = e->old->id;
  }

  return RTE_EXPORT_IS_OK(ep);
}

static _Bool
rt_notify_accepted(struct channel *c, struct rte_export_internal *e)
{
  // struct proto *p = c->proto;
  struct rte_export *ep = &(e->pub);
  struct rte_storage *old_best = NULL;
  _Bool have_new = 0;

  if (e->net->routes)
    c->stats.exp_updates_received++;
  else
    c->stats.exp_withdraws_received++;

  /* Find the new best if any new route is better than the old one */
  for (struct rte_storage *r = e->net->routes; r; r = r->next)
  {
    /* Currently exported */
    if (bmap_test(&c->export_map, r->id))
    {
      if (have_new)
      {
	/* We already have a better route */
	old_best = r;
	break;
      }
      else if (rte_is_valid(r))
      {
	/* No change happened */
	return 0;
      }
      else
      {
	/* Withdrawing the old best route */
	old_best = r;
	continue;
      }
    }

    /* We already have a best route */
    if (have_new)
      continue;

    /* Not considering an invalid route for export */
    if (!rte_is_valid(r))
      continue;

    /* Already rejected */
    if (bmap_test(&c->export_reject_map, r->id))
      continue;

    /* A new route to check */
    ep->new = rte_copy(r);
    if (export_filter(c, &ep->new, ep->new_id = r->id, 0) <= EFR_FILTER_ACCEPT)
      if (old_best)
	break;
      else
	have_new = 1;
  }

  /* No export before, no export after */
  if (!have_new && !old_best)
    return 0;

  if (old_best)
  {
    ep->old = rte_copy(old_best);
    ep->old_id = old_best->id;
  }

  return 1;
}


static struct nexthop *
nexthop_merge_rta(struct nexthop *nhs, rta *a, linpool *pool, int max)
{
  return nexthop_merge(nhs, &(a->nh), 1, 0, max, pool);
}

_Bool
rt_export_merged(struct channel *c, net *net, rte *best, linpool *pool, int silent)
{
  // struct proto *p = c->proto;
  struct nexthop *nhs = NULL;
  struct rte_storage *best0 = net->routes;

  if (!rte_is_valid(best0))
    return 0;

  *best = rte_copy(best0);
  if (export_filter_(c, best, best0->id, pool, silent) >= EFR_FILTER_REJECT)
    /* Best route doesn't pass the filter */
    return 0;

  if (!rte_is_reachable(best))
    /* Unreachable routes can't be merged */
    return 1;

  for (struct rte_storage *rt0 = best0->next; rt0; rt0 = rt0->next)
  {
    if (!rte_mergable(best0, rt0))
      continue;

    struct rte tmp = rte_copy(rt0);
    if (export_filter_(c, &tmp, rt0->id, pool, 1) >= EFR_FILTER_REJECT)
      continue;

    if (!rte_is_reachable(&tmp))
      continue;

    nhs = nexthop_merge_rta(nhs, tmp.attrs, pool, c->merge_limit);
  }

  if (nhs)
  {
    nhs = nexthop_merge_rta(nhs, best->attrs, pool, c->merge_limit);

    if (nhs->next)
      best->attrs = rta_cow(best->attrs, pool);

    nexthop_link(best->attrs, nhs);
  }

  return 1;
}

#define VALID_OR_NULL(w)  rte_is_valid(w) ? w : NULL

static _Bool
rt_notify_merged(struct channel *c, struct rte_export_internal *e, struct rte_update *u, uint n)
{
  /* Try to find whether the change is even relevant */
  struct rte_storage *old_best = VALID_OR_NULL(u[0].old_best);
  struct rte_storage *new_best = VALID_OR_NULL(u[n-1].new_best);

  /* Nothing happened, nothing to announce */
  if (!old_best && !new_best)
    return 0;

  /* Best route change: definitely relevant */
  if (!rte_same_storage(old_best, new_best))
    goto relevant;

  /* Here the best route has not changed,
   * checking whether the mergable routes have been affected */
  for (uint i=0; i<n; i++)
    if (rte_mergable(old_best, VALID_OR_NULL(u[i].old))
	|| rte_mergable(old_best, VALID_OR_NULL(u[i].new)))
      goto relevant;

  /* Nothing relevant happened, nothing to announce */
  return 0;

relevant:
  if (new_best)
    c->stats.exp_updates_received++;
  else
    c->stats.exp_withdraws_received++;

  struct rte_export *ep = &(e->pub);

  /* Prepare new merged route */
  if (new_best)
  {
    ep->new_id = new_best->id;
    if (!rt_export_merged(c, e->net, &ep->new, rte_update_pool, 0))
      ep->new.attrs = NULL;
  }

  /* Check old merged route */
  if (old_best && bmap_test(&c->export_map, old_best->id))
  {
    ep->old_id = old_best->id;
    ep->old = rte_copy(old_best);
  }

  return RTE_EXPORT_IS_OK(ep);
}

static _Bool
rte_export_limits(struct channel *c, struct rte_export_internal *e)
{
  struct rte_export *ep = &(e->pub);

  struct proto *p = c->proto;
  struct proto_stats *stats = &c->stats;

  if (e->refeed && ep->new.attrs)
    c->refeed_count++;

  /* Apply export limit */
  struct channel_limit *l = &c->out_limit;
  if (l->action && !ep->old.attrs && ep->new.attrs)
  {
    if (stats->exp_routes >= l->limit)
      channel_notify_limit(c, l, PLD_OUT, stats->exp_routes);

    if (l->state == PLS_BLOCKED)
    {
      stats->exp_updates_rejected++;
      rte_trace_out(D_FILTERS, p, &ep->new, "rejected [limit]");
      return 0;
    }
  }

  return 1;
}

static _Bool
rte_export_store(struct channel *c, struct rte_export_internal *e)
{
  /* Apply export table */
  if (c->out_table)
  {
    if (!rte_update_out(c, &(e->pub.new), &(e->pub.old), &(e->old_stored), e->refeed))
      return 0;
  }
  else if (c->out_filter != FILTER_ACCEPT)
    /* We aren't sure about the old route attributes */
    e->pub.old.attrs = NULL;

  return 1;
}

static void
rte_export_meta(struct channel *c, struct rte_export *ep)
{
  struct proto_stats *stats = &c->stats;
  struct proto *p = c->proto;

  if (RTE_EXPORT_NEW_OK(ep))
    stats->exp_updates_accepted++;
  else
    stats->exp_withdraws_accepted++;

  if (RTE_EXPORT_OLD_OK(ep))
  {
    bmap_clear(&c->export_map, ep->old_id);
    stats->exp_routes--;
  }

  if (RTE_EXPORT_NEW_OK(ep))
  {
    bmap_set(&c->export_map, ep->new_id);
    stats->exp_routes++;
  }

  if (p->debug & D_ROUTES)
    switch (rte_export_kind(ep))
    {
      case REX_NOTHING:		bug("Idempotent exports should have been ignored by now");
      case REX_ANNOUNCEMENT:	rte_trace_out(D_ROUTES, p, &ep->new, "added"); break;
      case REX_WITHDRAWAL:	rte_trace_out(D_ROUTES, p, &ep->old, "removed"); break;
      case REX_UPDATE:		rte_trace_out(D_ROUTES, p, &ep->new, "replaced"); break;
    }
}


static int rte_update_nest_cnt;		/* Nesting counter to allow recursive updates */

static inline void
rte_update_lock(void)
{
  rte_update_nest_cnt++;
}

static inline void
rte_update_unlock(void)
{
  if (!--rte_update_nest_cnt)
    lp_flush(rte_update_pool);
}

/* Route export event
 *
 * In general, we first call preexport() hook of a protocol, which performs
 * basic checks on the route (each protocol has a right to veto or force accept
 * of the route before any filter is asked). Then we consult an export filter
 * of the channel and verify the old route in an export map of the channel.
 * Finally, the rt_notify() hook of the protocol gets called.
 */

static void
rte_export(struct channel *c, struct rte_update *u, uint n)
{
  DBG("channel %s.%s: processing %u exports of batch %lu/%lu from table %s\n",
      c->proto->name, c->name, n, c->last_export, c->table->total_updates, c->table->name);

  const uint ra_mode = c->ra_mode;
  _Bool accepted = 0;

  struct rte_export_internal ei = {
    .net = u[0].new->net,
  };

  rte_update_lock();
  for (uint i=0; i<n; i++)
  {
    if (i && ra_mode != RA_ANY)
      break;

    switch (ra_mode)
    {
      case RA_OPTIMAL:
	ei.new = VALID_OR_NULL(u[n-1].new_best);
	ei.old = VALID_OR_NULL(u[0].old_best);

	if (!rte_same_storage(ei.new, ei.old))
	  accepted = rt_notify_basic(c, &ei);
	break;

      case RA_ANY:
	ei.new = VALID_OR_NULL(u[i].new);
	ei.old = VALID_OR_NULL(u[i].old);

<<<<<<< HEAD
	if (!rte_same_storage(ei.new, ei.old))
	  accepted = rt_notify_basic(c, &ei);
	break;
=======
	      if (!rte_is_filtered(new))
		{
		  stats->imp_updates_ignored++;
		  rte_trace_in(D_ROUTES, c, new, "ignored");
		}
>>>>>>> 17663b6a

      case RA_ACCEPTED:
	accepted = rt_notify_accepted(c, &ei);
	break;

      case RA_MERGED:
	accepted = rt_notify_merged(c, &ei, u, n);
	break;

      default:
	bug("Strange channel route announcement mode");
    }

    if (!accepted)
    {
      DBG("Idempotent export.\n");
      continue;
    }

    if (!rte_export_limits(c, &ei))
      continue;

    if (!rte_export_store(c, &ei))
      goto store_free;

    rte_export_meta(c, &ei.pub);

    c->proto->rt_notify(c, &ei.pub);

store_free:
    if (ei.old_stored)
      rte_free(ei.old_stored);
  }

  for (uint i=0; i<n; i++)
    if (rte_is_valid(u[i].old))
      bmap_clear(&c->export_reject_map, u[i].old->id);

  rte_update_unlock();
}

static int rte_export_sort_cmp(const void *_a, const void *_b)
{
  const struct rte_update *a = _a, *b = _b;

  /* Sorting exports from a single table, same net_addr equals same net. */
  if (a->new->net < b->new->net)
    return -1;

  if (a->new->net > b->new->net)
    return 1;

  /* Keep the order for same-net exports. */
  if (a->pos < b->pos)
    return -1;

  if (a->pos > b->pos)
    return 1;

  return 0;
}

static void rte_export_event(void *data)
{
  struct channel *c = data;
  struct rte_update local_updates[RT_OBS_BUF_SIZE];
  u64 prune_limit = 0;

  _Bool loop = 1;
  while (loop) THE_BIRD_LOCKED ( loop = 0 )
  {
    if (c->last_export >= c->table->total_updates)
    {
      rt_schedule_prune(c->table);
      loop = 0;
      continue;
    }

    u64 bpos = c->last_export % RT_OBS_BUF_SIZE;
    u64 epos = c->table->total_updates % RT_OBS_BUF_SIZE;
    u64 total = 0;

    if (bpos >= epos)
    {
      /* Exports are overlapping the end of the buffer */
      memcpy(local_updates, &c->table->pending_updates[bpos], sizeof(struct rte_update) * (RT_OBS_BUF_SIZE - bpos));
      total = RT_OBS_BUF_SIZE - bpos;
      bpos = 0;
    }

    if (bpos < epos)
    {
      /* Either the remainder of the exports at the beginning of the buffer
       * or all of them at once */
      memcpy(&local_updates[total], &c->table->pending_updates[bpos], sizeof(struct rte_update) * (epos - bpos));
      total += epos - bpos;
    }

    qsort(local_updates, total, sizeof(struct rte_update), rte_export_sort_cmp);

<<<<<<< HEAD
    u64 first = 0, next = 1, processed = 0;
    while (next < total)
    {
      if (local_updates[first].new->net == local_updates[next].new->net)
      {
	next++;
	continue;
      }

      rte_export(c, &local_updates[first], next - first);
      processed += next - first;
      first = next;
      next++;
=======
	  stats->imp_updates_ignored++;
	  rte_trace_in(D_FILTERS, c, new, "ignored [limit]");
	  rte_free_quick(new);
	  return;
	}
>>>>>>> 17663b6a
    }

    rte_export(c, &local_updates[first], next - first);
    processed += next - first;

    ASSERT_DIE(processed == total);

    c->last_export += total;
    prune_limit += total;

    if (prune_limit > RT_OBS_BUF_SIZE / 4)
    {
      rt_schedule_prune(c->table);
      prune_limit = 0;
    }
  }
}

void
channel_run_exports(struct channel *c)
{
  if (!c->export_event)
    c->export_event = ev_new_init_unlocked(c->proto->pool, rte_export_event, c);
  ev_schedule(c->export_event);
}

<<<<<<< HEAD
static void
rt_run_exports(struct rtable *tab)
{
  tab->export_scheduled = 0;
=======
	  stats->imp_updates_ignored++;
	  rte_trace_in(D_FILTERS, c, new, "ignored [limit]");
>>>>>>> 17663b6a

  struct channel *c;
  node *n;
  WALK_LIST2(c, n, tab->channels, table_node)
    if (c->channel_state == CS_UP && c->export_state == ES_READY)
      channel_run_exports(c);
}

static inline void
rt_schedule_export(rtable *tab)
{
  if (tab->export_scheduled == 0)
    ev_schedule(tab->rt_event);

  tab->export_scheduled = 1;
}

/**
 * rte_announce - announce a routing table change
 * @tab: table the route has been added to
 * @net: network in question
 * @new: the new or changed route
 * @old: the previous route replaced by the new one
 * @new_best: the new best route for the same network
 * @old_best: the previous best route for the same network
 *
 * This function gets a routing table update and announces it to all protocols
 * that are connected to the same table by their channels.
 *
 * The update is always a change of just one route in @net (which may caused a
 * change of the best route of the network). Routes @new and @old describe the
 * changed route and @new_best and @old_best describe best routes. Other routes
 * are not affected, but in sorted table the order of other routes might
 * change.
 *
 * The function stores the change and schedules the appropriate events.
 */
static void
rte_announce(rtable *tab, net *net, struct rte_storage *new, struct rte_storage *old,
	     struct rte_storage *new_best, struct rte_storage *old_best)
{
  if (new_best != old_best)
  {
    if (new_best)
      new_best->sender->stats.pref_routes++;
    if (old_best)
      old_best->sender->stats.pref_routes--;

    if (tab->hostcache)
      rt_notify_hostcache(tab, net);
  }

  if (tab->total_updates - tab->cleared_updates >= RT_OBS_BUF_SIZE)
    bug("Too many updates pending, not implemented yet");

  /* Check invariant */
  ASSERT(!old || !(old->flags & REF_OBSOLETE));

  /* Put the route update to the first empty place */
  if (old)
  {
    old->next = new;
    old->flags |= REF_OBSOLETE;
  }

  u64 pos = tab->total_updates++ % RT_OBS_BUF_SIZE;

  tab->pending_updates[pos] = (struct rte_update) {
    .new = new, .old = old,
    .new_best = new_best, .old_best = old_best,
    .pos = pos,
  };

  DBG("put export %lu (new %p a %p old %p a %p) from table %s\n",
      tab->total_updates, new, new ? new->attrs : NULL, old, old ? old->attrs : NULL, tab->name);

  rt_schedule_export(tab);
}

static void
rte_report_pipe_collision(struct channel *c, struct network *net, struct rte_storage *old, struct rte *new)
{
  if (!old->generation && !new->generation)
    bug("Two protocols claim to author a route with the same rte_src in table %s: %N %s/%u:%u",
	c->table->name, net->n.addr, old->src->proto->name, old->src->private_id, old->src->global_id);

  log_rl(&rl_pipe, L_ERR "Route source collision in table %s: %N %s/%u:%u",
	c->table->name, net->n.addr, old->src->proto->name, old->src->private_id, old->src->global_id);

  if (config->pipe_debug)
  {
    if (old->generation)
      old->sender->proto->rte_track(old->sender, net->n.addr, old->src);

    if (new->generation)
      c->proto->rte_track(c, net->n.addr, new->src);
  }
}

static int
rte_same(struct rte_storage *x, rte *y, _Bool fy)
{
  /* rte.flags are not checked, as they are mostly internal to rtable */
  return
    x->attrs == y->attrs &&
    x->src == y->src &&
    rte_is_filtered(x) == fy;
}

static struct rte_storage *
rte_recalc_find_best(struct rte_storage *new)
{
  if (!new)
    return NULL;
  
  struct rte_storage **bp = &new;
  for (struct rte_storage **k=&(*bp)->next; *k; k=&(*k)->next)
    if (rte_better(*k, *bp))
      bp = k;

  /* And relink it */
  struct rte_storage *best = *bp;
  *bp = best->next;
  best->next = new;
  return best;
}

static void
rt_maybe_schedule_prune(struct rtable *table, uint count)
{
  if (((table->gc_counter += count) >= table->config->gc_max_ops) &&
      (table->gc_time + table->config->gc_min_time <= current_time()))
    rt_schedule_prune(table);
}

static void NONNULL(1,2)
rte_recalculate(net *net, struct rte_storage *new, struct rte_storage *old, struct rte_storage **before_old)
{
  struct channel *c = new->sender;
  struct proto *p = c->proto;
  struct proto_stats *stats = &c->stats;
  struct rtable *table = c->table;

  /* Update channel statistics */
  if (new->attrs)
    rte_is_filtered(new) ? stats->filt_routes++ : stats->imp_routes++;
  if (old)
    rte_is_filtered(old) ? stats->filt_routes-- : stats->imp_routes--;

  /* Store the input state */
  _Bool new_ok = new->attrs && !rte_is_filtered(new);
  _Bool old_ok = old && !rte_is_filtered(old);

  /* Keep the old best route for recalculation purposes */
  struct rte_storage *old_best = net->routes;

  /* Remove the old route from the chain */
  /* TODO: Do this later together with recalculation */
  if (old)
  {
    *before_old = old->next;
    table->rt_count--;
  }

  if (new->attrs)
    table->rt_count++;

  if (table->config->sorted)
    {
      /* If routes are sorted, just insert new route to appropriate position */
      /* Try to insert the route to the old position or new route to beginning. */
      struct rte_storage **k = before_old ?: &net->routes;

      /* But if the new route is better than the preceeding route,
       * we have to start comparing from the best route. */
      if (k != &net->routes &&
	  rte_better(new, SKIP_BACK(struct rte_storage, next, k)))
	k = &net->routes;

      for (; *k; k=&(*k)->next)
	if (rte_better(new, *k))
	  break;

      new->next = *k;
      *k = new;
    }
  else
    {
      /* If routes are not sorted, find the best route and move it on
	 the first position. There are several optimized cases. */

      if (new->attrs && new->src->proto->rte_recalculate && new->src->proto->rte_recalculate(table, net, new, old, old_best))
	goto do_recalculate;

      if (new->attrs && rte_better(new, old_best))
	{
	  /* The first case - the new route is clearly optimal,
	     we link it at the first position */

	  new->next = net->routes;
	  net->routes = new;

	}
      else if (old == old_best)
	{
	  /* The second case - the old best route disappeared, we add the
	     new route (if we have any) to the list (we don't care about
	     position) and then we elect the new optimal route and relink
	     that route at the first position and announce it. New optimal
	     route might be NULL if there is no more routes */

	do_recalculate:
	  /* Add the new route to the list and find best route */
	  new->next = *before_old;
	  *before_old = new;
	  net->routes = rte_recalc_find_best(net->routes);
	}
      else
	{
	  /* The third case - the new route is not better than the old
	     best route (therefore old_best != NULL) and the old best
	     route was not removed (therefore old_best == net->routes).
	     Or there is no new route at all.
	     We just link the new route or the withdraw marker
	     after the old best route. */

	  ASSERT(net->routes != NULL);
	  new->next = *before_old;
	  *before_old = new;
	}
    }

  if (new_ok)
    {
      new->lastmod = current_time();
      new->id = hmap_first_zero(&table->id_map);
      hmap_set(&table->id_map, new->id);
    }

  /* Log the route change */
  if ((c->debug & D_ROUTES) || (p->debug & D_ROUTES))
    {
      if (new_ok)
<<<<<<< HEAD
      {
	rte new_copy = rte_copy(new);
	rte_trace(p, &new_copy, '>', new == net->routes ? "added [best]" : "added");
      }
=======
	rte_trace(c, new, '>', new == net->routes ? "added [best]" : "added");
>>>>>>> 17663b6a
      else if (old_ok)
	{
	  rte old_copy = rte_copy(old);
	  if (old != old_best)
<<<<<<< HEAD
	    rte_trace(p, &old_copy, '>', "removed");
	  else if (net->routes && !rte_is_filtered(net->routes))
	    rte_trace(p, &old_copy, '>', "removed [replaced]");
	  else
	    rte_trace(p, &old_copy, '>', "removed [sole]");
=======
	    rte_trace(c, old, '>', "removed");
	  else if (rte_is_ok(net->routes))
	    rte_trace(c, old, '>', "removed [replaced]");
	  else
	    rte_trace(c, old, '>', "removed [sole]");
>>>>>>> 17663b6a
	}
    }

  /* Propagate the route change */
  rte_announce(table, net, new, old, net->routes, old_best);

  if (!net->routes)
    rt_maybe_schedule_prune(table, 1);

  if (old_ok && p->rte_remove)
    p->rte_remove(net, old);
  if (new_ok && p->rte_insert)
    p->rte_insert(net, new);
}

static int NONNULL(1) rte_update_in(rte *new);
static void NONNULL(1) rte_update2(rte *new);

void NONNULL(1)
rte_update(rte *new)
{
  ASSERT(new->sender);
  ASSERT(new->sender->channel_state == CS_UP);
  ASSERT(new->net);
  ASSERT(new->src);

  if (new->attrs && !new->attrs->pref)
  {
    ASSERT(!new->attrs->cached);
    new->attrs->pref = new->sender->preference;
  }

  if (new->sender->in_table && !rte_update_in(new))
    return;

  rte_update2(new);
}

static void NONNULL(1)
rte_update2(rte *new)
{
  struct channel *c = new->sender;
  struct proto *p = c->proto;
  struct proto_stats *stats = &c->stats;
  const struct filter *filter = c->in_filter;

  _Bool filtered = 0;

  if (new->generation && !p->rte_track)
    bug("Announced a non-authored route without rte_track() implemented");

  if (new->attrs)
    stats->imp_updates_received++;
  else
    stats->imp_withdraws_received++;

  rte_update_lock();

  if (!net_validate(new->net))
  {
    log(L_WARN "Ignoring bogus prefix %N received via %s.%s",
	new->net, c->proto->name, c->name);
    goto invalid;
  }

  /* FIXME: better handling different nettypes */
  int cl = !net_is_flow(new->net) ?
    net_classify(new->net): (IADDR_HOST | SCOPE_UNIVERSE);
  if ((cl < 0) || !(cl & IADDR_HOST) || ((cl & IADDR_SCOPE_MASK) <= SCOPE_LINK))
  {
    log(L_WARN "Ignoring bogus route %N received via %s.%s",
	new->net, c->proto->name, c->name);
    goto invalid;
  }

  if (new->attrs)
    {
      if (net_type_match(new->net, NB_DEST) == !new->attrs->dest)
      {
	log(L_WARN "Ignoring route %N with invalid dest %d received via %s.%s",
	    new->net, new->attrs->dest, c->proto->name, c->name);
	goto invalid;
      }

<<<<<<< HEAD
      if ((new->attrs->dest == RTD_UNICAST) && !nexthop_is_sorted(&(new->attrs->nh)))
      {
	log(L_WARN "Ignoring unsorted multipath route %N received via %s.%s",
	    new->net, c->proto->name, c->name);
	goto invalid;
      }

      if ((filter == FILTER_REJECT) || (filter && (f_run(filter, new, rte_update_pool, 0) > F_ACCEPT)))
	{
	  stats->imp_updates_filtered++;
	  rte_trace_in(D_FILTERS, p, new, "filtered out");
	  filtered = 1;
	}
    }

  /* Find a table record */
=======
void
rte_update2(struct channel *c, const net_addr *n, rte *new, struct rte_src *src)
{
  // struct proto *p = c->proto;
  struct proto_stats *stats = &c->stats;
  const struct filter *filter = c->in_filter;
  rte *dummy = NULL;
>>>>>>> 17663b6a
  net *nn;

  if (new->attrs && (!filtered || c->in_keep_filtered))
    /* This is an update and it shall pass to the table */
    nn = net_get(c->table, new->net);
  else
  {
    /* This is a withdraw and it need not be in the table */
    nn = net_find(c->table, new->net);

    if (!nn) /* No previous table record found */
    {
      if (!new->attrs) /* Regular withdraw */
	stats->imp_withdraws_ignored++;

      rte_update_unlock();
      return;
    }

    /* Drop the attributes as they aren't for anything now. */
    new->attrs = NULL;
  }

  struct rte_storage *old = NULL, **before_old = NULL;

  /* Find the original route from the same protocol */
  old = *(before_old = rte_find(nn, new->src));

  /* Idempotent withdraw. Do nothing. */
  if (!old && !new->attrs)
    {
      stats->imp_withdraws_ignored++;
      return;
    }

  /* If there is the same route in the routing table but from
   * a different sender, then there are two paths from the
   * source protocol to this routing table through transparent
   * pipes, which is not allowed.
   * We log that and ignore the route. */
  if (old && (old->sender->proto != p))
    return rte_report_pipe_collision(c, nn, old, new);

  /* If the route is the same, then we just ignore the update and
   * refresh the old route */
  if (old && new->attrs && rte_same(old, new, filtered))
    {
      old->flags &= ~(REF_STALE | REF_DISCARD | REF_MODIFY);

      if (!filtered)
	{
<<<<<<< HEAD
	  stats->imp_updates_ignored++;
	  rte_trace_in(D_ROUTES, p, new, "ignored");
	}

      return;
    }
=======
	  rte_trace_in(D_FILTERS, c, new, "invalid");
	  stats->imp_updates_invalid++;
	  goto drop;
	}

      if (filter == FILTER_REJECT)
	{
	  stats->imp_updates_filtered++;
	  rte_trace_in(D_FILTERS, c, new, "filtered out");

	  if (! c->in_keep_filtered)
	    goto drop;
>>>>>>> 17663b6a

  _Bool new_ok = new->attrs && !filtered;
  _Bool old_ok = old && !rte_is_filtered(old);

<<<<<<< HEAD
  struct channel_limit *l = &c->rx_limit;
  if (l->action && !old && new->attrs && !c->in_table)
    {
      u32 all_routes = stats->imp_routes + stats->filt_routes;
=======
	  int fr = f_run(filter, &new, rte_update_pool, 0);
	  if (fr > F_ACCEPT)
	  {
	    stats->imp_updates_filtered++;
	    rte_trace_in(D_FILTERS, c, new, "filtered out");
>>>>>>> 17663b6a

      if (all_routes >= l->limit)
	channel_notify_limit(c, l, PLD_RX, all_routes);

      if (l->state == PLS_BLOCKED)
	{
	  /* In receive limit the situation is simple, old is NULL so
	     we just free new and exit like nothing happened */

	  stats->imp_updates_ignored++;
	  rte_trace_in(D_FILTERS, p, new, "ignored [limit]");
	  return;
	}
    }

  l = &c->in_limit;
  if (l->action && !old_ok && new_ok)
    {
      if (stats->imp_routes >= l->limit)
	channel_notify_limit(c, l, PLD_IN, stats->imp_routes);

      if (l->state == PLS_BLOCKED)
	{
	  /* In import limit the situation is more complicated. We
	     shouldn't just drop the route, we should handle it like
	     it was filtered. We also have to continue the route
	     processing if old or new is non-NULL, but we should exit
	     if both are NULL as this case is probably assumed to be
	     already handled. */

	  stats->imp_updates_ignored++;
	  rte_trace_in(D_FILTERS, p, new, "ignored [limit]");

	  if (c->in_keep_filtered)
	    filtered = 1;
	  else
	    new->attrs = NULL;

	  /* Note that old && !new could be possible when
	     c->in_keep_filtered changed in the recent past. */

	  if (!old && !new->attrs)
	    return;

	  new_ok = 0;
	  goto skip_stats1;
	}
    }

  if (new_ok)
    stats->imp_updates_accepted++;
  else if (old_ok)
    stats->imp_withdraws_accepted++;
  else
    stats->imp_withdraws_ignored++;

 skip_stats1:;

  /* Store the new route now, it is going to be inserted. */
  struct rte_storage *new_stored = rte_store(new, nn);

  if (filtered)
    new_stored->flags |= REF_FILTERED;

  /* And recalculate the best route */
  rte_recalculate(nn, new_stored, old, before_old);
  rte_update_unlock();
  return;

 invalid:
  if (new->attrs)
  {
    stats->imp_updates_invalid++;
    rte_trace_in(D_FILTERS, p, new, "invalid");
  }
  else
    stats->imp_withdraws_invalid++;

  rte_update_unlock();
  return;
}

/* Modify existing route by protocol hook, used for long-lived graceful restart */
static inline void
rte_modify(struct rte_storage **before_old)
{
  struct rte_storage *old = *before_old;

  rte_update_lock();

  rte nloc = {
    .net = old->net->n.addr,
    .src = old->src,
    .attrs = old->sender->proto->rte_modify(old, rte_update_pool),
    .sender = old->sender,
    .generation = old->generation,
  };

  struct rte_storage *new = rte_store(&nloc, old->net);
  new->flags |= old->flags & REF_FILTERED;

  if (new->attrs != old->attrs)
    /* Exchange the route for a new one */
    rte_recalculate(old->net, new, old, before_old);
  else
    /* Keep the old route */
    old->flags &= ~REF_MODIFY;

  rte_update_unlock();
}

/**
 * rt_refresh_begin - start a refresh cycle
 * @t: related routing table
 * @c related channel
 *
 * This function starts a refresh cycle for given routing table and announce
 * hook. The refresh cycle is a sequence where the protocol sends all its valid
 * routes to the routing table (by rte_update()). After that, all protocol
 * routes (more precisely routes with @c as @sender) not sent during the
 * refresh cycle but still in the table from the past are pruned. This is
 * implemented by marking all related routes as stale by REF_STALE flag in
 * rt_refresh_begin(), then marking all related stale routes with REF_DISCARD
 * flag in rt_refresh_end() and then removing such routes in the prune loop.
 */
void
rt_refresh_begin(rtable *t, struct channel *c)
{
  FIB_WALK(&t->fib, net, n)
    {
      for (struct rte_storage *e = n->routes; e; e = e->next)
	if (e->sender == c)
	  e->flags |= REF_STALE;
    }
  FIB_WALK_END;
}

/**
 * rt_refresh_end - end a refresh cycle
 * @t: related routing table
 * @c: related channel
 *
 * This function ends a refresh cycle for given routing table and announce
 * hook. See rt_refresh_begin() for description of refresh cycles.
 */
void
rt_refresh_end(rtable *t, struct channel *c)
{
  int prune = 0;

  FIB_WALK(&t->fib, net, n)
    {
      for (struct rte_storage *e = n->routes; e; e = e->next)
	if ((e->sender == c) && (e->flags & REF_STALE))
	  {
	    e->flags |= REF_DISCARD;
	    prune = 1;
	  }
    }
  FIB_WALK_END;

  if (prune)
    rt_schedule_prune(t);
}

void
rt_modify_stale(rtable *t, struct channel *c)
{
  int prune = 0;

  FIB_WALK(&t->fib, net, n)
    {
      for (struct rte_storage *e = n->routes; e; e = e->next)
	if ((e->sender == c) && (e->flags & REF_STALE) && !(e->flags & REF_FILTERED))
	  {
	    e->flags |= REF_MODIFY;
	    prune = 1;
	  }
    }
  FIB_WALK_END;

  if (prune)
    rt_schedule_prune(t);
}

/**
 * rte_dump - dump a route
 * @e: &rte to be dumped
 *
 * This functions dumps contents of a &rte to debug output.
 */
void
rte_dump(struct rte_storage *e)
{
  net *n = e->net;
  debug("%-1N ", n->n.addr);
  debug("p=%s src=(%u/%u) ", e->src->proto->name, e->src->private_id, e->src->global_id);
  debug("PF=%02x ", e->pflags);
  rta_dump(e->attrs);
  debug("\n");
}

/**
 * rt_dump - dump a routing table
 * @t: routing table to be dumped
 *
 * This function dumps contents of a given routing table to debug output.
 */
void
rt_dump(rtable *t)
{
  debug("Dump of routing table <%s>\n", t->name);
#ifdef DEBUGGING
  fib_check(&t->fib);
#endif
  FIB_WALK(&t->fib, net, n)
    {
      for(struct rte_storage *e=n->routes; e; e=e->next)
	rte_dump(e);
    }
  FIB_WALK_END;
  debug("\n");
}

/**
 * rt_dump_all - dump all routing tables
 *
 * This function dumps contents of all routing tables to debug output.
 */
void
rt_dump_all(void)
{
  rtable *t;

  WALK_LIST(t, routing_tables)
    rt_dump(t);
}

static inline void
rt_schedule_hcu(rtable *tab)
{
  if (tab->hcu_scheduled)
    return;

  tab->hcu_scheduled = 1;
  ev_schedule(tab->rt_event);
}

static inline void
rt_schedule_nhu(rtable *tab)
{
  if (tab->nhu_state == NHU_CLEAN)
    ev_schedule(tab->rt_event);

  /* state change:
   *   NHU_CLEAN   -> NHU_SCHEDULED
   *   NHU_RUNNING -> NHU_DIRTY
   */
  tab->nhu_state |= NHU_SCHEDULED;
}

void
rt_schedule_prune(rtable *tab)
{
  if (tab->prune_state == 0)
    ev_schedule(tab->rt_event);

  /* state change 0->1, 2->3 */
  tab->prune_state |= 1;
}

static void
rt_event(void *ptr)
{
  rtable *tab = ptr;

  rt_lock_table(tab);

  if (tab->hcu_scheduled)
    rt_update_hostcache(tab);

  if (tab->nhu_state)
    rt_next_hop_update(tab);

  if (tab->export_scheduled)
    rt_run_exports(tab);

  if (tab->prune_state)
    rt_prune_table(tab);

  rt_unlock_table(tab);
}

void
rt_setup(pool *p, rtable *t, struct rtable_config *cf)
{
  bzero(t, sizeof(*t));
  t->name = cf->name;
  t->config = cf;
  t->addr_type = cf->addr_type;
  fib_init(&t->fib, p, t->addr_type, sizeof(net), OFFSETOF(net, n), 0, NULL);
  init_list(&t->channels);

  hmap_init(&t->id_map, p, 1024);
  hmap_set(&t->id_map, 0);

  t->pending_updates = mb_alloc(rt_table_pool, sizeof(struct rte_update) * RT_OBS_BUF_SIZE);

  t->rt_event = ev_new_init(p, rt_event, t);
  t->gc_time = current_time();
}

/**
 * rt_init - initialize routing tables
 *
 * This function is called during BIRD startup. It initializes the
 * routing table module.
 */
void
rt_init(void)
{
  rta_init();
  rt_table_pool = rp_new(&root_pool, "Routing tables");
  rte_update_pool = lp_new_default(rt_table_pool);
  rte_slab = sl_new(rt_table_pool, sizeof(struct rte_storage));
  init_list(&routing_tables);
}


/**
 * rt_prune_table - prune a routing table
 *
 * The prune loop scans routing tables and removes routes belonging to flushing
 * protocols, discarded routes and also stale network entries. It is called from
 * rt_event(). The event is rescheduled if the current iteration do not finish
 * the table. The pruning is directed by the prune state (@prune_state),
 * specifying whether the prune cycle is scheduled or running, and there
 * is also a persistent pruning iterator (@prune_fit).
 *
 * The prune loop is used also for channel flushing. For this purpose, the
 * channels to flush are marked before the iteration and notified after the
 * iteration.
 */
static void
rt_prune_table(rtable *tab)
{
  struct fib_iterator *fit = &tab->prune_fit;
  int limit = 128;

  struct channel *c;
  node *n, *x;

  DBG("Pruning route table %s\n", tab->name);
#ifdef DEBUGGING
  fib_check(&tab->fib);
#endif

  if (tab->prune_state == 0)
    return;

  if (tab->prune_state == 1)
  {
    u64 last_export = tab->total_updates;
    WALK_LIST2(c, n, tab->channels, table_node)
    {
      /* Mark channels to flush */
      if (c->channel_state == CS_FLUSHING)
      {
	c->flush_active = 1;
	c->withdraws_pending = 0;
      }

      /* Find the oldest export processed by all channels */
      if (c->channel_state == CS_UP &&
	  c->export_state == ES_READY &&
	  c->last_export < last_export)
	last_export = c->last_export;
    }

    ASSERT(last_export >= tab->cleared_updates);

    for (u64 e = tab->cleared_updates; e < last_export; e++)
    {
      struct rte_update *u = &tab->pending_updates[e % RT_OBS_BUF_SIZE];
      debug("Clearing update %lu/%lu/%lu in table %s\n",
	  e, last_export, tab->total_updates, tab->name);

      /* Free the withdrawn route */
      if (u->old)
      {
	hmap_clear(&tab->id_map, u->old->id);
	rte_free(u->old);
      }

      /* Mark the withdraw indicator for discard */
      if (!u->new->attrs)
	u->new->flags |= REF_DISCARD;
    }

    tab->cleared_updates = last_export;

    FIB_ITERATE_INIT(fit, &tab->fib);
    tab->prune_state = 2;
  }

again:
  FIB_ITERATE_START(&tab->fib, fit, net, n)
    {
    rescan:
      for (struct rte_storage *e, **ep = &n->routes; e = *ep; ep = &((*ep)->next))
      {
	/* Dropping the marked withdraw indicators */
	while (!e->attrs && (e->flags & REF_DISCARD))
	{
	  DBG("withdraw indicator %p (lastmod %lu) drop\n", e, e->lastmod);

	  /* Remove it from the list */
	  *ep = e->next;

	  /* Finally free */
	  rte_free(e);

	  /* Move to the next entry */
	  if (e = *ep)
	    continue;

	  /* No more entries in this list */
	  FIB_ITERATE_PUT_NEXT(fit, &tab->fib);
	  goto again;
	}

	if (e->sender->flush_active && !e->attrs)
	{
	  e->sender->withdraws_pending = 1;
	  tab->prune_state |= 1;
	  continue;
	}

	if (e->sender->flush_active || (e->flags & REF_DISCARD))
	  {
	    if (limit <= 0)
	      {
		FIB_ITERATE_PUT(fit);
		ev_schedule(tab->rt_event);
		return;
	      }

	    /* Discard the route */
	    rte_update_lock();
	    rte ew = {
	      .net = e->net->n.addr,
	      .src = e->src,
	      .sender = e->sender,
	      .generation = e->generation,
	    };
	    DBG("route %p for %N (attrs %p src %p lastmod %lu) discard\n", e, ew.net, e->attrs, ew.src, e->lastmod);
	    struct rte_storage *es = rte_store(&ew, e->net);
	    es->flags |= e->flags & REF_FILTERED;
	    rte_recalculate(e->net, es, e, ep);
	    rte_update_unlock();

	    limit--;

	    goto rescan;
	  }

	if (e->flags & REF_MODIFY)
	  {
	    if (limit <= 0)
	      {
		FIB_ITERATE_PUT(fit);
		ev_schedule(tab->rt_event);
		return;
	      }

	    rte_modify(ep);
	    limit--;

	    goto rescan;
	  }
      }

      if (!n->routes)		/* Orphaned FIB entry */
	{
	  FIB_ITERATE_PUT(fit);
	  fib_delete(&tab->fib, n);
	  goto again;
	}
    }
  FIB_ITERATE_END;

#ifdef DEBUGGING
  fib_check(&tab->fib);
#endif

  tab->gc_counter = 0;
  tab->gc_time = current_time();

  /* state change 2->0, 3->1 */
  tab->prune_state &= 1;

  if (tab->prune_state > 0)
    ev_schedule(tab->rt_event);

  /* FIXME: This should be handled in a better way */
  rt_prune_sources();

  /* Close flushed channels */
  WALK_LIST2_DELSAFE(c, n, x, tab->channels, table_node)
    if (c->flush_active)
    {
      c->flush_active = 0;
      if (c->withdraws_pending)
	/* Wait for pending withdraws */
	c->withdraws_pending = 0;
      else
	/* No pending withdraws */
	channel_set_state(c, CS_DOWN);
    }

  return;
}

void
rt_preconfig(struct config *c)
{
  init_list(&c->tables);

  rt_new_table(cf_get_symbol("master4"), NET_IP4);
  rt_new_table(cf_get_symbol("master6"), NET_IP6);
}


/*
 * Some functions for handing internal next hop updates
 * triggered by rt_schedule_nhu().
 */

static inline int
rta_next_hop_outdated(rta *a)
{
  struct hostentry *he = a->hostentry;

  if (!he)
    return 0;

  if (!he->src)
    return a->dest != RTD_UNREACHABLE;

  return (a->dest != he->dest) || (a->igp_metric != he->igp_metric) ||
    (!he->nexthop_linkable) || !nexthop_same(&(a->nh), &(he->src->nh));
}

void
rta_apply_hostentry(rta *a, struct hostentry *he, mpls_label_stack *mls)
{
  a->hostentry = he;
  a->dest = he->dest;
  a->igp_metric = he->igp_metric;

  if (a->dest != RTD_UNICAST)
  {
    /* No nexthop */
no_nexthop:
    a->nh = (struct nexthop) {};
    if (mls)
    { /* Store the label stack for later changes */
      a->nh.labels_orig = a->nh.labels = mls->len;
      memcpy(a->nh.label, mls->stack, mls->len * sizeof(u32));
    }
    return;
  }

  if (((!mls) || (!mls->len)) && he->nexthop_linkable)
  { /* Just link the nexthop chain, no label append happens. */
    memcpy(&(a->nh), &(he->src->nh), nexthop_size(&(he->src->nh)));
    return;
  }

  struct nexthop *nhp = NULL, *nhr = NULL;
  int skip_nexthop = 0;

  for (struct nexthop *nh = &(he->src->nh); nh; nh = nh->next)
  {
    if (skip_nexthop)
      skip_nexthop--;
    else
    {
      nhr = nhp;
      nhp = (nhp ? (nhp->next = lp_alloc(rte_update_pool, NEXTHOP_MAX_SIZE)) : &(a->nh));
    }

    memset(nhp, 0, NEXTHOP_MAX_SIZE);
    nhp->iface = nh->iface;
    nhp->weight = nh->weight;

    if (mls)
    {
      nhp->labels = nh->labels + mls->len;
      nhp->labels_orig = mls->len;
      if (nhp->labels <= MPLS_MAX_LABEL_STACK)
      {
	memcpy(nhp->label, nh->label, nh->labels * sizeof(u32)); /* First the hostentry labels */
	memcpy(&(nhp->label[nh->labels]), mls->stack, mls->len * sizeof(u32)); /* Then the bottom labels */
      }
      else
      {
	log(L_WARN "Sum of label stack sizes %d + %d = %d exceedes allowed maximum (%d)",
	    nh->labels, mls->len, nhp->labels, MPLS_MAX_LABEL_STACK);
	skip_nexthop++;
	continue;
      }
    }
    else if (nh->labels)
    {
      nhp->labels = nh->labels;
      nhp->labels_orig = 0;
      memcpy(nhp->label, nh->label, nh->labels * sizeof(u32));
    }

    if (ipa_nonzero(nh->gw))
    {
      nhp->gw = nh->gw;			/* Router nexthop */
      nhp->flags |= (nh->flags & RNF_ONLINK);
    }
    else if (!(nh->iface->flags & IF_MULTIACCESS) || (nh->iface->flags & IF_LOOPBACK))
      nhp->gw = IPA_NONE;		/* PtP link - no need for nexthop */
    else if (ipa_nonzero(he->link))
      nhp->gw = he->link;		/* Device nexthop with link-local address known */
    else
      nhp->gw = he->addr;		/* Device nexthop with link-local address unknown */
  }

  if (skip_nexthop)
    if (nhr)
      nhr->next = NULL;
    else
    {
      a->dest = RTD_UNREACHABLE;
      log(L_WARN "No valid nexthop remaining, setting route unreachable");
      goto no_nexthop;
    }
}

static inline struct rte_storage *
rt_next_hop_update_rte(struct rte_storage *old)
{
  rta *a = alloca(RTA_MAX_SIZE);
  memcpy(a, old->attrs, rta_size(old->attrs));

  mpls_label_stack mls = { .len = a->nh.labels_orig };
  memcpy(mls.stack, &a->nh.label[a->nh.labels - mls.len], mls.len * sizeof(u32));

  rta_apply_hostentry(a, old->attrs->hostentry, &mls);
  a->cached = 0;

  rte e = {
    .attrs = a,
    .net = old->net->n.addr,
    .src = old->src,
    .sender = old->sender,
    .generation = old->generation,
  };

  rte_trace_in(D_ROUTES, old->sender->proto, &e, "updated");

  struct rte_storage *new = rte_store(&e, old->net);
  rte_copy_metadata(new, old);
  return new;
}

static struct rte_storage *
rte_recalc_sort(struct rte_storage *chain)
{
  ASSERT(chain);

  /* Single route -> nothing to do */
  if (!chain->next)
    return chain;

  /* Simple insert sort (TODO: something faster for long chains) */
  struct rte_storage *best = chain, *next = chain->next, *cur;
  chain->next = NULL;

  while (cur = next)
  {
    next = cur->next;
    for (struct rte_storage **k = &best; *k; k = &((*k)->next))
      if (rte_better(cur, *k))
      {
	cur->next = *k;
	*k = cur;
	break;
      }
  }

  return best;
}

static inline int
rt_next_hop_update_net(rtable *tab, net *n)
{
  /* Get how many of them are affected */
  uint count = 0;
  for (struct rte_storage **k = &n->routes, *e; e = *k; k = &e->next)
    if (rte_is_valid(e) && rta_next_hop_outdated(e->attrs))
      count++;

  if (!count)
    return 0;

  /* Get the changes */
  struct rte_multiupdate {
    struct rte_storage *new, *old, **before_old;
  } *updates = alloca(sizeof(struct rte_multiupdate) * count);

<<<<<<< HEAD
  uint i = 0;
  for (struct rte_storage **k = &n->routes, *e; e = *k; k = &e->next)
    if (rte_is_valid(e) && rta_next_hop_outdated(e->attrs))
      updates[i++] = (struct rte_multiupdate) {
	.new = rt_next_hop_update_rte(e),
	.old = e,
	.before_old = k,
      };
=======
	rte_trace_in(D_ROUTES, new->sender, new, "updated");
	rte_announce_i(tab, RA_ANY, n, new, e, NULL, NULL);
>>>>>>> 17663b6a

  ASSERT_DIE(i == count);

  /* One change is equivalent to standard recalculate */
  if (count == 1)
  {
    rte_recalculate(n, updates[0].new, updates[0].old, updates[0].before_old);
    return 1;
  }
  
  /* Keep the old best pointer for now */
  struct rte_storage *old_best = n->routes;

  /* One time for all the routes */
  btime now = current_time();

  /* Replace all the routes */
  for (uint i=0; i<count; i++)
  {
    /* Get new IDs for them */
    updates[i].new->id = hmap_first_zero(&tab->id_map);
    hmap_set(&tab->id_map, updates[i].new->id);

    /* Set the lastmod */
    updates[i].new->lastmod = now;

    if (i && (updates[i].before_old == &(updates[i-1].old->next)))
    {
      /* Adjacent to the previous changed one */
      ASSERT(updates[i-1].new->next == updates[i].old);
      updates[i-1].new->next = updates[i].new;
      updates[i].new->next = updates[i].old->next;
    }
    else
    {
      /* The previous route has not been changed */
      ASSERT(*updates[i].before_old == updates[i].old);
      *updates[i].before_old = updates[i].new;
      updates[i].new->next = updates[i].old->next;
    }

<<<<<<< HEAD
    rte new_copy = rte_copy(updates[i].new);
    rte_trace(updates[i].new->sender->proto, &new_copy, '~',
	"recursive hexthop update");
  }

  /* More changes, replace all of them, trigger one recalculate */
  if (tab->config->sorted)
    n->routes = rte_recalc_sort(n->routes);

  else
  {
    for (uint i=0; i<count; i++)
      if (updates[i].new->src->proto->rte_recalculate)
	updates[i].new->src->proto->rte_recalculate(tab, n, updates[i].new, updates[i].old, old_best);

    n->routes = rte_recalc_find_best(n->routes);
  }
=======
  /* Announce the new best route */
  if (new != old_best)
    rte_trace_in(D_ROUTES, new->sender, new, "updated [best]");
>>>>>>> 17663b6a

  rte best_copy = rte_copy(n->routes);
  rte_trace(best_copy.sender->proto, &best_copy, '~',
      (n->routes == old_best) ? "best not changed" : "best chosen");

  /* First announce all the non-old-best changes */
  for (uint i=1; i<count; i++)
    rte_announce(tab, n, updates[i].new, updates[i].old, old_best, old_best);

  /* Then announce the old best change */
  rte_announce(tab, n, updates[0].new, updates[0].old, n->routes, old_best);

  rt_maybe_schedule_prune(tab, count);

  return count;
}

static void
rt_next_hop_update(rtable *tab)
{
  struct fib_iterator *fit = &tab->nhu_fit;
  int max_feed = 32;

  if (tab->nhu_state == NHU_CLEAN)
    return;

  if (tab->nhu_state == NHU_SCHEDULED)
    {
      FIB_ITERATE_INIT(fit, &tab->fib);
      tab->nhu_state = NHU_RUNNING;
    }

  FIB_ITERATE_START(&tab->fib, fit, net, n)
    {
      if (max_feed <= 0)
	{
	  FIB_ITERATE_PUT(fit);
	  ev_schedule(tab->rt_event);
	  return;
	}
      max_feed -= rt_next_hop_update_net(tab, n);
    }
  FIB_ITERATE_END;

  /* State change:
   *   NHU_DIRTY   -> NHU_SCHEDULED
   *   NHU_RUNNING -> NHU_CLEAN
   */
  tab->nhu_state &= 1;

  if (tab->nhu_state != NHU_CLEAN)
    ev_schedule(tab->rt_event);
}


struct rtable_config *
rt_new_table(struct symbol *s, uint addr_type)
{
  /* Hack that allows to 'redefine' the master table */
  if ((s->class == SYM_TABLE) &&
      (s->table == new_config->def_tables[addr_type]) &&
      ((addr_type == NET_IP4) || (addr_type == NET_IP6)))
    return s->table;

  struct rtable_config *c = cfg_allocz(sizeof(struct rtable_config));

  cf_define_symbol(s, SYM_TABLE, table, c);
  c->name = s->name;
  c->addr_type = addr_type;
  c->gc_max_ops = 1000;
  c->gc_min_time = 5;

  add_tail(&new_config->tables, &c->n);

  /* First table of each type is kept as default */
  if (! new_config->def_tables[addr_type])
    new_config->def_tables[addr_type] = c;

  return c;
}

/**
 * rt_lock_table - lock a routing table
 * @r: routing table to be locked
 *
 * Lock a routing table, because it's in use by a protocol,
 * preventing it from being freed when it gets undefined in a new
 * configuration.
 */
void
rt_lock_table(rtable *r)
{
  r->use_count++;
}

/**
 * rt_unlock_table - unlock a routing table
 * @r: routing table to be unlocked
 *
 * Unlock a routing table formerly locked by rt_lock_table(),
 * that is decrease its use count and delete it if it's scheduled
 * for deletion by configuration changes.
 */
void
rt_unlock_table(rtable *r)
{
  if (!--r->use_count && r->deleted)
    {
      ev_cancel(r->rt_event, 0);
      rfree(r->rt_event);

      struct config *conf = r->deleted;
      DBG("Deleting routing table %s\n", r->name);
      r->config->table = NULL;
      if (r->hostcache)
	rt_free_hostcache(r);
      rem_node(&r->n);
      fib_free(&r->fib);
      hmap_free(&r->id_map);
      mb_free(r->pending_updates);
      mb_free(r);
      config_del_obstacle(conf);
    }
}

static struct rtable_config *
rt_find_table_config(struct config *cf, char *name)
{
  struct symbol *sym = cf_find_symbol(cf, name);
  return (sym && (sym->class == SYM_TABLE)) ? sym->table : NULL;
}

/**
 * rt_commit - commit new routing table configuration
 * @new: new configuration
 * @old: original configuration or %NULL if it's boot time config
 *
 * Scan differences between @old and @new configuration and modify
 * the routing tables according to these changes. If @new defines a
 * previously unknown table, create it, if it omits a table existing
 * in @old, schedule it for deletion (it gets deleted when all protocols
 * disconnect from it by calling rt_unlock_table()), if it exists
 * in both configurations, leave it unchanged.
 */
void
rt_commit(struct config *new, struct config *old)
{
  struct rtable_config *o, *r;

  DBG("rt_commit:\n");
  if (old)
    {
      WALK_LIST(o, old->tables)
	{
	  rtable *ot = o->table;
	  if (!ot->deleted)
	    {
	      r = rt_find_table_config(new, o->name);
	      if (r && (r->addr_type == o->addr_type) && !new->shutdown)
		{
		  DBG("\t%s: same\n", o->name);
		  r->table = ot;
		  ot->name = r->name;
		  ot->config = r;
		  if (o->sorted != r->sorted)
		    log(L_WARN "Reconfiguration of rtable sorted flag not implemented");
		}
	      else
		{
		  DBG("\t%s: deleted\n", o->name);
		  ot->deleted = old;
		  config_add_obstacle(old);
		  rt_lock_table(ot);
		  rt_unlock_table(ot);
		}
	    }
	}
    }

  WALK_LIST(r, new->tables)
    if (!r->table)
      {
	rtable *t = mb_allocz(rt_table_pool, sizeof(struct rtable));
	DBG("\t%s: created\n", r->name);
	rt_setup(rt_table_pool, t, r);
	add_tail(&routing_tables, &t->n);
	r->table = t;
      }
  DBG("\tdone\n");
}

static uint
rt_feed_channel_net_internal(struct channel *c, net *nn, btime from, btime to)
{
  if (!nn->routes)
    return 0;

  if (c->ra_mode == RA_ANY)
  {
    uint cnt = 0;
    for (struct rte_storage *r = nn->routes; r; r = r->next)
      if (rte_is_valid(r) && (r->lastmod >= from) && (r->lastmod < to))
	cnt++;

    if (!cnt)
      return 0;

    struct rte_update *u = alloca(sizeof(struct rte_update) * cnt);
    uint i = 0;
    struct rte_storage *new_best = VALID_OR_NULL(nn->routes);
    for (struct rte_storage *r = nn->routes; r; r = r->next)
      if (rte_is_valid(r))
	u[i++] = (struct rte_update) { .new_best = new_best, .new = r };

    rte_export(c, u, cnt);
    return cnt;
  }
  else
  {
    struct rte_update u = { .new_best = nn->routes, .new = nn->routes };
    rte_export(c, &u, 1);
    return 1;
  }
}

uint
rt_feed_channel_net(struct channel *c, net_addr *n)
{
  net *nn = net_find(c->table, n);
  if (!nn)
    return 0;

  return rt_feed_channel_net_internal(c, nn, 0, TIME_INFINITY);
}

void
rt_feed_channel_prepare(struct channel *c)
{
  struct fib_iterator *fit = &c->feed_fit;

  ASSERT(c->export_state == ES_FEEDING);
  ASSERT(!c->refeed_lastmod_max);

/*restart:*/
  FIB_ITERATE_INIT(fit, &c->table->fib);

  c->last_export = c->table->total_updates;
  c->refeed_lastmod_max = current_time();
}

/**
 * rt_feed_channel - advertise all routes to a channel
 * @c: channel to be fed
 *
 * This function performs one pass of advertisement of routes to a channel that
 * is in the ES_FEEDING state. It is called by the protocol code as long as it
 * has something to do. (We avoid transferring all the routes in single pass in
 * order not to monopolize CPU time.)
 */
_Bool
rt_feed_channel(struct channel *c)
{
  struct fib_iterator *fit = &c->feed_fit;
  int max_feed = 256;

  ASSERT(c->export_state == ES_FEEDING);
  ASSERT(c->refeed_lastmod_max);

  FIB_ITERATE_START(&c->table->fib, fit, net, n)
    {
      if (max_feed <= 0)
	{
	  FIB_ITERATE_PUT(fit);
	  return 1;
	}

      max_feed -= rt_feed_channel_net_internal(c, n, c->refeed_lastmod_min, c->refeed_lastmod_max);
    }
  FIB_ITERATE_END;

  if (c->table->total_updates - c->last_export > RT_OBS_BUF_SIZE)
  {
    c->refeed_lastmod_min = c->refeed_lastmod_max;
    c->refeed_lastmod_max = 0;
    rt_feed_channel_prepare(c);
    return 1;
  }

  /* Cleanup */
  c->refeed_lastmod_max = 0;
  c->feed_active = 0;

  return 0;
}

/**
 * rt_feed_baby_abort - abort protocol feeding
 * @c: channel
 *
 * This function is called by the protocol code when the protocol stops or
 * ceases to exist during the feeding.
 */
void
rt_feed_channel_abort(struct channel *c)
{
  if (c->feed_active)
    {
      /* Unlink the iterator */
      fit_get(&c->table->fib, &c->feed_fit);
      c->feed_active = 0;
    }
}


/*
 *	Import table
 */

static int
rte_update_in(rte *new)
{
  struct channel *c = new->sender;
  struct rtable *tab = c->in_table;
  struct rte_storage *old, **parent;
  net *net;

  if (new->attrs)
  {
    net = net_get(tab, new->net);

    if (!rta_is_cached(new->attrs))
      new->attrs = rta_lookup(new->attrs);
  }
  else
  {
    net = net_find(tab, new->net);

    if (!net)
      goto drop_withdraw;
  }

  /* Find the old rte */
  old = *(parent = rte_find(net, new->src));

  if (old)
    {
      if (new->attrs && rte_same(old, new, 0))
      {
	/* Refresh the old rte, continue with update to main rtable */
	if (old->flags & (REF_STALE | REF_DISCARD | REF_MODIFY))
	{
	  old->flags &= ~(REF_STALE | REF_DISCARD | REF_MODIFY);
	  return 1;
	}

	goto drop_update;
      }

      /* Move iterator if needed */
      if (old == c->reload_next_rte)
	c->reload_next_rte = old->next;

      /* Remove the old rte */
      *parent = old->next;

      rte_free(old);
      tab->rt_count--;
    }

  if (!new->attrs)
  {
    if (!old)
      goto drop_withdraw;

    return 1;
  }

  struct channel_limit *l = &c->rx_limit;
  if (l->action && !old)
  {
    if (tab->rt_count >= l->limit)
      channel_notify_limit(c, l, PLD_RX, tab->rt_count);

    if (l->state == PLS_BLOCKED)
    {
      /* Required by rte_trace_in() */
      new->net = net;

      rte_trace_in(D_FILTERS, c, new, "ignored [limit]");
      goto drop_update;
    }
  }

  /* Insert the new rte */
  struct rte_storage *e = rte_store(new, net);
  e->lastmod = current_time();
  e->next = *parent;
  *parent = e;
  tab->rt_count++;
  return 1;

drop_update:
  c->stats.imp_updates_received++;
  c->stats.imp_updates_ignored++;
  return 0;

drop_withdraw:
  c->stats.imp_withdraws_received++;
  c->stats.imp_withdraws_ignored++;
  return 0;
}

int
rt_reload_channel(struct channel *c)
{
  struct rtable *tab = c->in_table;
  struct fib_iterator *fit = &c->reload_fit;
  int max_feed = 64;

  ASSERT(c->channel_state == CS_UP);

  if (!c->reload_active)
  {
    FIB_ITERATE_INIT(fit, &tab->fib);
    c->reload_active = 1;
  }

  do {
    for (struct rte_storage *e = c->reload_next_rte; e; e = e->next)
    {
      if (max_feed-- <= 0)
      {
	c->reload_next_rte = e;
	debug("%s channel reload burst split (max_feed=%d)", c->proto->name, max_feed);
	return 0;
      }

      rte eloc = rte_copy(e);
      rte_update2(&eloc);
    }

    c->reload_next_rte = NULL;

    FIB_ITERATE_START(&tab->fib, fit, net, n)
    {
      if (c->reload_next_rte = n->routes)
      {
	FIB_ITERATE_PUT_NEXT(fit, &tab->fib);
	break;
      }
    }
    FIB_ITERATE_END;
  }
  while (c->reload_next_rte);

  c->reload_active = 0;
  return 1;
}

void
rt_reload_channel_abort(struct channel *c)
{
  if (c->reload_active)
  {
    /* Unlink the iterator */
    fit_get(&c->in_table->fib, &c->reload_fit);
    c->reload_next_rte = NULL;
    c->reload_active = 0;
  }
}

void
rt_prune_sync(rtable *t, int all)
{
  FIB_WALK(&t->fib, net, n)
  {
    struct rte_storage *e, **ee = &n->routes;
    while (e = *ee)
    {
      if (all || (e->flags & (REF_STALE | REF_DISCARD)))
      {
	*ee = e->next;
	rte_free(e);
	t->rt_count--;
      }
      else
	ee = &e->next;
    }
  }
  FIB_WALK_END;
}


/*
 *	Export table
 */

int
rte_update_out(struct channel *c, rte *new, rte *old, struct rte_storage **old_stored, int refeed)
{
  struct rtable *tab = c->out_table;
  struct rte_storage **pos;
  net *net;

  if (new->attrs)
  {
    net = net_get(tab, new->net);

    if (!rta_is_cached(new->attrs))
      new->attrs = rta_lookup(new->attrs);
  }
  else
  {
    net = net_find(tab, old->net);

    if (!net)
      goto drop_withdraw;
  }

  /* Find the old rte */
  if (c->ra_mode == RA_ANY)
    pos = rte_find(net, old->src);
  else
    pos = &net->routes;

  if (*pos)
  {
    if (new && rte_same(*pos, new, 0))
      goto drop_update;

    /* Keep the old rte */
    *old_stored = *pos;
    *old = rte_copy(*pos);

    /* Remove the old rte from the list */
    *pos = (*pos)->next;
    tab->rt_count--;
  }

  if (!new->attrs)
  {
    if (!*old_stored)
      goto drop_withdraw;

    return 1;
  }

  /* Insert the new rte */
  struct rte_storage *e = rte_store(new, net);
  e->lastmod = current_time();
  e->next = *pos;
  *pos = e;
  tab->rt_count++;
  return 1;

drop_update:
  return refeed;

drop_withdraw:
  return 0;
}


/*
 *	Hostcache
 */

static inline u32
hc_hash(ip_addr a, rtable *dep)
{
  return ipa_hash(a) ^ ptr_hash(dep);
}

static inline void
hc_insert(struct hostcache *hc, struct hostentry *he)
{
  uint k = he->hash_key >> hc->hash_shift;
  he->next = hc->hash_table[k];
  hc->hash_table[k] = he;
}

static inline void
hc_remove(struct hostcache *hc, struct hostentry *he)
{
  struct hostentry **hep;
  uint k = he->hash_key >> hc->hash_shift;

  for (hep = &hc->hash_table[k]; *hep != he; hep = &(*hep)->next);
  *hep = he->next;
}

#define HC_DEF_ORDER 10
#define HC_HI_MARK *4
#define HC_HI_STEP 2
#define HC_HI_ORDER 16			/* Must be at most 16 */
#define HC_LO_MARK /5
#define HC_LO_STEP 2
#define HC_LO_ORDER 10

static void
hc_alloc_table(struct hostcache *hc, unsigned order)
{
  uint hsize = 1 << order;
  hc->hash_order = order;
  hc->hash_shift = 32 - order;
  hc->hash_max = (order >= HC_HI_ORDER) ? ~0U : (hsize HC_HI_MARK);
  hc->hash_min = (order <= HC_LO_ORDER) ?  0U : (hsize HC_LO_MARK);

  hc->hash_table = mb_allocz(rt_table_pool, hsize * sizeof(struct hostentry *));
}

static void
hc_resize(struct hostcache *hc, unsigned new_order)
{
  struct hostentry **old_table = hc->hash_table;
  struct hostentry *he, *hen;
  uint old_size = 1 << hc->hash_order;
  uint i;

  hc_alloc_table(hc, new_order);
  for (i = 0; i < old_size; i++)
    for (he = old_table[i]; he != NULL; he=hen)
      {
	hen = he->next;
	hc_insert(hc, he);
      }
  mb_free(old_table);
}

static struct hostentry *
hc_new_hostentry(struct hostcache *hc, ip_addr a, ip_addr ll, rtable *dep, unsigned k)
{
  struct hostentry *he = sl_alloc(hc->slab);

  *he = (struct hostentry) {
    .addr = a,
    .link = ll,
    .tab = dep,
    .hash_key = k,
  };

  add_tail(&hc->hostentries, &he->ln);
  hc_insert(hc, he);

  hc->hash_items++;
  if (hc->hash_items > hc->hash_max)
    hc_resize(hc, hc->hash_order + HC_HI_STEP);

  return he;
}

static void
hc_delete_hostentry(struct hostcache *hc, struct hostentry *he)
{
  rta_free(he->src);

  rem_node(&he->ln);
  hc_remove(hc, he);
  sl_free(hc->slab, he);

  hc->hash_items--;
  if (hc->hash_items < hc->hash_min)
    hc_resize(hc, hc->hash_order - HC_LO_STEP);
}

static void
rt_init_hostcache(rtable *tab)
{
  struct hostcache *hc = mb_allocz(rt_table_pool, sizeof(struct hostcache));
  init_list(&hc->hostentries);

  hc->hash_items = 0;
  hc_alloc_table(hc, HC_DEF_ORDER);
  hc->slab = sl_new(rt_table_pool, sizeof(struct hostentry));

  hc->lp = lp_new(rt_table_pool, LP_GOOD_SIZE(1024));
  hc->trie = f_new_trie(hc->lp, 0);

  tab->hostcache = hc;
}

static void
rt_free_hostcache(rtable *tab)
{
  struct hostcache *hc = tab->hostcache;

  node *n;
  WALK_LIST(n, hc->hostentries)
    {
      struct hostentry *he = SKIP_BACK(struct hostentry, ln, n);
      rta_free(he->src);

      if (he->uc)
	log(L_ERR "Hostcache is not empty in table %s", tab->name);
    }

  rfree(hc->slab);
  rfree(hc->lp);
  mb_free(hc->hash_table);
  mb_free(hc);
}

static void
rt_notify_hostcache(rtable *tab, net *net)
{
  if (tab->hcu_scheduled)
    return;

  if (trie_match_net(tab->hostcache->trie, net->n.addr))
    rt_schedule_hcu(tab);
}

static int
if_local_addr(ip_addr a, struct iface *i)
{
  struct ifa *b;

  WALK_LIST(b, i->addrs)
    if (ipa_equal(a, b->ip))
      return 1;

  return 0;
}

u32
rt_get_igp_metric(rta *a)
{
  eattr *ea;

  if (ea = ea_find(a->eattrs, EA_GEN_IGP_METRIC))
    return ea->u.data;

#ifdef CONFIG_OSPF
  if ((a->source == RTS_OSPF) ||
      (a->source == RTS_OSPF_IA) ||
      (a->source == RTS_OSPF_EXT1))
    return ea_find(a->eattrs, EA_OSPF_METRIC1)->u.data;
#endif

#ifdef CONFIG_RIP
  if (ea = ea_find(a->eattrs, EA_RIP_METRIC))
    return ea->u.data;
#endif

#ifdef CONFIG_BGP
  if (a->source == RTS_BGP)
  {
    u64 metric = bgp_total_aigp_metric(a);
    return (u32) MIN(metric, (u64) IGP_METRIC_UNKNOWN);
  }
#endif

#ifdef CONFIG_BABEL
  if (a->source == RTS_BABEL)
    return rt->u.babel.metric;
#endif

  if (a->source == RTS_DEVICE)
    return 0;

  return IGP_METRIC_UNKNOWN;
}

static int
rt_update_hostentry(rtable *tab, struct hostentry *he)
{
  rta *old_src = he->src;
  int direct = 0;
  int pxlen = 0;

  /* Reset the hostentry */
  he->src = NULL;
  he->dest = RTD_UNREACHABLE;
  he->nexthop_linkable = 0;
  he->igp_metric = 0;

  net_addr he_addr;
  net_fill_ip_host(&he_addr, he->addr);
  net *n = net_route(tab, &he_addr); /* This always returns a valid route or NULL */
  if (n)
    {
      rta *a = n->routes->attrs;
      pxlen = n->n.addr->pxlen;

      if (a->hostentry)
	{
	  /* Recursive route should not depend on another recursive route */
	  log(L_WARN "Next hop address %I resolvable through recursive route for %N",
	      he->addr, n->n.addr);
	  goto done;
	}

      if (a->dest == RTD_UNICAST)
	{
	  for (struct nexthop *nh = &(a->nh); nh; nh = nh->next)
	    if (ipa_zero(nh->gw))
	      {
		if (if_local_addr(he->addr, nh->iface))
		  {
		    /* The host address is a local address, this is not valid */
		    log(L_WARN "Next hop address %I is a local address of iface %s",
			he->addr, nh->iface->name);
		    goto done;
		  }

		direct++;
	      }
	}

      he->src = rta_clone(a);
      he->dest = a->dest;
      he->nexthop_linkable = !direct;
      he->igp_metric = rt_get_igp_metric(a);
    }

done:
  /* Add a prefix range to the trie */
  trie_add_prefix(tab->hostcache->trie, &he_addr, pxlen, he_addr.pxlen);

  rta_free(old_src);
  return old_src != he->src;
}

static void
rt_update_hostcache(rtable *tab)
{
  struct hostcache *hc = tab->hostcache;
  struct hostentry *he;
  node *n, *x;

  /* Reset the trie */
  lp_flush(hc->lp);
  hc->trie = f_new_trie(hc->lp, 0);

  WALK_LIST_DELSAFE(n, x, hc->hostentries)
    {
      he = SKIP_BACK(struct hostentry, ln, n);
      if (!he->uc)
	{
	  hc_delete_hostentry(hc, he);
	  continue;
	}

      if (rt_update_hostentry(tab, he))
	rt_schedule_nhu(he->tab);
    }

  tab->hcu_scheduled = 0;
}

struct hostentry *
rt_get_hostentry(rtable *tab, ip_addr a, ip_addr ll, rtable *dep)
{
  struct hostentry *he;

  if (!tab->hostcache)
    rt_init_hostcache(tab);

  u32 k = hc_hash(a, dep);
  struct hostcache *hc = tab->hostcache;
  for (he = hc->hash_table[k >> hc->hash_shift]; he != NULL; he = he->next)
    if (ipa_equal(he->addr, a) && (he->tab == dep))
      return he;

  he = hc_new_hostentry(hc, a, ipa_zero(ll) ? a : ll, dep, k);
  rt_update_hostentry(tab, he);
  return he;
}


/*
 *  Documentation for functions declared inline in route.h
 */
#if 0

/**
 * net_find - find a network entry
 * @tab: a routing table
 * @addr: address of the network
 *
 * net_find() looks up the given network in routing table @tab and
 * returns a pointer to its &net entry or %NULL if no such network
 * exists.
 */
static inline net *net_find(rtable *tab, net_addr *addr)
{ DUMMY; }

/**
 * net_get - obtain a network entry
 * @tab: a routing table
 * @addr: address of the network
 *
 * net_get() looks up the given network in routing table @tab and
 * returns a pointer to its &net entry. If no such entry exists, it's
 * created.
 */
static inline net *net_get(rtable *tab, net_addr *addr)
{ DUMMY; }

/**
 * rte_cow - copy a route for writing
 * @r: a route entry to be copied
 *
 * rte_cow() takes a &rte and prepares it for modification. The exact action
 * taken depends on the flags of the &rte -- if it's a temporary entry, it's
 * just returned unchanged, else a new temporary entry with the same contents
 * is created.
 *
 * The primary use of this function is inside the filter machinery -- when
 * a filter wants to modify &rte contents (to change the preference or to
 * attach another set of attributes), it must ensure that the &rte is not
 * shared with anyone else (and especially that it isn't stored in any routing
 * table).
 *
 * Result: a pointer to the new writable &rte.
 */
static inline rte * rte_cow(rte *r)
{ DUMMY; }

#endif<|MERGE_RESOLUTION|>--- conflicted
+++ resolved
@@ -56,6 +56,10 @@
 #include "proto/bgp/bgp.h"
 #endif
 
+#ifdef CONFIG_BABEL
+#include "proto/babel/babel.h"
+#endif
+
 #include <stdlib.h>
 
 pool *rt_table_pool;
@@ -407,16 +411,14 @@
 static void
 rte_trace(struct channel *c, rte *e, int dir, char *msg)
 {
-<<<<<<< HEAD
-  log(L_TRACE "%s %c %s %N %s", p->name, dir, msg, e->net, e->attrs ? rta_dest_name(e->attrs->dest) : "?");
+  log(L_TRACE "%s.%s %c %s %N %s",
+      c->proto->name, c->name ?: "?", dir, msg, e->net,
+      rta_dest_name(e->attrs->dest));
 #ifdef TRACE_TO_DEBUG
-  debug("%s %c %s %N %s", p->name, dir, msg, e->net, rta_dest_name(e->attrs->dest) : "?");
+  debug("%s.%s %c %s %N %s",
+      c->proto->name, c->name ?: "?", dir, msg, e->net,
+      rta_dest_name(e->attrs->dest));
 #endif
-=======
-  log(L_TRACE "%s.%s %c %s %N %s",
-      c->proto->name, c->name ?: "?", dir, msg, e->net->n.addr,
-      rta_dest_name(e->attrs->dest));
->>>>>>> 17663b6a
 }
 
 static inline void
@@ -503,65 +505,9 @@
 static int
 rte_same_storage(struct rte_storage *x, struct rte_storage *y)
 {
-<<<<<<< HEAD
   return !x && !y || x && y && x->attrs == y->attrs &&
     x->src == y->src &&
     rte_is_filtered(x) == rte_is_filtered(y);
-=======
-  struct proto *p = c->proto;
-  struct proto_stats *stats = &c->stats;
-
-  if (refeed && new)
-    c->refeed_count++;
-
-  /* Apply export limit */
-  struct channel_limit *l = &c->out_limit;
-  if (l->action && !old && new)
-  {
-    if (stats->exp_routes >= l->limit)
-      channel_notify_limit(c, l, PLD_OUT, stats->exp_routes);
-
-    if (l->state == PLS_BLOCKED)
-    {
-      stats->exp_updates_rejected++;
-      rte_trace_out(D_FILTERS, c, new, "rejected [limit]");
-      return;
-    }
-  }
-
-  /* Apply export table */
-  if (c->out_table && !rte_update_out(c, net->n.addr, new, old, refeed))
-    return;
-
-  if (new)
-    stats->exp_updates_accepted++;
-  else
-    stats->exp_withdraws_accepted++;
-
-  if (old)
-  {
-    bmap_clear(&c->export_map, old->id);
-    stats->exp_routes--;
-  }
-
-  if (new)
-  {
-    bmap_set(&c->export_map, new->id);
-    stats->exp_routes++;
-  }
-
-  if (p->debug & D_ROUTES)
-  {
-    if (new && old)
-      rte_trace_out(D_ROUTES, c, new, "replaced");
-    else if (new)
-      rte_trace_out(D_ROUTES, c, new, "added");
-    else if (old)
-      rte_trace_out(D_ROUTES, c, old, "removed");
-  }
-
-  p->rt_notify(p, c, net, new, old);
->>>>>>> 17663b6a
 }
 
 static _Bool
@@ -776,7 +722,6 @@
 {
   struct rte_export *ep = &(e->pub);
 
-  struct proto *p = c->proto;
   struct proto_stats *stats = &c->stats;
 
   if (e->refeed && ep->new.attrs)
@@ -792,7 +737,7 @@
     if (l->state == PLS_BLOCKED)
     {
       stats->exp_updates_rejected++;
-      rte_trace_out(D_FILTERS, p, &ep->new, "rejected [limit]");
+      rte_trace_out(D_FILTERS, c, &ep->new, "rejected [limit]");
       return 0;
     }
   }
@@ -843,9 +788,9 @@
     switch (rte_export_kind(ep))
     {
       case REX_NOTHING:		bug("Idempotent exports should have been ignored by now");
-      case REX_ANNOUNCEMENT:	rte_trace_out(D_ROUTES, p, &ep->new, "added"); break;
-      case REX_WITHDRAWAL:	rte_trace_out(D_ROUTES, p, &ep->old, "removed"); break;
-      case REX_UPDATE:		rte_trace_out(D_ROUTES, p, &ep->new, "replaced"); break;
+      case REX_ANNOUNCEMENT:	rte_trace_out(D_ROUTES, c, &ep->new, "added"); break;
+      case REX_WITHDRAWAL:	rte_trace_out(D_ROUTES, c, &ep->old, "removed"); break;
+      case REX_UPDATE:		rte_trace_out(D_ROUTES, c, &ep->new, "replaced"); break;
     }
 }
 
@@ -907,17 +852,9 @@
 	ei.new = VALID_OR_NULL(u[i].new);
 	ei.old = VALID_OR_NULL(u[i].old);
 
-<<<<<<< HEAD
 	if (!rte_same_storage(ei.new, ei.old))
 	  accepted = rt_notify_basic(c, &ei);
 	break;
-=======
-	      if (!rte_is_filtered(new))
-		{
-		  stats->imp_updates_ignored++;
-		  rte_trace_in(D_ROUTES, c, new, "ignored");
-		}
->>>>>>> 17663b6a
 
       case RA_ACCEPTED:
 	accepted = rt_notify_accepted(c, &ei);
@@ -1018,7 +955,6 @@
 
     qsort(local_updates, total, sizeof(struct rte_update), rte_export_sort_cmp);
 
-<<<<<<< HEAD
     u64 first = 0, next = 1, processed = 0;
     while (next < total)
     {
@@ -1032,13 +968,6 @@
       processed += next - first;
       first = next;
       next++;
-=======
-	  stats->imp_updates_ignored++;
-	  rte_trace_in(D_FILTERS, c, new, "ignored [limit]");
-	  rte_free_quick(new);
-	  return;
-	}
->>>>>>> 17663b6a
     }
 
     rte_export(c, &local_updates[first], next - first);
@@ -1065,15 +994,10 @@
   ev_schedule(c->export_event);
 }
 
-<<<<<<< HEAD
 static void
 rt_run_exports(struct rtable *tab)
 {
   tab->export_scheduled = 0;
-=======
-	  stats->imp_updates_ignored++;
-	  rte_trace_in(D_FILTERS, c, new, "ignored [limit]");
->>>>>>> 17663b6a
 
   struct channel *c;
   node *n;
@@ -1317,31 +1241,19 @@
   if ((c->debug & D_ROUTES) || (p->debug & D_ROUTES))
     {
       if (new_ok)
-<<<<<<< HEAD
       {
 	rte new_copy = rte_copy(new);
-	rte_trace(p, &new_copy, '>', new == net->routes ? "added [best]" : "added");
+	rte_trace(c, &new_copy, '>', new == net->routes ? "added [best]" : "added");
       }
-=======
-	rte_trace(c, new, '>', new == net->routes ? "added [best]" : "added");
->>>>>>> 17663b6a
       else if (old_ok)
 	{
 	  rte old_copy = rte_copy(old);
 	  if (old != old_best)
-<<<<<<< HEAD
-	    rte_trace(p, &old_copy, '>', "removed");
+	    rte_trace(c, &old_copy, '>', "removed");
 	  else if (net->routes && !rte_is_filtered(net->routes))
-	    rte_trace(p, &old_copy, '>', "removed [replaced]");
+	    rte_trace(c, &old_copy, '>', "removed [replaced]");
 	  else
-	    rte_trace(p, &old_copy, '>', "removed [sole]");
-=======
-	    rte_trace(c, old, '>', "removed");
-	  else if (rte_is_ok(net->routes))
-	    rte_trace(c, old, '>', "removed [replaced]");
-	  else
-	    rte_trace(c, old, '>', "removed [sole]");
->>>>>>> 17663b6a
+	    rte_trace(c, &old_copy, '>', "removed [sole]");
 	}
     }
 
@@ -1426,7 +1338,6 @@
 	goto invalid;
       }
 
-<<<<<<< HEAD
       if ((new->attrs->dest == RTD_UNICAST) && !nexthop_is_sorted(&(new->attrs->nh)))
       {
 	log(L_WARN "Ignoring unsorted multipath route %N received via %s.%s",
@@ -1437,21 +1348,12 @@
       if ((filter == FILTER_REJECT) || (filter && (f_run(filter, new, rte_update_pool, 0) > F_ACCEPT)))
 	{
 	  stats->imp_updates_filtered++;
-	  rte_trace_in(D_FILTERS, p, new, "filtered out");
+	  rte_trace_in(D_FILTERS, c, new, "filtered out");
 	  filtered = 1;
 	}
     }
 
   /* Find a table record */
-=======
-void
-rte_update2(struct channel *c, const net_addr *n, rte *new, struct rte_src *src)
-{
-  // struct proto *p = c->proto;
-  struct proto_stats *stats = &c->stats;
-  const struct filter *filter = c->in_filter;
-  rte *dummy = NULL;
->>>>>>> 17663b6a
   net *nn;
 
   if (new->attrs && (!filtered || c->in_keep_filtered))
@@ -1503,43 +1405,20 @@
 
       if (!filtered)
 	{
-<<<<<<< HEAD
 	  stats->imp_updates_ignored++;
-	  rte_trace_in(D_ROUTES, p, new, "ignored");
+	  rte_trace_in(D_ROUTES, c, new, "ignored");
 	}
 
       return;
     }
-=======
-	  rte_trace_in(D_FILTERS, c, new, "invalid");
-	  stats->imp_updates_invalid++;
-	  goto drop;
-	}
-
-      if (filter == FILTER_REJECT)
-	{
-	  stats->imp_updates_filtered++;
-	  rte_trace_in(D_FILTERS, c, new, "filtered out");
-
-	  if (! c->in_keep_filtered)
-	    goto drop;
->>>>>>> 17663b6a
 
   _Bool new_ok = new->attrs && !filtered;
   _Bool old_ok = old && !rte_is_filtered(old);
 
-<<<<<<< HEAD
   struct channel_limit *l = &c->rx_limit;
   if (l->action && !old && new->attrs && !c->in_table)
     {
       u32 all_routes = stats->imp_routes + stats->filt_routes;
-=======
-	  int fr = f_run(filter, &new, rte_update_pool, 0);
-	  if (fr > F_ACCEPT)
-	  {
-	    stats->imp_updates_filtered++;
-	    rte_trace_in(D_FILTERS, c, new, "filtered out");
->>>>>>> 17663b6a
 
       if (all_routes >= l->limit)
 	channel_notify_limit(c, l, PLD_RX, all_routes);
@@ -1550,7 +1429,7 @@
 	     we just free new and exit like nothing happened */
 
 	  stats->imp_updates_ignored++;
-	  rte_trace_in(D_FILTERS, p, new, "ignored [limit]");
+	  rte_trace_in(D_FILTERS, c, new, "ignored [limit]");
 	  return;
 	}
     }
@@ -1571,7 +1450,7 @@
 	     already handled. */
 
 	  stats->imp_updates_ignored++;
-	  rte_trace_in(D_FILTERS, p, new, "ignored [limit]");
+	  rte_trace_in(D_FILTERS, c, new, "ignored [limit]");
 
 	  if (c->in_keep_filtered)
 	    filtered = 1;
@@ -1613,7 +1492,7 @@
   if (new->attrs)
   {
     stats->imp_updates_invalid++;
-    rte_trace_in(D_FILTERS, p, new, "invalid");
+    rte_trace_in(D_FILTERS, c, new, "invalid");
   }
   else
     stats->imp_withdraws_invalid++;
@@ -2204,7 +2083,7 @@
     .generation = old->generation,
   };
 
-  rte_trace_in(D_ROUTES, old->sender->proto, &e, "updated");
+  rte_trace_in(D_ROUTES, old->sender, &e, "updated");
 
   struct rte_storage *new = rte_store(&e, old->net);
   rte_copy_metadata(new, old);
@@ -2256,7 +2135,6 @@
     struct rte_storage *new, *old, **before_old;
   } *updates = alloca(sizeof(struct rte_multiupdate) * count);
 
-<<<<<<< HEAD
   uint i = 0;
   for (struct rte_storage **k = &n->routes, *e; e = *k; k = &e->next)
     if (rte_is_valid(e) && rta_next_hop_outdated(e->attrs))
@@ -2265,10 +2143,6 @@
 	.old = e,
 	.before_old = k,
       };
-=======
-	rte_trace_in(D_ROUTES, new->sender, new, "updated");
-	rte_announce_i(tab, RA_ANY, n, new, e, NULL, NULL);
->>>>>>> 17663b6a
 
   ASSERT_DIE(i == count);
 
@@ -2310,9 +2184,8 @@
       updates[i].new->next = updates[i].old->next;
     }
 
-<<<<<<< HEAD
     rte new_copy = rte_copy(updates[i].new);
-    rte_trace(updates[i].new->sender->proto, &new_copy, '~',
+    rte_trace(updates[i].new->sender, &new_copy, '~',
 	"recursive hexthop update");
   }
 
@@ -2328,14 +2201,9 @@
 
     n->routes = rte_recalc_find_best(n->routes);
   }
-=======
-  /* Announce the new best route */
-  if (new != old_best)
-    rte_trace_in(D_ROUTES, new->sender, new, "updated [best]");
->>>>>>> 17663b6a
 
   rte best_copy = rte_copy(n->routes);
-  rte_trace(best_copy.sender->proto, &best_copy, '~',
+  rte_trace(best_copy.sender, &best_copy, '~',
       (n->routes == old_best) ? "best not changed" : "best chosen");
 
   /* First announce all the non-old-best changes */
@@ -2719,7 +2587,7 @@
     if (l->state == PLS_BLOCKED)
     {
       /* Required by rte_trace_in() */
-      new->net = net;
+      new->net = net->n.addr;
 
       rte_trace_in(D_FILTERS, c, new, "ignored [limit]");
       goto drop_update;
@@ -3087,7 +2955,7 @@
 
 #ifdef CONFIG_BABEL
   if (a->source == RTS_BABEL)
-    return rt->u.babel.metric;
+    return ea_find(a->eattrs, EA_BABEL_METRIC)->u.data;
 #endif
 
   if (a->source == RTS_DEVICE)
