--- conflicted
+++ resolved
@@ -887,7 +887,7 @@
 static inline int
 rte_validate(rte *e)
 {
-  int c, mask;
+  int c;
   net *n = e->net;
 
   if (!net_validate(n->n.addr))
@@ -897,17 +897,11 @@
     return 0;
   }
 
-<<<<<<< HEAD
   /* FIXME: better handling different nettypes */
-  c = !net_is_flow(n->n.addr) ?
-    net_classify(n->n.addr): (IADDR_HOST | SCOPE_UNIVERSE);
-  if ((c < 0) || !(c & IADDR_HOST) || ((c & IADDR_SCOPE_MASK) <= SCOPE_LINK))
-=======
-  mask = net_val_match(n->n.addr->type, NB_MCAST) ? IADDR_MULTICAST : IADDR_HOST;
-
-  c = net_classify(n->n.addr);
-  if ((c < 0) || !(c & mask) || ((c & IADDR_SCOPE_MASK) <= SCOPE_LINK))
->>>>>>> 76baa8b3
+  /* FIXME: should be check mcast addresses here or in net_validate()? */
+  if (net_type_match(n->n.addr, NB_HOST) &&
+      (c = net_classify(n->n.addr)) &&
+      ((c < 0) || !(c & IADDR_HOST) || ((c & IADDR_SCOPE_MASK) <= SCOPE_LINK)))
   {
     log(L_WARN "Ignoring bogus route %N received via %s",
 	n->n.addr, e->sender->proto->name);
@@ -1415,15 +1409,8 @@
 rt_examine(rtable *t, net_addr *a, struct proto *p, struct filter *filter)
 {
   net *n = net_find(t, a);
-  return rt_examine2(n, p, filter, NULL, NULL);
-}
-
-/* If rte would be exported to p, call the callback */
-int
-rt_examine2(net *n, struct proto *p, struct filter *filter, void (*callback)(struct proto *, void *, rte *), void *data)
-{
   rte *rt = n ? n->routes : NULL;
-  
+
   if (!rte_is_valid(rt))
     return 0;
 
@@ -1435,9 +1422,6 @@
   if (v == RIC_PROCESS)
     v = (f_run(filter, &rt, &tmpa, rte_update_pool, FF_FORCE_TMPATTR) <= F_ACCEPT);
 
-  if (callback && v > 0)
-    callback(p, data, rt);
-  
    /* Discard temporary rte */
   if (rt != n->routes)
     rte_free(rt);
@@ -1445,9 +1429,9 @@
   rte_update_unlock();
 
   return v > 0;
-
-}
-
+}
+
+#if 0
 /* Sometimes protocols need to find one route in table without keeping their own copy.
  * rt_route finds the best route after applying filter.
  * As the routes may be temporary, successful find is announced by the callback.
@@ -1472,6 +1456,7 @@
     net_normalize(n0);
   }
 }
+#endif
 
 
 /**
@@ -1782,11 +1767,6 @@
 
   rt_new_table(cf_get_symbol("master4"), NET_IP4);
   rt_new_table(cf_get_symbol("master6"), NET_IP6);
-
-  rt_new_table(cf_get_symbol("mreq4"), NET_MREQ4);
-  rt_new_table(cf_get_symbol("mreq6"), NET_MREQ6);
-  rt_new_table(cf_get_symbol("mroute4"), NET_MGRP4);
-  rt_new_table(cf_get_symbol("mroute6"), NET_MGRP6);
 }
 
 
@@ -2406,7 +2386,7 @@
   return 0;
 }
 
-u32
+static u32
 rt_get_igp_metric(rte *rt)
 {
   eattr *ea = ea_find(rt->attrs->eattrs, EA_GEN_IGP_METRIC);
@@ -2541,293 +2521,6 @@
   return he;
 }
 
-<<<<<<< HEAD
-=======
-void
-rta_set_recursive_next_hop(rtable *dep, rta *a, rtable *tab, ip_addr *gw, ip_addr *ll)
-{
-  rta_apply_hostentry(a, rt_get_hostentry(tab, *gw, *ll, dep));
-}
-
-
-/*
- *  CLI commands
- */
-
-static void
-rt_format_via(rte *e, byte *via)
-{
-  rta *a = e->attrs;
-
-  switch (a->dest)
-    {
-    case RTD_ROUTER:	bsprintf(via, "via %I on %s", a->gw, a->iface->name); break;
-    case RTD_DEVICE:	bsprintf(via, "dev %s", a->iface->name); break;
-    case RTD_BLACKHOLE:	bsprintf(via, "blackhole"); break;
-    case RTD_UNREACHABLE:	bsprintf(via, "unreachable"); break;
-    case RTD_PROHIBIT:	bsprintf(via, "prohibited"); break;
-    case RTD_MULTIPATH:	bsprintf(via, "multipath"); break;
-    case RTD_MREQUEST:	bsprintf(via, "for %s", a->iface->name); break;
-    case RTD_MULTICAST:	bsprintf(via, "iifs: %b, oifs: %b", e->u.mkrt.iifs, e->u.mkrt.oifs); break;
-    default:		bsprintf(via, "???");
-    }
-}
-
-static void
-rt_show_rte(struct cli *c, byte *ia, rte *e, struct rt_show_data *d, ea_list *tmpa)
-{
-  byte via[IPA_MAX_TEXT_LENGTH+32];
-  byte from[IPA_MAX_TEXT_LENGTH+8];
-  byte tm[TM_DATETIME_BUFFER_SIZE], info[256];
-  rta *a = e->attrs;
-  int primary = (e->net->routes == e);
-  int sync_error = (e->net->n.flags & KRF_SYNC_ERROR);
-  void (*get_route_info)(struct rte *, byte *buf, struct ea_list *attrs);
-  struct mpnh *nh;
-
-  rt_format_via(e, via);
-  tm_format_datetime(tm, &config->tf_route, e->lastmod);
-  if (ipa_nonzero(a->from) && !ipa_equal(a->from, a->gw))
-    bsprintf(from, " from %I", a->from);
-  else
-    from[0] = 0;
-
-  get_route_info = a->src->proto->proto->get_route_info;
-  if (get_route_info || d->verbose)
-    {
-      /* Need to normalize the extended attributes */
-      ea_list *t = tmpa;
-      t = ea_append(t, a->eattrs);
-      tmpa = alloca(ea_scan(t));
-      ea_merge(t, tmpa);
-      ea_sort(tmpa);
-    }
-  if (get_route_info)
-    get_route_info(e, info, tmpa);
-  else
-    bsprintf(info, " (%d)", e->pref);
-  cli_printf(c, -1007, "%-18s %s [%s %s%s]%s%s", ia, via, a->src->proto->name,
-	     tm, from, primary ? (sync_error ? " !" : " *") : "", info);
-  for (nh = a->nexthops; nh; nh = nh->next)
-    cli_printf(c, -1007, "\tvia %I on %s weight %d", nh->gw, nh->iface->name, nh->weight + 1);
-  if (d->verbose)
-    rta_show(c, a, tmpa);
-}
-
-static void
-rt_show_net(struct cli *c, net *n, struct rt_show_data *d)
-{
-  rte *e, *ee;
-  byte ia[NET_MAX_TEXT_LENGTH+1];
-  struct ea_list *tmpa;
-  struct channel *ec = d->export_channel;
-  int first = 1;
-  int pass = 0;
-
-  bsprintf(ia, "%N", n->n.addr);
-
-
-  for (e = n->routes; e; e = e->next)
-    {
-      if (rte_is_filtered(e) != d->filtered)
-	continue;
-
-      d->rt_counter++;
-      d->net_counter += first;
-      first = 0;
-
-      if (pass)
-	continue;
-
-      ee = e;
-      rte_update_lock();		/* We use the update buffer for filtering */
-      tmpa = make_tmp_attrs(e, rte_update_pool);
-
-      /* Special case for merged export */
-      if ((d->export_mode == RSEM_EXPORT) && (ec->ra_mode == RA_MERGED))
-        {
-	  rte *rt_free;
-	  e = rt_export_merged(ec, n, &rt_free, &tmpa, 1);
-	  pass = 1;
-
-	  if (!e)
-	  { e = ee; goto skip; }
-	}
-      else if (d->export_mode)
-	{
-	  struct proto *ep = d->export_protocol;
-	  int ic = ep->import_control ? ep->import_control(ep, &e, &tmpa, rte_update_pool) : 0;
-
-	  if (ec->ra_mode == RA_OPTIMAL || ec->ra_mode == RA_MERGED)
-	    pass = 1;
-
-	  if (ic < 0)
-	    goto skip;
-
-	  if (d->export_mode > RSEM_PREEXPORT)
-	    {
-	      /*
-	       * FIXME - This shows what should be exported according to current
-	       * filters, but not what was really exported. 'configure soft'
-	       * command may change the export filter and do not update routes.
-	       */
-	      int do_export = (ic > 0) ||
-		(f_run(ec->out_filter, &e, &tmpa, rte_update_pool, FF_FORCE_TMPATTR) <= F_ACCEPT);
-
-	      if (do_export != (d->export_mode == RSEM_EXPORT))
-		goto skip;
-
-	      if ((d->export_mode == RSEM_EXPORT) && (ec->ra_mode == RA_ACCEPTED))
-		pass = 1;
-	    }
-	}
-
-      if (d->show_protocol && (d->show_protocol != e->attrs->src->proto))
-	goto skip;
-
-      if (f_run(d->filter, &e, &tmpa, rte_update_pool, FF_FORCE_TMPATTR) > F_ACCEPT)
-	goto skip;
-
-      d->show_counter++;
-      if (d->stats < 2)
-	rt_show_rte(c, ia, e, d, tmpa);
-      ia[0] = 0;
-
-    skip:
-      if (e != ee)
-      {
-	rte_free(e);
-	e = ee;
-      }
-      rte_update_unlock();
-
-      if (d->primary_only)
-	break;
-    }
-}
-
-static struct channel *
-rt_show_export_channel(struct rt_show_data *d)
-{
-  if (! d->export_protocol->rt_notify)
-    return NULL;
-
-  return proto_find_channel_by_table(d->export_protocol, d->table);
-}
-
-static void
-rt_show_cont(struct cli *c)
-{
-  struct rt_show_data *d = c->rover;
-#ifdef DEBUGGING
-  unsigned max = 4;
-#else
-  unsigned max = 64;
-#endif
-  struct fib *fib = &d->table->fib;
-  struct fib_iterator *it = &d->fit;
-
-  if (d->export_mode)
-    {
-      /* Ensure we have current export channel */
-      d->export_channel = rt_show_export_channel(d);
-      if (!d->export_channel || (d->export_channel->export_state == ES_DOWN))
-        {
-	  cli_printf(c, 8005, "Channel is down");
-	  goto done;
-	}
-    }
-
-  FIB_ITERATE_START(fib, it, net, n)
-    {
-      if (!max--)
-	{
-	  FIB_ITERATE_PUT(it);
-	  return;
-	}
-      rt_show_net(c, n, d);
-    }
-  FIB_ITERATE_END;
-  if (d->stats)
-    cli_printf(c, 14, "%d of %d routes for %d networks", d->show_counter, d->rt_counter, d->net_counter);
-  else
-    cli_printf(c, 0, "");
-done:
-  c->cont = c->cleanup = NULL;
-}
-
-static void
-rt_show_cleanup(struct cli *c)
-{
-  struct rt_show_data *d = c->rover;
-
-  /* Unlink the iterator */
-  fit_get(&d->table->fib, &d->fit);
-}
-
-static inline rtable *
-rt_show_get_table(struct proto *p)
-{
-  /* FIXME: Use a better way to handle multi-channel protocols */
-
-  if (p->main_channel)
-    return p->main_channel->table;
-
-  if (!EMPTY_LIST(p->channels))
-    return ((struct channel *) HEAD(p->channels))->table;
-
-  return NULL;
-}
-
-void
-rt_show(struct rt_show_data *d)
-{
-  net *n;
-
-  /* Default is either a master table or a table related to a respective protocol */
-  if (!d->table && d->export_protocol) d->table = rt_show_get_table(d->export_protocol);
-  if (!d->table && d->show_protocol) d->table = rt_show_get_table(d->show_protocol);
-  if (!d->table) d->table = config->def_tables[NET_IP4]->table; /* FIXME: iterate through all tables ? */
-
-  /* Filtered routes are neither exported nor have sensible ordering */
-  if (d->filtered && (d->export_mode || d->primary_only))
-    cli_msg(0, "");
-
-  if (!d->addr)
-    {
-      FIB_ITERATE_INIT(&d->fit, &d->table->fib);
-      this_cli->cont = rt_show_cont;
-      this_cli->cleanup = rt_show_cleanup;
-      this_cli->rover = d;
-    }
-  else
-    {
-      if (d->export_mode)
-        {
-	  /* Find channel associated with the export protocol */
-	  d->export_channel = rt_show_export_channel(d);
-	  if (!d->export_channel || (d->export_channel->export_state == ES_DOWN))
-	    {
-	      cli_msg(8005, "Channel is down");
-	      return;
-	    }
-	}
-
-      if (d->show_for)
-	n = net_route(d->table, d->addr);
-      else
-	n = net_find(d->table, d->addr);
-
-      if (n)
-	rt_show_net(this_cli, n, d);
-
-      if (d->rt_counter)
-	cli_msg(0, "");
-      else
-	cli_msg(8001, "Network not in table");
-    }
-}
->>>>>>> 76baa8b3
 
 /*
  *  Documentation for functions declared inline in route.h
