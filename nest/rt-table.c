--- conflicted
+++ resolved
@@ -853,17 +853,9 @@
 	accepted = rt_notify_accepted(c, &ei);
 	break;
 
-<<<<<<< HEAD
       case RA_MERGED:
 	accepted = rt_notify_merged(c, &ei, u, n);
 	break;
-=======
-  /* Save the last accessed position */
-  rte **pos = k;
-
-  if (!old)
-    before_old = NULL;
->>>>>>> 0f81b32d
 
       default:
 	bug("Strange channel route announcement mode");
@@ -1174,20 +1166,12 @@
 	  rte_better(new, SKIP_BACK(struct rte_storage, next, k)))
 	k = &net->routes;
 
-<<<<<<< HEAD
       for (; *k; k=&(*k)->next)
 	if (rte_better(new, *k))
 	  break;
 
       new->next = *k;
       *k = new;
-=======
-	  new->next = *k;
-	  *k = new;
-
-	  table->rt_count++;
-	}
->>>>>>> 0f81b32d
     }
   else
     {
@@ -1204,11 +1188,7 @@
 
 	  new->next = net->routes;
 	  net->routes = new;
-<<<<<<< HEAD
-=======
-
-	  table->rt_count++;
->>>>>>> 0f81b32d
+
 	}
       else if (old == old_best)
 	{
@@ -1219,57 +1199,23 @@
 	     route might be NULL if there is no more routes */
 
 	do_recalculate:
-<<<<<<< HEAD
 	  /* Add the new route to the list and find best route */
-	  new->next = net->routes;
-	  net->routes = rte_recalc_find_best(new);
-=======
-	  /* Add the new route to the list */
-	  if (new)
-	    {
-	      new->next = *pos;
-	      *pos = new;
-
-	      table->rt_count++;
-	    }
-
-	  /* Find a new optimal route (if there is any) */
-	  if (net->routes)
-	    {
-	      rte **bp = &net->routes;
-	      for (k=&(*bp)->next; *k; k=&(*k)->next)
-		if (rte_better(*k, *bp))
-		  bp = k;
-
-	      /* And relink it */
-	      rte *best = *bp;
-	      *bp = best->next;
-	      best->next = net->routes;
-	      net->routes = best;
-	    }
->>>>>>> 0f81b32d
+	  new->next = *before_old;
+	  *before_old = new;
+	  net->routes = rte_recalc_find_best(net->routes);
 	}
       else
 	{
 	  /* The third case - the new route is not better than the old
 	     best route (therefore old_best != NULL) and the old best
 	     route was not removed (therefore old_best == net->routes).
-<<<<<<< HEAD
 	     Or there is no new route at all.
 	     We just link the new route or the withdraw marker
 	     after the old best route. */
 
 	  ASSERT(net->routes != NULL);
-	  new->next = net->routes->next;
-	  net->routes->next = new;
-=======
-	     We just link the new route to the old/last position. */
-
-	  new->next = *pos;
-	  *pos = new;
-
-	  table->rt_count++;
->>>>>>> 0f81b32d
+	  new->next = *before_old;
+	  *before_old = new;
 	}
     }
 
