/*
 *	BIRD -- Core Configuration
 *
 *	(c) 1998--2000 Martin Mares <mj@ucw.cz>
 *      (c) 2004       Ondrej Filip <feela@network.cz>
 *
 *	Can be freely distributed and used under the terms of the GNU GPL.
 */

CF_HDR

#include "nest/rt-dev.h"
#include "nest/password.h"
#include "nest/cmds.h"
#include "lib/lists.h"

CF_DEFINES

static struct proto_config *this_proto;
static struct iface_patt *this_ipatt;
static struct iface_patt_node *this_ipn;
static struct roa_table_config *this_roa_table;
static list *this_p_list;
static struct password_item *this_p_item;
static int password_id;

static inline void
reset_passwords(void)
{
  this_p_list = NULL;
}

static inline list *
get_passwords(void)
{
  list *rv = this_p_list;
  this_p_list = NULL;
  return rv;
}

#define DIRECT_CFG ((struct rt_dev_config *) this_proto)

CF_DECLS

CF_KEYWORDS(ROUTER, ID, PROTOCOL, TEMPLATE, PREFERENCE, DISABLED, DEBUG, ALL, OFF, DIRECT)
CF_KEYWORDS(INTERFACE, IMPORT, EXPORT, FILTER, NONE, TABLE, STATES, ROUTES, FILTERS)
<<<<<<< HEAD
CF_KEYWORDS(IPV4, IPVX, VPN4, VPN6, MPLS)
CF_KEYWORDS(LIMIT, ACTION, WARN, BLOCK, RESTART, DISABLE)
=======
CF_KEYWORDS(LIMIT, ACTION, WARN, BLOCK, RESTART, DISABLE, KEEP, FILTERED)
>>>>>>> c93c0208
CF_KEYWORDS(PASSWORD, FROM, PASSIVE, TO, ID, EVENTS, PACKETS, PROTOCOLS, INTERFACES)
CF_KEYWORDS(PRIMARY, STATS, COUNT, FOR, COMMANDS, PREEXPORT, GENERATE, ROA, AS, MAX, FLUSH)
CF_KEYWORDS(LISTEN, BGP, V6ONLY, DUAL, ADDRESS, PORT, PASSWORDS, DESCRIPTION, SORTED)
CF_KEYWORDS(RELOAD, IN, OUT, MRTDUMP, MESSAGES, RESTRICT, MEMORY, IGP_METRIC)

CF_ENUM(T_ENUM_RTS, RTS_, DUMMY, STATIC, INHERIT, DEVICE, STATIC_DEVICE, REDIRECT,
	RIP, OSPF, OSPF_IA, OSPF_EXT1, OSPF_EXT2, BGP, PIPE)
CF_ENUM(T_ENUM_SCOPE, SCOPE_, HOST, LINK, SITE, ORGANIZATION, UNIVERSE, UNDEFINED)
CF_ENUM(T_ENUM_RTC, RTC_, UNICAST, BROADCAST, MULTICAST, ANYCAST)
CF_ENUM(T_ENUM_RTD, RTD_, ROUTER, DEVICE, BLACKHOLE, UNREACHABLE, PROHIBIT, MULTIPATH)
CF_ENUM(T_ENUM_ROA, ROA_, UNKNOWN, VALID, INVALID)

%type <i32> idval
%type <f> imexport
%type <r> rtable
%type <s> optsym
%type <ra> r_args
%type <ro> roa_args
%type <rot> roa_table_arg
%type <sd> sym_args
%type <i> proto_start echo_mask echo_size debug_mask debug_list debug_flag mrtdump_mask mrtdump_list mrtdump_flag export_or_preexport roa_mode limit_action table_type table_sorted
%type <ps> proto_patt proto_patt2
%type <g> limit_spec

CF_GRAMMAR

/* Setting of router ID */

CF_ADDTO(conf, rtrid)

rtrid: ROUTER ID idval ';' {
   new_config->router_id = $3;
   }
 ;

idval:
   NUM { $$ = $1; }
 | IP4 { $$ = ip4_to_u32($1);  }
 ;


CF_ADDTO(conf, listen)

listen: LISTEN BGP listen_opts ';' ;

listen_opts:
   /* Nothing */
 | listen_opts listen_opt
 ;

listen_opt: 
   ADDRESS ipa { new_config->listen_bgp_addr = $2; }
 | PORT expr { new_config->listen_bgp_port = $2; }
 | V6ONLY { new_config->listen_bgp_flags = 0; }
 | DUAL { new_config->listen_bgp_flags = 1; }
 ;


/* Creation of routing tables */

CF_ADDTO(conf, table)

table_sorted:
          { $$ = 0; }
 | SORTED { $$ = 1; }
 ;

table_type:
   /* empty */ { $$ = RT_IP; }
 | IPV4 { $$ = RT_IPV4; }
 | IPVX { $$ = RT_IPV6; } /* XXXX */
 | VPN4 { $$ = RT_VPN4; }
 | VPN6 { $$ = RT_VPN6; }
 | MPLS { $$ = RT_MPLS; }
 ;

table: table_type TABLE SYM table_sorted {
   struct rtable_config *cf;
   cf = rt_new_table($3, $1);
   cf->sorted = $4;
   }
 ;

CF_ADDTO(conf, roa_table)

roa_table_start: ROA TABLE SYM {
  this_roa_table = roa_new_table_config($3);
};

roa_table_opts:
   /* empty */
 | roa_table_opts ROA prefix MAX NUM AS NUM ';' {
     roa_add_item_config(this_roa_table, $3.addr, $3.len, $5, $7);
   }
 ;

roa_table:
   roa_table_start
 | roa_table_start '{' roa_table_opts '}'
 ;

/* Definition of protocols */

CF_ADDTO(conf, proto)

proto_start:
   PROTOCOL { $$ = SYM_PROTO; }
 | TEMPLATE { $$ = SYM_TEMPLATE; }
 ;

proto_name:
   /* EMPTY */ {
     struct symbol *s = cf_default_name(this_proto->protocol->template, &this_proto->protocol->name_counter);
     s->class = this_proto->class;
     s->def = this_proto;
     this_proto->name = s->name;
     }
 | SYM {
     cf_define_symbol($1, this_proto->class, this_proto);
     this_proto->name = $1->name;
   }
 | SYM FROM SYM {
     if (($3->class != SYM_TEMPLATE) && ($3->class != SYM_PROTO)) cf_error("Template or protocol name expected");

     cf_define_symbol($1, this_proto->class, this_proto);
     this_proto->name = $1->name;

     proto_copy_config(this_proto, $3->def);
   }
 ;

proto_item:
   /* EMPTY */
 | PREFERENCE expr {
     if ($2 < 0 || $2 > 0xFFFF) cf_error("Invalid preference");
     this_proto->preference = $2;
   }
 | DISABLED bool { this_proto->disabled = $2; }
 | DEBUG debug_mask { this_proto->debug = $2; }
 | MRTDUMP mrtdump_mask { this_proto->mrtdump = $2; }
 | IMPORT imexport { this_proto->in_filter = $2; }
 | EXPORT imexport { this_proto->out_filter = $2; }
 | IMPORT LIMIT limit_spec { this_proto->in_limit = $3; }
 | EXPORT LIMIT limit_spec { this_proto->out_limit = $3; }
<<<<<<< HEAD
 | TABLE rtable {
     if (!rt_match($2->addr_type, this_proto->protocol->tables))
       cf_error("Incompatible table class");
     this_proto->table = $2;
   }
=======
 | IMPORT KEEP FILTERED bool { this_proto->in_keep_filtered = $4; }
 | TABLE rtable { this_proto->table = $2; }
>>>>>>> c93c0208
 | ROUTER ID idval { this_proto->router_id = $3; }
 | DESCRIPTION TEXT { this_proto->dsc = $2; }
 ;

imexport:
   FILTER filter { $$ = $2; }
 | where_filter
 | ALL { $$ = FILTER_ACCEPT; }
 | NONE { $$ = FILTER_REJECT; }
 ;

limit_action:
   /* default */ { $$ = PLA_DISABLE; }
 | ACTION WARN { $$ = PLA_WARN; }
 | ACTION BLOCK { $$ = PLA_BLOCK; }
 | ACTION RESTART { $$ = PLA_RESTART; }
 | ACTION DISABLE { $$ = PLA_DISABLE; }
 ;

limit_spec:
   expr limit_action {
     struct proto_limit *l = cfg_allocz(sizeof(struct proto_limit));
     l->limit = $1;
     l->action = $2;
     $$ = l;
   }
 ;

rtable:
   SYM {
     if ($1->class != SYM_TABLE) cf_error("Table name expected");
     $$ = $1->def;
   }
 ;

CF_ADDTO(conf, debug_default)

debug_default:
   DEBUG PROTOCOLS debug_mask { new_config->proto_default_debug = $3; }
 | DEBUG COMMANDS expr { new_config->cli_debug = $3; }
 ;

/* MRTDUMP PROTOCOLS is in systep/unix/config.Y */

/* Interface patterns */

iface_patt_node_init:
   /* EMPTY */ {
     struct iface_patt_node *ipn = cfg_allocz(sizeof(struct iface_patt_node));
     add_tail(&this_ipatt->ipn_list, NODE ipn);
     this_ipn = ipn;
   }
 ;

iface_patt_node_body:
   TEXT { this_ipn->pattern = $1; this_ipn->prefix = IPA_NONE; this_ipn->pxlen = 0; }
 | prefix_or_ipa { this_ipn->pattern = NULL; this_ipn->prefix = $1.addr; this_ipn->pxlen = $1.len; }
 | TEXT prefix_or_ipa { this_ipn->pattern = $1; this_ipn->prefix = $2.addr; this_ipn->pxlen = $2.len; }
 ;

iface_negate:
       { this_ipn->positive = 1; }
 | '-' { this_ipn->positive = 0; }
 ;

iface_patt_node:
   iface_patt_node_init iface_negate iface_patt_node_body 
 ;


iface_patt_list:
   iface_patt_node
 | iface_patt_list ',' iface_patt_node
 ;


/* Direct device route protocol */

CF_ADDTO(proto, dev_proto '}')

dev_proto_start: proto_start DIRECT {
     this_proto = proto_config_new(&proto_device, sizeof(struct rt_dev_config), $1);
     init_list(&DIRECT_CFG->iface_list);
   }
 ;

dev_proto:
   dev_proto_start proto_name '{'
 | dev_proto proto_item ';'
 | dev_proto dev_iface_patt ';'
 ;

dev_iface_init:
   /* EMPTY */ {
     this_ipatt = cfg_allocz(sizeof(struct iface_patt));
     add_tail(&DIRECT_CFG->iface_list, NODE this_ipatt);
     init_list(&this_ipatt->ipn_list);
   }
 ;

dev_iface_patt:
   INTERFACE dev_iface_init iface_patt_list
 ;

/* Debug flags */

debug_mask:
   ALL { $$ = ~0; }
 | OFF { $$ = 0; }
 | '{' debug_list '}' { $$ = $2; }
 ;

debug_list:
   debug_flag
 | debug_list ',' debug_flag { $$ = $1 | $3; }
 ;

debug_flag:
   STATES	{ $$ = D_STATES; }
 | ROUTES	{ $$ = D_ROUTES; }
 | FILTERS	{ $$ = D_FILTERS; }
 | INTERFACES	{ $$ = D_IFACES; }
 | EVENTS	{ $$ = D_EVENTS; }
 | PACKETS	{ $$ = D_PACKETS; }
 ;

/* MRTDump flags */

mrtdump_mask:
   ALL { $$ = ~0; }
 | OFF { $$ = 0; }
 | '{' mrtdump_list '}' { $$ = $2; }
 ;

mrtdump_list:
   mrtdump_flag
 | mrtdump_list ',' mrtdump_flag { $$ = $1 | $3; }
 ;

mrtdump_flag:
   STATES	{ $$ = MD_STATES; }
 | MESSAGES	{ $$ = MD_MESSAGES; }
 ;

/* Password lists */

password_list:
   PASSWORDS '{' password_items '}'
 | password_item
;

password_items: 
    /* empty */
  | password_item ';' password_items
;

password_item:
    password_item_begin '{' password_item_params '}'
  | password_item_begin
;

password_item_begin:
   PASSWORD TEXT {
     if (!this_p_list) {
     	this_p_list = cfg_alloc(sizeof(list));
     	init_list(this_p_list);
        password_id = 1;
     }
     this_p_item = cfg_alloc(sizeof (struct password_item));
     this_p_item->password = $2;
     this_p_item->genfrom = 0;
     this_p_item->gento = TIME_INFINITY;
     this_p_item->accfrom = 0;
     this_p_item->accto = TIME_INFINITY;
     this_p_item->id = password_id++;
     add_tail(this_p_list, &this_p_item->n);
   }
;

password_item_params:
   /* empty */ { } 
 | GENERATE FROM datetime ';' password_item_params { this_p_item->genfrom = $3; }
 | GENERATE TO datetime ';' password_item_params { this_p_item->gento = $3; }
 | ACCEPT FROM datetime ';' password_item_params { this_p_item->accfrom = $3; }
 | ACCEPT TO datetime ';' password_item_params { this_p_item->accto = $3; }
 | ID expr ';' password_item_params { this_p_item->id = $2; if ($2 <= 0) cf_error("Password ID has to be greated than zero."); }
 ;



/* Core commands */
CF_CLI_HELP(SHOW, ..., [[Show status information]])

CF_CLI(SHOW STATUS,,, [[Show router status]])
{ cmd_show_status(); } ;

CF_CLI(SHOW MEMORY,,, [[Show memory usage]])
{ cmd_show_memory(); } ;

CF_CLI(SHOW PROTOCOLS, proto_patt2, [<protocol> | \"<pattern>\"], [[Show routing protocols]])
{ proto_apply_cmd($3, proto_cmd_show, 0, 0); } ;

CF_CLI(SHOW PROTOCOLS ALL, proto_patt2, [<protocol> | \"<pattern>\"], [[Show routing protocol details]])
{ proto_apply_cmd($4, proto_cmd_show, 0, 1); } ;

optsym:
   SYM
 | /* empty */ { $$ = NULL; }
 ;

CF_CLI(SHOW INTERFACES,,, [[Show network interfaces]])
{ if_show(); } ;

CF_CLI(SHOW INTERFACES SUMMARY,,, [[Show summary of network interfaces]])
{ if_show_summary(); } ;

CF_CLI_HELP(SHOW ROUTE, ..., [[Show routing table]])
CF_CLI(SHOW ROUTE, r_args, [[[<prefix>|for <prefix>|for <ip>] [table <t>] [filter <f>|where <cond>] [all] [primary] [filtered] [(export|preexport) <p>] [protocol <p>] [stats|count]]], [[Show routing table]])
{ rt_show($3); } ;

r_args:
   /* empty */ {
     $$ = cfg_allocz(sizeof(struct rt_show_data));
     $$->pxlen = 256;
     $$->filter = FILTER_ACCEPT;
     $$->table = config->master_rtc->table;
   }
 | r_args prefix {
     $$ = $1;
     if ($$->pxlen != 256) cf_error("Only one prefix expected");
     $$->prefix = $2.addr;
     $$->pxlen = $2.len;
   }
 | r_args FOR prefix_or_ipa {
     $$ = $1;
     if ($$->pxlen != 256) cf_error("Only one prefix expected");
     $$->prefix = $3.addr;
     $$->pxlen = $3.len;
     $$->show_for = 1;
   }
 | r_args TABLE SYM {
     $$ = $1;
     if ($3->class != SYM_TABLE) cf_error("%s is not a table", $3->name);
     $$->table = ((struct rtable_config *)$3->def)->table;
   }
 | r_args FILTER filter {
     $$ = $1;
     if ($$->filter != FILTER_ACCEPT) cf_error("Filter specified twice");
     $$->filter = $3;
   }
 | r_args where_filter {
     $$ = $1;
     if ($$->filter != FILTER_ACCEPT) cf_error("Filter specified twice");
     $$->filter = $2;
   }
 | r_args ALL {
     $$ = $1;
     $$->verbose = 1;
   }
 | r_args PRIMARY {
     $$ = $1;
     $$->primary_only = 1;
   }
 | r_args FILTERED {
     $$ = $1;
     $$->filtered = 1;
   }
 | r_args export_or_preexport SYM {
     struct proto_config *c = (struct proto_config *) $3->def;
     $$ = $1;
     if ($$->export_mode) cf_error("Protocol specified twice");
     if ($3->class != SYM_PROTO || !c->proto) cf_error("%s is not a protocol", $3->name);
     $$->export_mode = $2;
     $$->primary_only = 1;
     $$->export_protocol = c->proto;
     $$->running_on_config = c->proto->cf->global;
   }
 | r_args PROTOCOL SYM {
     struct proto_config *c = (struct proto_config *) $3->def;
     $$ = $1;
     if ($$->show_protocol) cf_error("Protocol specified twice");
     if ($3->class != SYM_PROTO || !c->proto) cf_error("%s is not a protocol", $3->name);
     $$->show_protocol = c->proto;
     $$->running_on_config = c->proto->cf->global;
   }
 | r_args STATS {
     $$ = $1;
     $$->stats = 1;
   }
 | r_args COUNT {
     $$ = $1;
     $$->stats = 2;
   }
 ;

export_or_preexport:
   PREEXPORT { $$ = 1; }
 | EXPORT { $$ = 2; }
 ;


CF_CLI_HELP(SHOW ROA, ..., [[Show ROA table]])
CF_CLI(SHOW ROA, roa_args, [<prefix> | in <prefix> | for <prefix>] [as <num>] [table <t>], [[Show ROA table]])
{ roa_show($3); } ;

roa_args:
   /* empty */ {
     $$ = cfg_allocz(sizeof(struct roa_show_data));
     $$->mode = ROA_SHOW_ALL;
     $$->table = roa_table_default;
     if (roa_table_default == NULL)
       cf_error("No ROA table defined");
   }
 | roa_args roa_mode prefix {
     $$ = $1;
     if ($$->mode != ROA_SHOW_ALL) cf_error("Only one prefix expected");
     $$->prefix = $3.addr;
     $$->pxlen = $3.len;
     $$->mode = $2;
   }
 | roa_args AS NUM {
     $$ = $1;
     $$->asn = $3;
   }
 | roa_args TABLE SYM {
     $$ = $1;
     if ($3->class != SYM_ROA) cf_error("%s is not a ROA table", $3->name);
     $$->table = ((struct roa_table_config *)$3->def)->table;
   }
 ;

roa_mode:
       { $$ = ROA_SHOW_PX; }
 | IN  { $$ = ROA_SHOW_IN; }
 | FOR { $$ = ROA_SHOW_FOR; }
 ;


CF_CLI_HELP(SHOW SYMBOLS, ..., [[Show all known symbolic names]])
CF_CLI(SHOW SYMBOLS, sym_args, [table|filter|function|protocol|template|roa|<symbol>], [[Show all known symbolic names]])
{ cmd_show_symbols($3); } ;

sym_args:
   /* empty */ {
     $$ = cfg_allocz(sizeof(struct sym_show_data));
   }
 | sym_args TABLE { $$ = $1; $$->type = SYM_TABLE; }
 | sym_args FUNCTION { $$ = $1; $$->type = SYM_FUNCTION; }
 | sym_args FILTER { $$ = $1; $$->type = SYM_FILTER; }
 | sym_args PROTOCOL { $$ = $1; $$->type = SYM_PROTO; }
 | sym_args TEMPLATE { $$ = $1; $$->type = SYM_TEMPLATE; }
 | sym_args ROA { $$ = $1; $$->type = SYM_ROA; }
 | sym_args SYM { $$ = $1; $$->sym = $2; }
 ;


roa_table_arg:
   /* empty */ { 
     if (roa_table_default == NULL)
       cf_error("No ROA table defined");
     $$ = roa_table_default;
   }
 | TABLE SYM {
     if ($2->class != SYM_ROA)
       cf_error("%s is not a ROA table", $2->name);
     $$ = ((struct roa_table_config *)$2->def)->table;
   }
 ;

CF_CLI_HELP(ADD, roa ..., [[Add ROA record]])
CF_CLI(ADD ROA, prefix MAX NUM AS NUM roa_table_arg, <prefix> max <num> as <num> [table <name>], [[Add ROA record]])
{
  if (! cli_access_restricted())
    { roa_add_item($8, $3.addr, $3.len, $5, $7, ROA_SRC_DYNAMIC); cli_msg(0, ""); }
};

CF_CLI_HELP(DELETE, roa ..., [[Delete ROA record]])
CF_CLI(DELETE ROA, prefix MAX NUM AS NUM roa_table_arg, <prefix> max <num> as <num> [table <name>], [[Delete ROA record]])
{
  if (! cli_access_restricted())
    { roa_delete_item($8, $3.addr, $3.len, $5, $7, ROA_SRC_DYNAMIC); cli_msg(0, ""); }
};

CF_CLI_HELP(FLUSH, roa [table <name>], [[Removes all dynamic ROA records]])
CF_CLI(FLUSH ROA, roa_table_arg, [table <name>], [[Removes all dynamic ROA records]])
{
  if (! cli_access_restricted())
    { roa_flush($3, ROA_SRC_DYNAMIC); cli_msg(0, ""); }
};


CF_CLI_HELP(DUMP, ..., [[Dump debugging information]])
CF_CLI(DUMP RESOURCES,,, [[Dump all allocated resource]])
{ rdump(&root_pool); cli_msg(0, ""); } ;
CF_CLI(DUMP SOCKETS,,, [[Dump open sockets]])
{ sk_dump_all(); cli_msg(0, ""); } ;
CF_CLI(DUMP INTERFACES,,, [[Dump interface information]])
{ if_dump_all(); cli_msg(0, ""); } ;
CF_CLI(DUMP NEIGHBORS,,, [[Dump neighbor cache]])
{ neigh_dump_all(); cli_msg(0, ""); } ;
CF_CLI(DUMP ATTRIBUTES,,, [[Dump attribute cache]])
{ rta_dump_all(); cli_msg(0, ""); } ;
CF_CLI(DUMP ROUTES,,, [[Dump routing table]])
{ rt_dump_all(); cli_msg(0, ""); } ;
CF_CLI(DUMP PROTOCOLS,,, [[Dump protocol information]])
{ protos_dump_all(); cli_msg(0, ""); } ;

CF_CLI(ECHO, echo_mask echo_size, [all | off | <mask>] [<buffer-size>], [[Configure echoing of log messages]]) {
  cli_set_log_echo(this_cli, $2, $3);
  cli_msg(0, "");
} ;

echo_mask:
   ALL { $$ = ~0; }
 | OFF { $$ = 0; }
 | NUM
 ;

echo_size:
   /* empty */ { $$ = 4096; }
 | NUM {
     if ($1 < 256 || $1 > 65536) cf_error("Invalid log buffer size");
     $$ = $1;
   }
 ;

CF_CLI(DISABLE, proto_patt, <protocol> | \"<pattern>\" | all, [[Disable protocol]])
{ proto_apply_cmd($2, proto_cmd_disable, 1, 0); } ;
CF_CLI(ENABLE, proto_patt, <protocol> | \"<pattern>\" | all, [[Enable protocol]])
{ proto_apply_cmd($2, proto_cmd_enable, 1, 0); } ;
CF_CLI(RESTART, proto_patt, <protocol> | \"<pattern>\" | all, [[Restart protocol]])
{ proto_apply_cmd($2, proto_cmd_restart, 1, 0); } ;
CF_CLI(RELOAD, proto_patt, <protocol> | \"<pattern>\" | all, [[Reload protocol]])
{ proto_apply_cmd($2, proto_cmd_reload, 1, CMD_RELOAD); } ;
CF_CLI(RELOAD IN, proto_patt, <protocol> | \"<pattern>\" | all, [[Reload protocol (just imported routes)]])
{ proto_apply_cmd($3, proto_cmd_reload, 1, CMD_RELOAD_IN); } ;
CF_CLI(RELOAD OUT, proto_patt, <protocol> | \"<pattern>\" | all, [[Reload protocol (just exported routes)]])
{ proto_apply_cmd($3, proto_cmd_reload, 1, CMD_RELOAD_OUT); } ;

CF_CLI_HELP(DEBUG, ..., [[Control protocol debugging via BIRD logs]])
CF_CLI(DEBUG, proto_patt debug_mask, (<protocol> | <pattern> | all) (all | off | { states | routes | filters | interfaces | events | packets }), [[Control protocol debugging via BIRD logs]])
{ proto_apply_cmd($2, proto_cmd_debug, 1, $3); } ;

CF_CLI_HELP(MRTDUMP, ..., [[Control protocol debugging via MRTdump files]])
CF_CLI(MRTDUMP, proto_patt mrtdump_mask, (<protocol> | <pattern> | all) (all | off | { states | messages }), [[Control protocol debugging via MRTdump format]])
{ proto_apply_cmd($2, proto_cmd_mrtdump, 1, $3); } ;

CF_CLI(RESTRICT,,,[[Restrict current CLI session to safe commands]])
{ this_cli->restricted = 1; cli_msg(16, "Access restricted"); } ;

proto_patt:
   SYM  { $$.ptr = $1; $$.patt = 0; }
 | ALL  { $$.ptr = NULL; $$.patt = 1; }
 | TEXT { $$.ptr = $1; $$.patt = 1; }
 ;

proto_patt2:
   SYM  { $$.ptr = $1; $$.patt = 0; }
 |      { $$.ptr = NULL; $$.patt = 1; }
 | TEXT { $$.ptr = $1; $$.patt = 1; }
 ;

CF_ADDTO(dynamic_attr, IGP_METRIC
	{ $$ = f_new_dynamic_attr(EAF_TYPE_INT, T_INT, EA_GEN_IGP_METRIC); })


CF_CODE

CF_END<|MERGE_RESOLUTION|>--- conflicted
+++ resolved
@@ -44,12 +44,8 @@
 
 CF_KEYWORDS(ROUTER, ID, PROTOCOL, TEMPLATE, PREFERENCE, DISABLED, DEBUG, ALL, OFF, DIRECT)
 CF_KEYWORDS(INTERFACE, IMPORT, EXPORT, FILTER, NONE, TABLE, STATES, ROUTES, FILTERS)
-<<<<<<< HEAD
 CF_KEYWORDS(IPV4, IPVX, VPN4, VPN6, MPLS)
-CF_KEYWORDS(LIMIT, ACTION, WARN, BLOCK, RESTART, DISABLE)
-=======
 CF_KEYWORDS(LIMIT, ACTION, WARN, BLOCK, RESTART, DISABLE, KEEP, FILTERED)
->>>>>>> c93c0208
 CF_KEYWORDS(PASSWORD, FROM, PASSIVE, TO, ID, EVENTS, PACKETS, PROTOCOLS, INTERFACES)
 CF_KEYWORDS(PRIMARY, STATS, COUNT, FOR, COMMANDS, PREEXPORT, GENERATE, ROA, AS, MAX, FLUSH)
 CF_KEYWORDS(LISTEN, BGP, V6ONLY, DUAL, ADDRESS, PORT, PASSWORDS, DESCRIPTION, SORTED)
@@ -194,16 +190,12 @@
  | EXPORT imexport { this_proto->out_filter = $2; }
  | IMPORT LIMIT limit_spec { this_proto->in_limit = $3; }
  | EXPORT LIMIT limit_spec { this_proto->out_limit = $3; }
-<<<<<<< HEAD
+ | IMPORT KEEP FILTERED bool { this_proto->in_keep_filtered = $4; }
  | TABLE rtable {
      if (!rt_match($2->addr_type, this_proto->protocol->tables))
        cf_error("Incompatible table class");
      this_proto->table = $2;
    }
-=======
- | IMPORT KEEP FILTERED bool { this_proto->in_keep_filtered = $4; }
- | TABLE rtable { this_proto->table = $2; }
->>>>>>> c93c0208
  | ROUTER ID idval { this_proto->router_id = $3; }
  | DESCRIPTION TEXT { this_proto->dsc = $2; }
  ;
