/*
 *	BIRD -- Core Configuration
 *
 *	(c) 1998--2000 Martin Mares <mj@ucw.cz>
 *      (c) 2004       Ondrej Filip <feela@network.cz>
 *
 *	Can be freely distributed and used under the terms of the GNU GPL.
 */

CF_HDR

#include "nest/rt-dev.h"
#include "nest/password.h"
#include "nest/cmds.h"
#include "lib/lists.h"
#include "lib/mac.h"

CF_DEFINES

static struct proto_config *this_proto;
static struct channel_config *this_channel;
static struct iface_patt *this_ipatt;
static struct iface_patt_node *this_ipn;
/* static struct roa_table_config *this_roa_table; */
static list *this_p_list;
static struct password_item *this_p_item;
static int password_id;

static void
iface_patt_check(void)
{
  struct iface_patt_node *pn;

  WALK_LIST(pn, this_ipatt->ipn_list)
    if (!pn->pattern || pn->prefix.type)
      cf_error("Interface name/mask expected, not IP prefix");
}


static inline void
reset_passwords(void)
{
  this_p_list = NULL;
}

static inline list *
get_passwords(void)
{
  list *rv = this_p_list;
  this_p_list = NULL;
  return rv;
}

static void
proto_postconfig(void)
{
  CALL(this_proto->protocol->postconfig, this_proto);
  this_channel = NULL;
  this_proto = NULL;
}


#define DIRECT_CFG ((struct rt_dev_config *) this_proto)

CF_DECLS

CF_KEYWORDS(ROUTER, ID, PROTOCOL, TEMPLATE, PREFERENCE, DISABLED, DEBUG, ALL, OFF, DIRECT)
<<<<<<< HEAD
CF_KEYWORDS(INTERFACE, IMPORT, EXPORT, FILTER, NONE, VRF, TABLE, STATES, ROUTES, FILTERS)
CF_KEYWORDS(IPV4, IPV6, VPN4, VPN6, ROA4, ROA6)
=======
CF_KEYWORDS(INTERFACE, IMPORT, EXPORT, FILTER, NONE, TABLE, STATES, ROUTES, FILTERS)
CF_KEYWORDS(IPV4, IPV6, VPN4, VPN6, ROA4, ROA6, MREQ4, MREQ6, MGRP4, MGRP6)
>>>>>>> 76baa8b3
CF_KEYWORDS(RECEIVE, LIMIT, ACTION, WARN, BLOCK, RESTART, DISABLE, KEEP, FILTERED)
CF_KEYWORDS(PASSWORD, FROM, PASSIVE, TO, ID, EVENTS, PACKETS, PROTOCOLS, INTERFACES)
CF_KEYWORDS(ALGORITHM, KEYED, HMAC, MD5, SHA1, SHA256, SHA384, SHA512)
CF_KEYWORDS(PRIMARY, STATS, COUNT, BY, FOR, COMMANDS, PREEXPORT, NOEXPORT, GENERATE)
CF_KEYWORDS(BGP, PASSWORDS, DESCRIPTION, SORTED)
CF_KEYWORDS(RELOAD, IN, OUT, MRTDUMP, MESSAGES, RESTRICT, MEMORY, IGP_METRIC, CLASS, DSCP)
CF_KEYWORDS(TIMEFORMAT, ISO, SHORT, LONG, ROUTE, PROTOCOL, BASE, LOG, S, MS, US)
CF_KEYWORDS(GRACEFUL, RESTART, WAIT, MAX, FLUSH, AS)

/* For r_args_channel */
CF_KEYWORDS(IPV4, IPV4_MC, IPV4_MPLS, IPV6, IPV6_MC, IPV6_MPLS, VPN4, VPN4_MC, VPN4_MPLS, VPN6, VPN6_MC, VPN6_MPLS, ROA4, ROA6, FLOW4, FLOW6, MPLS, PRI, SEC)

CF_ENUM(T_ENUM_RTS, RTS_, DUMMY, STATIC, INHERIT, DEVICE, STATIC_DEVICE, REDIRECT,
	RIP, OSPF, OSPF_IA, OSPF_EXT1, OSPF_EXT2, BGP, PIPE, BABEL)
CF_ENUM(T_ENUM_SCOPE, SCOPE_, HOST, LINK, SITE, ORGANIZATION, UNIVERSE, UNDEFINED)
CF_ENUM(T_ENUM_RTD, RTD_, UNICAST, BLACKHOLE, UNREACHABLE, PROHIBIT)
CF_ENUM(T_ENUM_ROA, ROA_, UNKNOWN, VALID, INVALID)

%type <i32> idval
%type <f> imexport
%type <r> rtable
%type <s> optsym
%type <ra> r_args
%type <sd> sym_args
%type <i> proto_start echo_mask echo_size debug_mask debug_list debug_flag mrtdump_mask mrtdump_list mrtdump_flag export_mode limit_action net_type table_sorted tos password_algorithm
%type <ps> proto_patt proto_patt2
%type <cc> channel_start proto_channel
%type <cl> limit_spec
%type <net> r_args_for_val
%type <net_ptr> r_args_for
%type <t> r_args_channel

CF_GRAMMAR

/* Setting of router ID */

CF_ADDTO(conf, rtrid)

rtrid:
   ROUTER ID idval ';' { new_config->router_id = $3; }
 | ROUTER ID FROM iface_patt ';' { new_config->router_id_from = this_ipatt; }
 ;

idval:
   NUM { $$ = $1; }
 | '(' term ')' { $$ = f_eval_int($2); }
 | IP4 { $$ = ip4_to_u32($1); }
 | SYM {
     if ($1->class == (SYM_CONSTANT | T_INT) || $1->class == (SYM_CONSTANT | T_QUAD))
       $$ = SYM_VAL($1).i;
     else if (($1->class == (SYM_CONSTANT | T_IP)) && ipa_is_ip4(SYM_VAL($1).ip))
       $$ = ipa_to_u32(SYM_VAL($1).ip);
     else
       cf_error("Number or IPv4 address constant expected");
   }
 ;

CF_ADDTO(conf, gr_opts)

gr_opts: GRACEFUL RESTART WAIT expr ';' { new_config->gr_wait = $4; } ;


/* Network types (for tables, channels) */

net_type:
   IPV4 { $$ = NET_IP4; }
 | IPV6 { $$ = NET_IP6; }
 | VPN4 { $$ = NET_VPN4; }
 | VPN6 { $$ = NET_VPN6; }
 | ROA4 { $$ = NET_ROA4; }
 | ROA6 { $$ = NET_ROA6; }
<<<<<<< HEAD
 | FLOW4{ $$ = NET_FLOW4; }
 | FLOW6{ $$ = NET_FLOW6; }
 | MPLS { $$ = NET_MPLS; }
=======
 | MREQ4 { $$ = NET_MREQ4; }
 | MREQ6 { $$ = NET_MREQ6; }
 | MGRP4 { $$ = NET_MGRP4; }
 | MGRP6 { $$ = NET_MGRP6; }
>>>>>>> 76baa8b3
 ;

CF_ENUM(T_ENUM_NETTYPE, NET_, IP4, IP6, VPN4, VPN6, ROA4, ROA6, FLOW4, FLOW6)


/* Creation of routing tables */

CF_ADDTO(conf, table)

table_sorted:
          { $$ = 0; }
 | SORTED { $$ = 1; }
 ;

table: net_type TABLE SYM table_sorted {
   struct rtable_config *cf;
   cf = rt_new_table($3, $1);
   cf->sorted = $4;
   }
 ;


/* Definition of protocols */

CF_ADDTO(conf, proto { proto_postconfig(); })

proto_start:
   PROTOCOL { $$ = SYM_PROTO; }
 | TEMPLATE { $$ = SYM_TEMPLATE; }
 ;

proto_name:
   /* EMPTY */ {
     struct symbol *s = cf_default_name(this_proto->protocol->template, &this_proto->protocol->name_counter);
     s->class = this_proto->class;
     s->def = this_proto;
     this_proto->name = s->name;
     }
 | SYM {
     cf_define_symbol($1, this_proto->class, this_proto);
     this_proto->name = $1->name;
   }
 | FROM SYM {
     struct symbol *s = cf_default_name(this_proto->protocol->template, &this_proto->protocol->name_counter);
     s->class = this_proto->class;
     s->def = this_proto;
     this_proto->name = s->name;

     if (($2->class != SYM_TEMPLATE) && ($2->class != SYM_PROTO)) cf_error("Template or protocol name expected");
     proto_copy_config(this_proto, $2->def);
   }
 | SYM FROM SYM {
     cf_define_symbol($1, this_proto->class, this_proto);
     this_proto->name = $1->name;

     if (($3->class != SYM_TEMPLATE) && ($3->class != SYM_PROTO)) cf_error("Template or protocol name expected");
     proto_copy_config(this_proto, $3->def);
   }
 ;

proto_item:
   /* EMPTY */
 | DISABLED bool { this_proto->disabled = $2; }
 | DEBUG debug_mask { this_proto->debug = $2; }
 | MRTDUMP mrtdump_mask { this_proto->mrtdump = $2; }
 | ROUTER ID idval { this_proto->router_id = $3; }
 | DESCRIPTION text { this_proto->dsc = $2; }
 | VRF text { this_proto->vrf = if_get_by_name($2); }
 ;


channel_start: net_type
{
  $$ = this_channel = channel_config_get(NULL, net_label[$1], $1, this_proto);
};

channel_item:
   TABLE rtable {
     if (this_channel->net_type && ($2->addr_type != this_channel->net_type))
       cf_error("Incompatible table type");
     this_channel->table = $2;
   }
 | IMPORT imexport { this_channel->in_filter = $2; }
 | EXPORT imexport { this_channel->out_filter = $2; }
 | RECEIVE LIMIT limit_spec { this_channel->rx_limit = $3; }
 | IMPORT LIMIT limit_spec { this_channel->in_limit = $3; }
 | EXPORT LIMIT limit_spec { this_channel->out_limit = $3; }
 | PREFERENCE expr { this_channel->preference = $2; check_u16($2); }
 | IMPORT KEEP FILTERED bool { this_channel->in_keep_filtered = $4; }
 ;

channel_opts:
   /* empty */
 | channel_opts channel_item ';'
 ;

channel_opt_list:
   /* empty */
 | '{' channel_opts '}'
 ;

channel_end:
{
  if (!this_channel->table)
    cf_error("Routing table not specified");

  this_channel = NULL;
};

proto_channel: channel_start channel_opt_list channel_end;


rtable:
   SYM {
     if ($1->class != SYM_TABLE) cf_error("Table expected");
     $$ = $1->def;
   }
 ;

imexport:
   FILTER filter { $$ = $2; }
 | where_filter
 | ALL { $$ = FILTER_ACCEPT; }
 | NONE { $$ = FILTER_REJECT; }
 ;

limit_action:
   /* default */ { $$ = PLA_DISABLE; }
 | ACTION WARN { $$ = PLA_WARN; }
 | ACTION BLOCK { $$ = PLA_BLOCK; }
 | ACTION RESTART { $$ = PLA_RESTART; }
 | ACTION DISABLE { $$ = PLA_DISABLE; }
 ;

limit_spec:
   expr limit_action { $$ = (struct channel_limit){ .limit = $1, $$.action = $2 }; }
 | OFF { $$ = (struct channel_limit){}; }
 ;


CF_ADDTO(conf, debug_default)

debug_default:
   DEBUG PROTOCOLS debug_mask { new_config->proto_default_debug = $3; }
 | DEBUG COMMANDS expr { new_config->cli_debug = $3; }
 ;

/* MRTDUMP PROTOCOLS is in systep/unix/config.Y */

CF_ADDTO(conf, timeformat_base)

timeformat_which:
   ROUTE { $$ = &new_config->tf_route; }
 | PROTOCOL { $$ = &new_config->tf_proto; }
 | BASE { $$ = &new_config->tf_base; }
 | LOG { $$ = &new_config->tf_log; }
 ;

timeformat_spec:
   timeformat_which TEXT { *$1 = (struct timeformat){$2, NULL, 0}; }
 | timeformat_which TEXT expr TEXT { *$1 = (struct timeformat){$2, $4, (s64) $3 S_}; }
 | timeformat_which ISO SHORT    { *$1 = TM_ISO_SHORT_S; }
 | timeformat_which ISO SHORT MS { *$1 = TM_ISO_SHORT_MS; }
 | timeformat_which ISO SHORT US { *$1 = TM_ISO_SHORT_US; }
 | timeformat_which ISO LONG    { *$1 = TM_ISO_LONG_S; }
 | timeformat_which ISO LONG MS { *$1 = TM_ISO_LONG_MS; }
 | timeformat_which ISO LONG US { *$1 = TM_ISO_LONG_US; }
 ;

timeformat_base:
   TIMEFORMAT timeformat_spec ';'
 ;


/* Interface patterns */

iface_patt_node_init:
   /* EMPTY */ {
     struct iface_patt_node *ipn = cfg_allocz(sizeof(struct iface_patt_node));
     add_tail(&this_ipatt->ipn_list, NODE ipn);
     this_ipn = ipn;
   }
 ;

iface_patt_node_body:
   TEXT { this_ipn->pattern = $1; /* this_ipn->prefix stays zero */ }
 | opttext net_or_ipa { this_ipn->pattern = $1; this_ipn->prefix = $2; }
 ;

iface_negate:
       { this_ipn->positive = 1; }
 | '-' { this_ipn->positive = 0; }
 ;

iface_patt_node:
   iface_patt_node_init iface_negate iface_patt_node_body
 ;


iface_patt_list:
   iface_patt_node
 | iface_patt_list ',' iface_patt_node
 ;

/* For name/mask-only iface patterns */
iface_patt_list_nopx: iface_patt_list { iface_patt_check(); }

iface_patt_init: {
   /* Generic this_ipatt init */
   this_ipatt = cfg_allocz(sizeof(struct iface_patt));
   init_list(&this_ipatt->ipn_list);
 }
 ;

iface_patt:
   iface_patt_init iface_patt_list
 ;

tos:
   CLASS expr { $$ = $2 & 0xfc;        if ($2 > 255) cf_error("TX class must be in range 0-255"); }
 | DSCP expr  { $$ = ($2 & 0x3f) << 2; if ($2 > 63)  cf_error("TX DSCP must be in range 0-63"); }
 ;

/* Direct device route protocol */

CF_ADDTO(proto, dev_proto '}')

dev_proto_start: proto_start DIRECT {
     this_proto = proto_config_new(&proto_device, $1);
     init_list(&DIRECT_CFG->iface_list);
   }
 ;

dev_proto:
   dev_proto_start proto_name '{'
 | dev_proto proto_item ';'
 | dev_proto proto_channel ';'
 | dev_proto dev_iface_patt ';'
 | dev_proto CHECK LINK bool ';' { DIRECT_CFG->check_link = $4; }
 ;

dev_iface_init:
   /* EMPTY */ {
     this_ipatt = cfg_allocz(sizeof(struct iface_patt));
     add_tail(&DIRECT_CFG->iface_list, NODE this_ipatt);
     init_list(&this_ipatt->ipn_list);
   }
 ;

dev_iface_patt:
   INTERFACE dev_iface_init iface_patt_list
 ;

/* Debug flags */

debug_mask:
   ALL { $$ = ~0; }
 | OFF { $$ = 0; }
 | '{' debug_list '}' { $$ = $2; }
 ;

debug_list:
   debug_flag
 | debug_list ',' debug_flag { $$ = $1 | $3; }
 ;

debug_flag:
   STATES	{ $$ = D_STATES; }
 | ROUTES	{ $$ = D_ROUTES; }
 | FILTERS	{ $$ = D_FILTERS; }
 | INTERFACES	{ $$ = D_IFACES; }
 | EVENTS	{ $$ = D_EVENTS; }
 | PACKETS	{ $$ = D_PACKETS; }
 ;

/* MRTDump flags */

mrtdump_mask:
   ALL { $$ = ~0; }
 | OFF { $$ = 0; }
 | '{' mrtdump_list '}' { $$ = $2; }
 ;

mrtdump_list:
   mrtdump_flag
 | mrtdump_list ',' mrtdump_flag { $$ = $1 | $3; }
 ;

mrtdump_flag:
   STATES	{ $$ = MD_STATES; }
 | MESSAGES	{ $$ = MD_MESSAGES; }
 ;

/* Password lists */

password_list:
   PASSWORDS '{' password_items '}'
 | password_item
;

password_items:
    /* empty */
  | password_item ';' password_items
;

password_item:
    password_item_begin '{' password_item_params '}'
  | password_item_begin
;

password_item_begin:
   PASSWORD text {
     if (!this_p_list) {
     	this_p_list = cfg_alloc(sizeof(list));
     	init_list(this_p_list);
        password_id = 1;
     }
     this_p_item = cfg_alloc(sizeof (struct password_item));
     this_p_item->password = $2;
     this_p_item->length = strlen($2);
     this_p_item->genfrom = 0;
     this_p_item->gento = TIME_INFINITY;
     this_p_item->accfrom = 0;
     this_p_item->accto = TIME_INFINITY;
     this_p_item->id = password_id++;
     this_p_item->alg = ALG_UNDEFINED;
     add_tail(this_p_list, &this_p_item->n);
   }
;

password_item_params:
   /* empty */ { }
 | GENERATE FROM time ';' password_item_params { this_p_item->genfrom = $3; }
 | GENERATE TO time ';' password_item_params { this_p_item->gento = $3; }
 | ACCEPT FROM time ';' password_item_params { this_p_item->accfrom = $3; }
 | ACCEPT TO time ';' password_item_params { this_p_item->accto = $3; }
 | FROM time ';' password_item_params { this_p_item->genfrom = this_p_item->accfrom = $2; }
 | TO time ';' password_item_params { this_p_item->gento = this_p_item->accto = $2; }
 | ID expr ';' password_item_params { this_p_item->id = $2; if ($2 <= 0) cf_error("Password ID has to be greated than zero."); }
 | ALGORITHM password_algorithm ';' password_item_params { this_p_item->alg = $2; }
 ;

password_algorithm:
   KEYED MD5	{ $$ = ALG_MD5; }
 | KEYED SHA1	{ $$ = ALG_SHA1; }
 | KEYED SHA256	{ $$ = ALG_SHA256; }
 | KEYED SHA384	{ $$ = ALG_SHA384; }
 | KEYED SHA512	{ $$ = ALG_SHA512; }
 | HMAC MD5	{ $$ = ALG_HMAC_MD5; }
 | HMAC SHA1	{ $$ = ALG_HMAC_SHA1; }
 | HMAC SHA256	{ $$ = ALG_HMAC_SHA256; }
 | HMAC SHA384	{ $$ = ALG_HMAC_SHA384; }
 | HMAC SHA512	{ $$ = ALG_HMAC_SHA512; }
 ;

/* Core commands */
CF_CLI_HELP(SHOW, ..., [[Show status information]])

CF_CLI(SHOW STATUS,,, [[Show router status]])
{ cmd_show_status(); } ;

CF_CLI(SHOW MEMORY,,, [[Show memory usage]])
{ cmd_show_memory(); } ;

CF_CLI(SHOW PROTOCOLS, proto_patt2, [<protocol> | \"<pattern>\"], [[Show routing protocols]])
{ proto_apply_cmd($3, proto_cmd_show, 0, 0); } ;

CF_CLI(SHOW PROTOCOLS ALL, proto_patt2, [<protocol> | \"<pattern>\"], [[Show routing protocol details]])
{ proto_apply_cmd($4, proto_cmd_show, 0, 1); } ;

optsym:
   SYM
 | /* empty */ { $$ = NULL; }
 ;

CF_CLI(SHOW INTERFACES,,, [[Show network interfaces]])
{ if_show(); } ;

CF_CLI(SHOW INTERFACES SUMMARY,,, [[Show summary of network interfaces]])
{ if_show_summary(); } ;

CF_CLI_HELP(SHOW ROUTE, ..., [[Show routing table]])
CF_CLI(SHOW ROUTE, r_args, [[[<prefix>|for <prefix>|for <ip>] [table <t>] [filter <f>|where <cond>] [all] [primary] [filtered] [(export|preexport|noexport) <p>] [protocol <p>] [stats|count]]], [[Show routing table]])
{ rt_show($3); } ;

r_args:
   /* empty */ {
     $$ = cfg_allocz(sizeof(struct rt_show_data));
     init_list(&($$->tables));
     $$->filter = FILTER_ACCEPT;
   }
 | r_args net_any {
     $$ = $1;
     if ($$->addr) cf_error("Only one prefix expected");
     $$->addr = $2;
   }
 | r_args FOR r_args_for {
     $$ = $1;
     if ($$->addr) cf_error("Only one prefix expected");
     $$->show_for = 1;
     $$->addr = $3;
   }
 | r_args TABLE SYM {
     $$ = $1;
     if ($3->class != SYM_TABLE) cf_error("%s is not a table", $3->name);
     rt_show_add_table($$, ((struct rtable_config *)$3->def)->table);
     $$->tables_defined_by = RSD_TDB_DIRECT;
   }
 | r_args TABLE ALL {
     struct rtable_config *t;
     $$ = $1;
     WALK_LIST(t, config->tables)
       rt_show_add_table($$, t->table);
     $$->tables_defined_by = RSD_TDB_ALL;
   }
 | r_args FILTER filter {
     $$ = $1;
     if ($$->filter != FILTER_ACCEPT) cf_error("Filter specified twice");
     $$->filter = $3;
   }
 | r_args where_filter {
     $$ = $1;
     if ($$->filter != FILTER_ACCEPT) cf_error("Filter specified twice");
     $$->filter = $2;
   }
 | r_args ALL {
     $$ = $1;
     $$->verbose = 1;
   }
 | r_args PRIMARY {
     $$ = $1;
     $$->primary_only = 1;
   }
 | r_args FILTERED {
     $$ = $1;
     $$->filtered = 1;
   }
 | r_args export_mode SYM {
     struct proto_config *c = (struct proto_config *) $3->def;
     $$ = $1;
     if ($$->export_mode) cf_error("Export specified twice");
     if ($3->class != SYM_PROTO || !c->proto) cf_error("%s is not a protocol", $3->name);
     $$->export_mode = $2;
     $$->export_protocol = c->proto;
     $$->running_on_config = c->proto->cf->global;
     $$->tables_defined_by = RSD_TDB_INDIRECT;
   }
 | r_args export_mode SYM '.' r_args_channel {
     struct proto_config *c = (struct proto_config *) $3->def;
     $$ = $1;
     if ($$->export_mode) cf_error("Export specified twice");
     if ($3->class != SYM_PROTO || !c->proto) cf_error("%s is not a protocol", $3->name);
     $$->export_mode = $2;
     $$->export_channel = proto_find_channel_by_name(c->proto, $5);
     if (!$$->export_channel) cf_error("Export channel not found");
     $$->running_on_config = c->proto->cf->global;
     $$->tables_defined_by = RSD_TDB_INDIRECT;
   }
 | r_args PROTOCOL SYM {
     struct proto_config *c = (struct proto_config *) $3->def;
     $$ = $1;
     if ($$->show_protocol) cf_error("Protocol specified twice");
     if ($3->class != SYM_PROTO || !c->proto) cf_error("%s is not a protocol", $3->name);
     $$->show_protocol = c->proto;
     $$->running_on_config = c->proto->cf->global;
     $$->tables_defined_by = RSD_TDB_INDIRECT;
   }
 | r_args STATS {
     $$ = $1;
     $$->stats = 1;
   }
 | r_args COUNT {
     $$ = $1;
     $$->stats = 2;
   }
 ;

r_args_for:
  r_args_for_val {
    $$ = cfg_alloc($1.length);
    net_copy($$, &$1);
  }
 | net_vpn4_
 | net_vpn6_
 | VPN_RD IP4 {
    $$ = cfg_alloc(sizeof(net_addr_vpn4));
    net_fill_vpn4($$, $2, IP4_MAX_PREFIX_LENGTH, $1);
  }
 | VPN_RD IP6 {
    $$ = cfg_alloc(sizeof(net_addr_vpn6));
    net_fill_vpn6($$, $2, IP6_MAX_PREFIX_LENGTH, $1);
  }
 | SYM {
     if ($1->class == (SYM_CONSTANT | T_IP))
     {
       $$ = cfg_alloc(ipa_is_ip4(SYM_VAL($1).ip) ? sizeof(net_addr_ip4) : sizeof(net_addr_ip6));
       net_fill_ip_host($$, SYM_VAL($1).ip);
     }
     else if (($1->class == (SYM_CONSTANT | T_NET)) && net_type_match(SYM_VAL($1).net, NB_IP | NB_VPN))
       $$ = (net_addr *) SYM_VAL($1).net; /* Avoid const warning */
     else
       cf_error("IP address or network expected");
   }
 ;

r_args_for_val:
   net_ip4_
 | net_ip6_
 | IP4 { net_fill_ip4(&($$), $1, IP4_MAX_PREFIX_LENGTH); }
 | IP6 { net_fill_ip6(&($$), $1, IP6_MAX_PREFIX_LENGTH); }

export_mode:
   PREEXPORT	{ $$ = RSEM_PREEXPORT; }
 | EXPORT	{ $$ = RSEM_EXPORT; }
 | NOEXPORT	{ $$ = RSEM_NOEXPORT; }
 ;

/* This is ugly hack */
r_args_channel:
   IPV4		{ $$ = "ipv4"; }
 | IPV4_MC	{ $$ = "ipv4-mc"; }
 | IPV4_MPLS	{ $$ = "ipv4-mpls"; }
 | IPV6		{ $$ = "ipv6"; }
 | IPV6_MC	{ $$ = "ipv6-mc"; }
 | IPV6_MPLS	{ $$ = "ipv6-mpls"; }
 | VPN4		{ $$ = "vpn4"; }
 | VPN4_MC	{ $$ = "vpn4-mc"; }
 | VPN4_MPLS	{ $$ = "vpn4-mpls"; }
 | VPN6		{ $$ = "vpn6"; }
 | VPN6_MC	{ $$ = "vpn6-mc"; }
 | VPN6_MPLS	{ $$ = "vpn6-mpls"; }
 | ROA4		{ $$ = "roa4"; }
 | ROA6		{ $$ = "roa6"; }
 | FLOW4	{ $$ = "flow4"; }
 | FLOW6	{ $$ = "flow6"; }
 | MPLS		{ $$ = "mpls"; }
 | PRI		{ $$ = "pri"; }
 | SEC		{ $$ = "sec"; }
 ;

CF_CLI_HELP(SHOW SYMBOLS, ..., [[Show all known symbolic names]])
CF_CLI(SHOW SYMBOLS, sym_args, [table|filter|function|protocol|template|<symbol>], [[Show all known symbolic names]])
{ cmd_show_symbols($3); } ;

sym_args:
   /* empty */ {
     $$ = cfg_allocz(sizeof(struct sym_show_data));
   }
 | sym_args TABLE { $$ = $1; $$->type = SYM_TABLE; }
 | sym_args FUNCTION { $$ = $1; $$->type = SYM_FUNCTION; }
 | sym_args FILTER { $$ = $1; $$->type = SYM_FILTER; }
 | sym_args PROTOCOL { $$ = $1; $$->type = SYM_PROTO; }
 | sym_args TEMPLATE { $$ = $1; $$->type = SYM_TEMPLATE; }
 | sym_args SYM { $$ = $1; $$->sym = $2; }
 ;


CF_CLI_HELP(DUMP, ..., [[Dump debugging information]])
CF_CLI(DUMP RESOURCES,,, [[Dump all allocated resource]])
{ rdump(&root_pool); cli_msg(0, ""); } ;
CF_CLI(DUMP SOCKETS,,, [[Dump open sockets]])
{ sk_dump_all(); cli_msg(0, ""); } ;
CF_CLI(DUMP EVENTS,,, [[Dump event log]])
{ io_log_dump(); cli_msg(0, ""); } ;
CF_CLI(DUMP INTERFACES,,, [[Dump interface information]])
{ if_dump_all(); cli_msg(0, ""); } ;
CF_CLI(DUMP NEIGHBORS,,, [[Dump neighbor cache]])
{ neigh_dump_all(); cli_msg(0, ""); } ;
CF_CLI(DUMP ATTRIBUTES,,, [[Dump attribute cache]])
{ rta_dump_all(); cli_msg(0, ""); } ;
CF_CLI(DUMP ROUTES,,, [[Dump routing table]])
{ rt_dump_all(); cli_msg(0, ""); } ;
CF_CLI(DUMP PROTOCOLS,,, [[Dump protocol information]])
{ protos_dump_all(); cli_msg(0, ""); } ;

CF_CLI(EVAL, term, <expr>, [[Evaluate an expression]])
{ cmd_eval($2); } ;

CF_CLI_HELP(ECHO, ..., [[Control echoing of log messages]])
CF_CLI(ECHO, echo_mask echo_size, (all | off | { debug|trace|info|remote|warning|error|auth [, ...] }) [<buffer-size>], [[Control echoing of log messages]]) {
  cli_set_log_echo(this_cli, $2, $3);
  cli_msg(0, "");
} ;

echo_mask:
   ALL { $$ = ~0; }
 | OFF { $$ = 0; }
 | '{' log_mask_list '}' { $$ = $2; }
 ;

echo_size:
   /* empty */ { $$ = 4096; }
 | NUM {
     if ($1 < 256 || $1 > 65536) cf_error("Invalid log buffer size");
     $$ = $1;
   }
 ;

CF_CLI(DISABLE, proto_patt opttext, (<protocol> | \"<pattern>\" | all) [message], [[Disable protocol]])
{ proto_apply_cmd($2, proto_cmd_disable, 1, (uintptr_t) $3); } ;
CF_CLI(ENABLE, proto_patt opttext, (<protocol> | \"<pattern>\" | all) [message], [[Enable protocol]])
{ proto_apply_cmd($2, proto_cmd_enable, 1, (uintptr_t) $3); } ;
CF_CLI(RESTART, proto_patt opttext, (<protocol> | \"<pattern>\" | all) [message], [[Restart protocol]])
{ proto_apply_cmd($2, proto_cmd_restart, 1, (uintptr_t) $3); } ;
CF_CLI(RELOAD, proto_patt, <protocol> | \"<pattern>\" | all, [[Reload protocol]])
{ proto_apply_cmd($2, proto_cmd_reload, 1, CMD_RELOAD); } ;
CF_CLI(RELOAD IN, proto_patt, <protocol> | \"<pattern>\" | all, [[Reload protocol (just imported routes)]])
{ proto_apply_cmd($3, proto_cmd_reload, 1, CMD_RELOAD_IN); } ;
CF_CLI(RELOAD OUT, proto_patt, <protocol> | \"<pattern>\" | all, [[Reload protocol (just exported routes)]])
{ proto_apply_cmd($3, proto_cmd_reload, 1, CMD_RELOAD_OUT); } ;

CF_CLI_HELP(DEBUG, ..., [[Control protocol debugging via BIRD logs]])
CF_CLI(DEBUG, proto_patt debug_mask, (<protocol> | \"<pattern>\" | all) (all | off | { states|routes|filters|interfaces|events|packets [, ...] }), [[Control protocol debugging via BIRD logs]])
{ proto_apply_cmd($2, proto_cmd_debug, 1, $3); } ;

CF_CLI_HELP(MRTDUMP, ..., [[Control protocol debugging via MRTdump files]])
CF_CLI(MRTDUMP, proto_patt mrtdump_mask, (<protocol> | \"<pattern>\" | all) (all | off | { states|messages [, ...] }), [[Control protocol debugging via MRTdump format]])
{ proto_apply_cmd($2, proto_cmd_mrtdump, 1, $3); } ;

CF_CLI(RESTRICT,,,[[Restrict current CLI session to safe commands]])
{ this_cli->restricted = 1; cli_msg(16, "Access restricted"); } ;

proto_patt:
   SYM  { $$.ptr = $1; $$.patt = 0; }
 | ALL  { $$.ptr = NULL; $$.patt = 1; }
 | TEXT { $$.ptr = $1; $$.patt = 1; }
 ;

proto_patt2:
   SYM  { $$.ptr = $1; $$.patt = 0; }
 |      { $$.ptr = NULL; $$.patt = 1; }
 | TEXT { $$.ptr = $1; $$.patt = 1; }
 ;

CF_ADDTO(dynamic_attr, IGP_METRIC
	{ $$ = f_new_dynamic_attr(EAF_TYPE_INT, T_INT, EA_GEN_IGP_METRIC); })


CF_CODE

CF_END<|MERGE_RESOLUTION|>--- conflicted
+++ resolved
@@ -65,13 +65,8 @@
 CF_DECLS
 
 CF_KEYWORDS(ROUTER, ID, PROTOCOL, TEMPLATE, PREFERENCE, DISABLED, DEBUG, ALL, OFF, DIRECT)
-<<<<<<< HEAD
 CF_KEYWORDS(INTERFACE, IMPORT, EXPORT, FILTER, NONE, VRF, TABLE, STATES, ROUTES, FILTERS)
-CF_KEYWORDS(IPV4, IPV6, VPN4, VPN6, ROA4, ROA6)
-=======
-CF_KEYWORDS(INTERFACE, IMPORT, EXPORT, FILTER, NONE, TABLE, STATES, ROUTES, FILTERS)
-CF_KEYWORDS(IPV4, IPV6, VPN4, VPN6, ROA4, ROA6, MREQ4, MREQ6, MGRP4, MGRP6)
->>>>>>> 76baa8b3
+CF_KEYWORDS(IPV4, IPV6, VPN4, VPN6, ROA4, ROA6, FLOW4, FLOW6, MREQ4, MREQ6, MGRP4, MGRP6)
 CF_KEYWORDS(RECEIVE, LIMIT, ACTION, WARN, BLOCK, RESTART, DISABLE, KEEP, FILTERED)
 CF_KEYWORDS(PASSWORD, FROM, PASSIVE, TO, ID, EVENTS, PACKETS, PROTOCOLS, INTERFACES)
 CF_KEYWORDS(ALGORITHM, KEYED, HMAC, MD5, SHA1, SHA256, SHA384, SHA512)
@@ -143,16 +138,13 @@
  | VPN6 { $$ = NET_VPN6; }
  | ROA4 { $$ = NET_ROA4; }
  | ROA6 { $$ = NET_ROA6; }
-<<<<<<< HEAD
- | FLOW4{ $$ = NET_FLOW4; }
- | FLOW6{ $$ = NET_FLOW6; }
- | MPLS { $$ = NET_MPLS; }
-=======
+ | FLOW4 { $$ = NET_FLOW4; }
+ | FLOW6 { $$ = NET_FLOW6; }
  | MREQ4 { $$ = NET_MREQ4; }
  | MREQ6 { $$ = NET_MREQ6; }
  | MGRP4 { $$ = NET_MGRP4; }
  | MGRP6 { $$ = NET_MGRP6; }
->>>>>>> 76baa8b3
+ | MPLS { $$ = NET_MPLS; }
  ;
 
 CF_ENUM(T_ENUM_NETTYPE, NET_, IP4, IP6, VPN4, VPN6, ROA4, ROA6, FLOW4, FLOW6)
