/*
 *	BIRD -- Core Configuration
 *
 *	(c) 1998--2000 Martin Mares <mj@ucw.cz>
 *      (c) 2004       Ondrej Filip <feela@network.cz>
 *
 *	Can be freely distributed and used under the terms of the GNU GPL.
 */

CF_HDR

#include "nest/rt-dev.h"
#include "nest/password.h"
#include "nest/cmds.h"
#include "lib/lists.h"
#include "lib/mac.h"

CF_DEFINES

static struct proto_config *this_proto;
static struct channel_config *this_channel;
static struct iface_patt *this_ipatt;
static struct iface_patt_node *this_ipn;
/* static struct roa_table_config *this_roa_table; */
static list *this_p_list;
static struct password_item *this_p_item;
static int password_id;

static void
iface_patt_check(void)
{
  struct iface_patt_node *pn;

  WALK_LIST(pn, this_ipatt->ipn_list)
    if (!pn->pattern || pn->prefix.type)
      cf_error("Interface name/mask expected, not IP prefix");
}


static inline void
reset_passwords(void)
{
  this_p_list = NULL;
}

static inline list *
get_passwords(void)
{
  list *rv = this_p_list;
  this_p_list = NULL;
  return rv;
}

static void
proto_postconfig(void)
{
  CALL(this_proto->protocol->postconfig, this_proto);
  this_channel = NULL;
  this_proto = NULL;
}


#define DIRECT_CFG ((struct rt_dev_config *) this_proto)

CF_DECLS

CF_KEYWORDS(ROUTER, ID, PROTOCOL, TEMPLATE, PREFERENCE, DISABLED, DEBUG, ALL, OFF, DIRECT)
CF_KEYWORDS(INTERFACE, IMPORT, EXPORT, FILTER, NONE, VRF, TABLE, STATES, ROUTES, FILTERS)
CF_KEYWORDS(IPV4, IPV6, VPN4, VPN6, ROA4, ROA6)
CF_KEYWORDS(RECEIVE, LIMIT, ACTION, WARN, BLOCK, RESTART, DISABLE, KEEP, FILTERED)
CF_KEYWORDS(PASSWORD, FROM, PASSIVE, TO, ID, EVENTS, PACKETS, PROTOCOLS, INTERFACES)
CF_KEYWORDS(ALGORITHM, KEYED, HMAC, MD5, SHA1, SHA256, SHA384, SHA512)
CF_KEYWORDS(PRIMARY, STATS, COUNT, BY, FOR, COMMANDS, PREEXPORT, NOEXPORT, GENERATE)
CF_KEYWORDS(BGP, PASSWORDS, DESCRIPTION, SORTED)
CF_KEYWORDS(RELOAD, IN, OUT, MRTDUMP, MESSAGES, RESTRICT, MEMORY, IGP_METRIC, CLASS, DSCP)
CF_KEYWORDS(TIMEFORMAT, ISO, SHORT, LONG, ROUTE, PROTOCOL, BASE, LOG, S, MS, US)
CF_KEYWORDS(GRACEFUL, RESTART, WAIT, MAX, FLUSH, AS)
CF_KEYWORDS(REFRESH)

/* For r_args_channel */
CF_KEYWORDS(IPV4, IPV4_MC, IPV4_MPLS, IPV6, IPV6_MC, IPV6_MPLS, VPN4, VPN4_MC, VPN4_MPLS, VPN6, VPN6_MC, VPN6_MPLS, ROA4, ROA6, FLOW4, FLOW6, MPLS, PRI, SEC)

CF_ENUM(T_ENUM_RTS, RTS_, DUMMY, STATIC, INHERIT, DEVICE, STATIC_DEVICE, REDIRECT,
	RIP, OSPF, OSPF_IA, OSPF_EXT1, OSPF_EXT2, BGP, PIPE, BABEL)
CF_ENUM(T_ENUM_SCOPE, SCOPE_, HOST, LINK, SITE, ORGANIZATION, UNIVERSE, UNDEFINED)
CF_ENUM(T_ENUM_RTD, RTD_, UNICAST, BLACKHOLE, UNREACHABLE, PROHIBIT)
CF_ENUM(T_ENUM_ROA, ROA_, UNKNOWN, VALID, INVALID)

%type <i32> idval
%type <f> imexport
%type <r> rtable
%type <s> optsym
%type <ra> r_args
%type <sd> sym_args
%type <i> proto_start echo_mask echo_size debug_mask debug_list debug_flag mrtdump_mask mrtdump_list mrtdump_flag export_mode limit_action net_type table_sorted tos password_algorithm
%type <ps> proto_patt proto_patt2
%type <cc> channel_start proto_channel
%type <cl> limit_spec
%type <net> r_args_for_val
%type <net_ptr> r_args_for
%type <t> r_args_channel

CF_GRAMMAR

/* Setting of router ID */

CF_ADDTO(conf, rtrid)

rtrid:
   ROUTER ID idval ';' { new_config->router_id = $3; }
 | ROUTER ID FROM iface_patt ';' { new_config->router_id_from = this_ipatt; }
 ;

idval:
   NUM { $$ = $1; }
 | '(' term ')' { $$ = f_eval_int($2); }
 | IP4 { $$ = ip4_to_u32($1); }
 | SYM {
     if ($1->class == (SYM_CONSTANT | T_INT) || $1->class == (SYM_CONSTANT | T_QUAD))
       $$ = SYM_VAL($1).i;
     else if (($1->class == (SYM_CONSTANT | T_IP)) && ipa_is_ip4(SYM_VAL($1).ip))
       $$ = ipa_to_u32(SYM_VAL($1).ip);
     else
       cf_error("Number or IPv4 address constant expected");
   }
 ;

CF_ADDTO(conf, gr_opts)

gr_opts: GRACEFUL RESTART WAIT expr ';' { new_config->gr_wait = $4; } ;


/* Network types (for tables, channels) */

net_type:
   IPV4 { $$ = NET_IP4; }
 | IPV6 { $$ = NET_IP6; }
 | VPN4 { $$ = NET_VPN4; }
 | VPN6 { $$ = NET_VPN6; }
 | ROA4 { $$ = NET_ROA4; }
 | ROA6 { $$ = NET_ROA6; }
 | FLOW4{ $$ = NET_FLOW4; }
 | FLOW6{ $$ = NET_FLOW6; }
 | MPLS { $$ = NET_MPLS; }
 ;

CF_ENUM(T_ENUM_NETTYPE, NET_, IP4, IP6, VPN4, VPN6, ROA4, ROA6, FLOW4, FLOW6)


/* Creation of routing tables */

CF_ADDTO(conf, table)

table_sorted:
          { $$ = 0; }
 | SORTED { $$ = 1; }
 ;

table: net_type TABLE SYM table_sorted {
   struct rtable_config *cf;
   cf = rt_new_table($3, $1);
   cf->sorted = $4;
   }
 ;


/* Definition of protocols */

CF_ADDTO(conf, proto { proto_postconfig(); })

proto_start:
   PROTOCOL { $$ = SYM_PROTO; }
 | TEMPLATE { $$ = SYM_TEMPLATE; }
 ;

proto_name:
   /* EMPTY */ {
     struct symbol *s = cf_default_name(this_proto->protocol->template, &this_proto->protocol->name_counter);
     s->class = this_proto->class;
     s->def = this_proto;
     this_proto->name = s->name;
     }
 | SYM {
     cf_define_symbol($1, this_proto->class, this_proto);
     this_proto->name = $1->name;
   }
 | FROM SYM {
     struct symbol *s = cf_default_name(this_proto->protocol->template, &this_proto->protocol->name_counter);
     s->class = this_proto->class;
     s->def = this_proto;
     this_proto->name = s->name;

     if (($2->class != SYM_TEMPLATE) && ($2->class != SYM_PROTO)) cf_error("Template or protocol name expected");
     proto_copy_config(this_proto, $2->def);
   }
 | SYM FROM SYM {
     cf_define_symbol($1, this_proto->class, this_proto);
     this_proto->name = $1->name;

     if (($3->class != SYM_TEMPLATE) && ($3->class != SYM_PROTO)) cf_error("Template or protocol name expected");
     proto_copy_config(this_proto, $3->def);
   }
 ;

proto_item:
   /* EMPTY */
 | DISABLED bool { this_proto->disabled = $2; }
 | DEBUG debug_mask { this_proto->debug = $2; }
 | MRTDUMP mrtdump_mask { this_proto->mrtdump = $2; }
 | ROUTER ID idval { this_proto->router_id = $3; }
 | DESCRIPTION text { this_proto->dsc = $2; }
 | VRF text { this_proto->vrf = if_get_by_name($2); }
 ;


channel_start: net_type
{
  $$ = this_channel = channel_config_new(NULL, $1, this_proto);
};

channel_item:
   TABLE rtable {
     if (this_channel->net_type && ($2->addr_type != this_channel->net_type))
       cf_error("Incompatible table type");
     this_channel->table = $2;
   }
 | IMPORT imexport { this_channel->in_filter = $2; }
 | EXPORT imexport { this_channel->out_filter = $2; }
 | RECEIVE LIMIT limit_spec { this_channel->rx_limit = $3; }
 | IMPORT LIMIT limit_spec { this_channel->in_limit = $3; }
 | EXPORT LIMIT limit_spec { this_channel->out_limit = $3; }
 | PREFERENCE expr { this_channel->preference = $2; check_u16($2); }
 | IMPORT KEEP FILTERED bool { this_channel->in_keep_filtered = $4; }
 ;

channel_opts:
   /* empty */
 | channel_opts channel_item ';'
 ;

channel_opt_list:
   /* empty */
 | '{' channel_opts '}'
 ;

channel_end:
{
  if (!this_channel->table)
    cf_error("Routing table not specified");

  this_channel = NULL;
};

proto_channel: channel_start channel_opt_list channel_end;


rtable:
   SYM {
     if ($1->class != SYM_TABLE) cf_error("Table expected");
     $$ = $1->def;
   }
 ;

imexport:
   FILTER filter { $$ = $2; }
 | where_filter
 | ALL { $$ = FILTER_ACCEPT; }
 | NONE { $$ = FILTER_REJECT; }
 ;

limit_action:
   /* default */ { $$ = PLA_DISABLE; }
 | ACTION WARN { $$ = PLA_WARN; }
 | ACTION BLOCK { $$ = PLA_BLOCK; }
 | ACTION RESTART { $$ = PLA_RESTART; }
 | ACTION DISABLE { $$ = PLA_DISABLE; }
 ;

limit_spec:
   expr limit_action { $$ = (struct channel_limit){ .limit = $1, $$.action = $2 }; }
 | OFF { $$ = (struct channel_limit){}; }
 ;


CF_ADDTO(conf, debug_default)

debug_default:
   DEBUG PROTOCOLS debug_mask { new_config->proto_default_debug = $3; }
 | DEBUG COMMANDS expr { new_config->cli_debug = $3; }
 ;

/* MRTDUMP PROTOCOLS is in systep/unix/config.Y */

CF_ADDTO(conf, timeformat_base)

timeformat_which:
   ROUTE { $$ = &new_config->tf_route; }
 | PROTOCOL { $$ = &new_config->tf_proto; }
 | BASE { $$ = &new_config->tf_base; }
 | LOG { $$ = &new_config->tf_log; }
 ;

timeformat_spec:
   timeformat_which TEXT { *$1 = (struct timeformat){$2, NULL, 0}; }
 | timeformat_which TEXT expr TEXT { *$1 = (struct timeformat){$2, $4, (s64) $3 S_}; }
 | timeformat_which ISO SHORT    { *$1 = TM_ISO_SHORT_S; }
 | timeformat_which ISO SHORT MS { *$1 = TM_ISO_SHORT_MS; }
 | timeformat_which ISO SHORT US { *$1 = TM_ISO_SHORT_US; }
 | timeformat_which ISO LONG    { *$1 = TM_ISO_LONG_S; }
 | timeformat_which ISO LONG MS { *$1 = TM_ISO_LONG_MS; }
 | timeformat_which ISO LONG US { *$1 = TM_ISO_LONG_US; }
 ;

timeformat_base:
   TIMEFORMAT timeformat_spec ';'
 ;


/* Interface patterns */

iface_patt_node_init:
   /* EMPTY */ {
     struct iface_patt_node *ipn = cfg_allocz(sizeof(struct iface_patt_node));
     add_tail(&this_ipatt->ipn_list, NODE ipn);
     this_ipn = ipn;
   }
 ;

iface_patt_node_body:
   TEXT { this_ipn->pattern = $1; /* this_ipn->prefix stays zero */ }
 | opttext net_or_ipa { this_ipn->pattern = $1; this_ipn->prefix = $2; }
 ;

iface_negate:
       { this_ipn->positive = 1; }
 | '-' { this_ipn->positive = 0; }
 ;

iface_patt_node:
   iface_patt_node_init iface_negate iface_patt_node_body
 ;


iface_patt_list:
   iface_patt_node
 | iface_patt_list ',' iface_patt_node
 ;

/* For name/mask-only iface patterns */
iface_patt_list_nopx: iface_patt_list { iface_patt_check(); }

iface_patt_init: {
   /* Generic this_ipatt init */
   this_ipatt = cfg_allocz(sizeof(struct iface_patt));
   init_list(&this_ipatt->ipn_list);
 }
 ;

iface_patt:
   iface_patt_init iface_patt_list
 ;

tos:
   CLASS expr { $$ = $2 & 0xfc;        if ($2 > 255) cf_error("TX class must be in range 0-255"); }
 | DSCP expr  { $$ = ($2 & 0x3f) << 2; if ($2 > 63)  cf_error("TX DSCP must be in range 0-63"); }
 ;

/* Direct device route protocol */

CF_ADDTO(proto, dev_proto '}')

dev_proto_start: proto_start DIRECT {
     this_proto = proto_config_new(&proto_device, $1);
     init_list(&DIRECT_CFG->iface_list);
   }
 ;

dev_proto:
   dev_proto_start proto_name '{'
 | dev_proto proto_item ';'
 | dev_proto proto_channel ';'
 | dev_proto dev_iface_patt ';'
 | dev_proto CHECK LINK bool ';' { DIRECT_CFG->check_link = $4; }
 ;

dev_iface_init:
   /* EMPTY */ {
     this_ipatt = cfg_allocz(sizeof(struct iface_patt));
     add_tail(&DIRECT_CFG->iface_list, NODE this_ipatt);
     init_list(&this_ipatt->ipn_list);
   }
 ;

dev_iface_patt:
   INTERFACE dev_iface_init iface_patt_list
 ;

/* Debug flags */

debug_mask:
   ALL { $$ = ~0; }
 | OFF { $$ = 0; }
 | '{' debug_list '}' { $$ = $2; }
 ;

debug_list:
   debug_flag
 | debug_list ',' debug_flag { $$ = $1 | $3; }
 ;

debug_flag:
   STATES	{ $$ = D_STATES; }
 | ROUTES	{ $$ = D_ROUTES; }
 | FILTERS	{ $$ = D_FILTERS; }
 | INTERFACES	{ $$ = D_IFACES; }
 | EVENTS	{ $$ = D_EVENTS; }
 | PACKETS	{ $$ = D_PACKETS; }
 ;

/* MRTDump flags */

mrtdump_mask:
   ALL { $$ = ~0; }
 | OFF { $$ = 0; }
 | '{' mrtdump_list '}' { $$ = $2; }
 ;

mrtdump_list:
   mrtdump_flag
 | mrtdump_list ',' mrtdump_flag { $$ = $1 | $3; }
 ;

mrtdump_flag:
   STATES	{ $$ = MD_STATES; }
 | MESSAGES	{ $$ = MD_MESSAGES; }
 ;

/* Password lists */

password_list:
   PASSWORDS '{' password_items '}'
 | password_item
;

password_items:
    /* empty */
  | password_item ';' password_items
;

password_item:
    password_item_begin '{' password_item_params '}'
  | password_item_begin
;

password_item_begin:
   PASSWORD text {
     if (!this_p_list) {
     	this_p_list = cfg_alloc(sizeof(list));
     	init_list(this_p_list);
        password_id = 1;
     }
     this_p_item = cfg_alloc(sizeof (struct password_item));
     this_p_item->password = $2;
     this_p_item->length = strlen($2);
     this_p_item->genfrom = 0;
     this_p_item->gento = TIME_INFINITY;
     this_p_item->accfrom = 0;
     this_p_item->accto = TIME_INFINITY;
     this_p_item->id = password_id++;
     this_p_item->alg = ALG_UNDEFINED;
     add_tail(this_p_list, &this_p_item->n);
   }
;

password_item_params:
   /* empty */ { }
 | GENERATE FROM time ';' password_item_params { this_p_item->genfrom = $3; }
 | GENERATE TO time ';' password_item_params { this_p_item->gento = $3; }
 | ACCEPT FROM time ';' password_item_params { this_p_item->accfrom = $3; }
 | ACCEPT TO time ';' password_item_params { this_p_item->accto = $3; }
 | FROM time ';' password_item_params { this_p_item->genfrom = this_p_item->accfrom = $2; }
 | TO time ';' password_item_params { this_p_item->gento = this_p_item->accto = $2; }
 | ID expr ';' password_item_params { this_p_item->id = $2; if ($2 <= 0) cf_error("Password ID has to be greated than zero."); }
 | ALGORITHM password_algorithm ';' password_item_params { this_p_item->alg = $2; }
 ;

password_algorithm:
   KEYED MD5	{ $$ = ALG_MD5; }
 | KEYED SHA1	{ $$ = ALG_SHA1; }
 | KEYED SHA256	{ $$ = ALG_SHA256; }
 | KEYED SHA384	{ $$ = ALG_SHA384; }
 | KEYED SHA512	{ $$ = ALG_SHA512; }
 | HMAC MD5	{ $$ = ALG_HMAC_MD5; }
 | HMAC SHA1	{ $$ = ALG_HMAC_SHA1; }
 | HMAC SHA256	{ $$ = ALG_HMAC_SHA256; }
 | HMAC SHA384	{ $$ = ALG_HMAC_SHA384; }
 | HMAC SHA512	{ $$ = ALG_HMAC_SHA512; }
 ;

/* Core commands */
CF_CLI_HELP(SHOW, ..., [[Show status information]])

CF_CLI(SHOW STATUS,,, [[Show router status]])
{ cmd_show_status(); } ;

CF_CLI(SHOW MEMORY,,, [[Show memory usage]])
{ cmd_show_memory(); } ;

CF_CLI(SHOW PROTOCOLS, proto_patt2, [<protocol> | \"<pattern>\"], [[Show routing protocols]], CLI_SF_PROTOCOL)
{ proto_apply_cmd($3, proto_cmd_show, 0, 0); } ;

CF_CLI(SHOW PROTOCOLS ALL, proto_patt2, [<protocol> | \"<pattern>\"], [[Show routing protocol details]], CLI_SF_PROTOCOL)
{ proto_apply_cmd($4, proto_cmd_show, 0, 1); } ;

optsym:
   SYM
 | /* empty */ { $$ = NULL; }
 ;

CF_CLI(SHOW INTERFACES,,, [[Show network interfaces]])
{ if_show(); } ;

CF_CLI(SHOW INTERFACES SUMMARY,,, [[Show summary of network interfaces]])
{ if_show_summary(); } ;

CF_CLI_HELP(SHOW ROUTE, ..., [[Show routing table]])
CF_CLI(SHOW ROUTE, r_args, [[[<prefix>|for <prefix>|for <ip>] [table <t>] [filter <f>|where <cond>] [all] [primary] [filtered] [(export|preexport|noexport) <p>] [protocol <p>] [stats|count]]], [[Show routing table]])
{ rt_show($3); } ;

CF_CLI_HELP(SHOW ROUTE FOR, <prefix> | <ip> ...,, CLI_SF_OPTIONAL | CLI_SF_PARAMETER)
CF_CLI_HELP(SHOW ROUTE TABLE, <table> ...,, CLI_SF_OPTIONAL | CLI_SF_PARAMETER | CLI_SF_TABLE)
CF_CLI_HELP(SHOW ROUTE FILTER, <filter> ...,, CLI_SF_OPTIONAL | CLI_SF_PARAMETER | CLI_SF_FILTER)
CF_CLI_HELP(SHOW ROUTE WHERE, <condition> ...,, CLI_SF_OPTIONAL | CLI_SF_PARAMETER)
CF_CLI_HELP(SHOW ROUTE ALL, ...,, CLI_SF_OPTIONAL)
CF_CLI_HELP(SHOW ROUTE PRIMARY, ...,, CLI_SF_OPTIONAL)
CF_CLI_HELP(SHOW ROUTE FILTRED, ...,, CLI_SF_OPTIONAL)
CF_CLI_HELP(SHOW ROUTE EXPORT, <protocol> ...,, CLI_SF_OPTIONAL | CLI_SF_PARAMETER | CLI_SF_PROTOCOL)
CF_CLI_HELP(SHOW ROUTE PREEXPORT, <protocol> ...,, CLI_SF_OPTIONAL | CLI_SF_PARAMETER | CLI_SF_PROTOCOL)
CF_CLI_HELP(SHOW ROUTE NOEXPORT, <protocol> ...,, CLI_SF_OPTIONAL | CLI_SF_PARAMETER | CLI_SF_PROTOCOL)
CF_CLI_HELP(SHOW ROUTE PROTOCOL, <protocol> ...,, CLI_SF_OPTIONAL | CLI_SF_PARAMETER | CLI_SF_PROTOCOL)
CF_CLI_HELP(SHOW ROUTE STATS, ...,, CLI_SF_OPTIONAL)
CF_CLI_HELP(SHOW ROUTE COUNT, ...,, CLI_SF_OPTIONAL)

r_args:
   /* empty */ {
     $$ = cfg_allocz(sizeof(struct rt_show_data));
     init_list(&($$->tables));
     $$->filter = FILTER_ACCEPT;
   }
 | r_args net_any {
     $$ = $1;
     if ($$->addr) cf_error("Only one prefix expected");
     $$->addr = $2;
   }
 | r_args FOR r_args_for {
     $$ = $1;
     if ($$->addr) cf_error("Only one prefix expected");
     $$->show_for = 1;
     $$->addr = $3;
   }
 | r_args TABLE SYM {
     $$ = $1;
     if ($3->class != SYM_TABLE) cf_error("%s is not a table", $3->name);
     rt_show_add_table($$, ((struct rtable_config *)$3->def)->table);
     $$->tables_defined_by = RSD_TDB_DIRECT;
   }
 | r_args TABLE ALL {
     struct rtable_config *t;
     $$ = $1;
     WALK_LIST(t, config->tables)
       rt_show_add_table($$, t->table);
     $$->tables_defined_by = RSD_TDB_ALL;
   }
 | r_args FILTER filter {
     $$ = $1;
     if ($$->filter != FILTER_ACCEPT) cf_error("Filter specified twice");
     $$->filter = $3;
   }
 | r_args where_filter {
     $$ = $1;
     if ($$->filter != FILTER_ACCEPT) cf_error("Filter specified twice");
     $$->filter = $2;
   }
 | r_args ALL {
     $$ = $1;
     $$->verbose = 1;
   }
 | r_args PRIMARY {
     $$ = $1;
     $$->primary_only = 1;
   }
 | r_args FILTERED {
     $$ = $1;
     $$->filtered = 1;
   }
 | r_args export_mode SYM {
     struct proto_config *c = (struct proto_config *) $3->def;
     $$ = $1;
     if ($$->export_mode) cf_error("Export specified twice");
     if ($3->class != SYM_PROTO || !c->proto) cf_error("%s is not a protocol", $3->name);
     $$->export_mode = $2;
     $$->export_protocol = c->proto;
     $$->running_on_config = c->proto->cf->global;
     $$->tables_defined_by = RSD_TDB_INDIRECT;
   }
 | r_args export_mode SYM '.' r_args_channel {
     struct proto_config *c = (struct proto_config *) $3->def;
     $$ = $1;
     if ($$->export_mode) cf_error("Export specified twice");
     if ($3->class != SYM_PROTO || !c->proto) cf_error("%s is not a protocol", $3->name);
     $$->export_mode = $2;
     $$->export_channel = proto_find_channel_by_name(c->proto, $5);
     if (!$$->export_channel) cf_error("Export channel not found");
     $$->running_on_config = c->proto->cf->global;
     $$->tables_defined_by = RSD_TDB_INDIRECT;
   }
 | r_args PROTOCOL SYM {
     struct proto_config *c = (struct proto_config *) $3->def;
     $$ = $1;
     if ($$->show_protocol) cf_error("Protocol specified twice");
     if ($3->class != SYM_PROTO || !c->proto) cf_error("%s is not a protocol", $3->name);
     $$->show_protocol = c->proto;
     $$->running_on_config = c->proto->cf->global;
     $$->tables_defined_by = RSD_TDB_INDIRECT;
   }
 | r_args STATS {
     $$ = $1;
     $$->stats = 1;
   }
 | r_args COUNT {
     $$ = $1;
     $$->stats = 2;
   }
 ;

r_args_for:
  r_args_for_val {
    $$ = cfg_alloc($1.length);
    net_copy($$, &$1);
  }
 | net_vpn4_
 | net_vpn6_
 | VPN_RD IP4 {
    $$ = cfg_alloc(sizeof(net_addr_vpn4));
    net_fill_vpn4($$, $2, IP4_MAX_PREFIX_LENGTH, $1);
  }
 | VPN_RD IP6 {
    $$ = cfg_alloc(sizeof(net_addr_vpn6));
    net_fill_vpn6($$, $2, IP6_MAX_PREFIX_LENGTH, $1);
  }
 | SYM {
     if ($1->class == (SYM_CONSTANT | T_IP))
     {
       $$ = cfg_alloc(ipa_is_ip4(SYM_VAL($1).ip) ? sizeof(net_addr_ip4) : sizeof(net_addr_ip6));
       net_fill_ip_host($$, SYM_VAL($1).ip);
     }
     else if (($1->class == (SYM_CONSTANT | T_NET)) && net_type_match(SYM_VAL($1).net, NB_IP | NB_VPN))
       $$ = (net_addr *) SYM_VAL($1).net; /* Avoid const warning */
     else
       cf_error("IP address or network expected");
   }
 ;

r_args_for_val:
   net_ip4_
 | net_ip6_
 | IP4 { net_fill_ip4(&($$), $1, IP4_MAX_PREFIX_LENGTH); }
 | IP6 { net_fill_ip6(&($$), $1, IP6_MAX_PREFIX_LENGTH); }

export_mode:
   PREEXPORT	{ $$ = RSEM_PREEXPORT; }
 | EXPORT	{ $$ = RSEM_EXPORT; }
 | NOEXPORT	{ $$ = RSEM_NOEXPORT; }
 ;

/* This is ugly hack */
r_args_channel:
   IPV4		{ $$ = "ipv4"; }
 | IPV4_MC	{ $$ = "ipv4-mc"; }
 | IPV4_MPLS	{ $$ = "ipv4-mpls"; }
 | IPV6		{ $$ = "ipv6"; }
 | IPV6_MC	{ $$ = "ipv6-mc"; }
 | IPV6_MPLS	{ $$ = "ipv6-mpls"; }
 | VPN4		{ $$ = "vpn4"; }
 | VPN4_MC	{ $$ = "vpn4-mc"; }
 | VPN4_MPLS	{ $$ = "vpn4-mpls"; }
 | VPN6		{ $$ = "vpn6"; }
 | VPN6_MC	{ $$ = "vpn6-mc"; }
 | VPN6_MPLS	{ $$ = "vpn6-mpls"; }
 | ROA4		{ $$ = "roa4"; }
 | ROA6		{ $$ = "roa6"; }
 | FLOW4	{ $$ = "flow4"; }
 | FLOW6	{ $$ = "flow6"; }
 | MPLS		{ $$ = "mpls"; }
 | PRI		{ $$ = "pri"; }
 | SEC		{ $$ = "sec"; }
 ;

CF_CLI_HELP(SHOW SYMBOLS, ..., [[Show all known symbolic names]])
CF_CLI(SHOW SYMBOLS, sym_args, [table|filter|function|protocol|template|<symbol>], [[Show all known symbolic names]], ~CLI_SF_OPTIONAL)
{ cmd_show_symbols($3); } ;

CF_CLI_HELP(REFRESH, symbols, [[Check out new symbols from daemon for autocomplete in BIRD Client]])
CF_CLI(REFRESH SYMBOLS,,, [[Check out new symbols from daemon for autocomplete in BIRD Client]])
{ cmd_send_symbols(); } ;

sym_args:
   /* empty */ {
     $$ = cfg_allocz(sizeof(struct sym_show_data));
   }
 | sym_args TABLE { $$ = $1; $$->type = SYM_TABLE; }
 | sym_args FUNCTION { $$ = $1; $$->type = SYM_FUNCTION; }
 | sym_args FILTER { $$ = $1; $$->type = SYM_FILTER; }
 | sym_args PROTOCOL { $$ = $1; $$->type = SYM_PROTO; }
 | sym_args TEMPLATE { $$ = $1; $$->type = SYM_TEMPLATE; }
 | sym_args SYM { $$ = $1; $$->sym = $2; }
 ;


CF_CLI_HELP(DUMP, ..., [[Dump debugging information]])
CF_CLI(DUMP RESOURCES,,, [[Dump all allocated resource]])
{ rdump(&root_pool); cli_msg(0, ""); } ;
CF_CLI(DUMP SOCKETS,,, [[Dump open sockets]])
{ sk_dump_all(); cli_msg(0, ""); } ;
CF_CLI(DUMP EVENTS,,, [[Dump event log]])
{ io_log_dump(); cli_msg(0, ""); } ;
CF_CLI(DUMP INTERFACES,,, [[Dump interface information]])
{ if_dump_all(); cli_msg(0, ""); } ;
CF_CLI(DUMP NEIGHBORS,,, [[Dump neighbor cache]])
{ neigh_dump_all(); cli_msg(0, ""); } ;
CF_CLI(DUMP ATTRIBUTES,,, [[Dump attribute cache]])
{ rta_dump_all(); cli_msg(0, ""); } ;
CF_CLI(DUMP ROUTES,,, [[Dump routing table]])
{ rt_dump_all(); cli_msg(0, ""); } ;
CF_CLI(DUMP PROTOCOLS,,, [[Dump protocol information]])
{ protos_dump_all(); cli_msg(0, ""); } ;

CF_CLI(EVAL, term, <expr>, [[Evaluate an expression]], CLI_SF_CONSTANT | CLI_SF_VARIABLE)
{ cmd_eval($2); } ;

CF_CLI_HELP(ECHO, ..., [[Control echoing of log messages]])
CF_CLI(ECHO, echo_mask echo_size, (all | off | { debug | trace | info | remote | warning | error | auth }) [<buffer-size>], [[Control echoing of log messages]], CLI_SF_KW_ALL | CLI_SF_KW_OFF) {
  cli_set_log_echo(this_cli, $2, $3);
  cli_msg(0, "");
} ;

echo_mask:
   ALL { $$ = ~0; }
 | OFF { $$ = 0; }
 | '{' log_mask_list '}' { $$ = $2; }
 ;

echo_size:
   /* empty */ { $$ = 4096; }
 | NUM {
     if ($1 < 256 || $1 > 65536) cf_error("Invalid log buffer size");
     $$ = $1;
   }
 ;

<<<<<<< HEAD
CF_CLI(DISABLE, proto_patt, <protocol> | \"<pattern>\" | all, [[Disable protocol]], CLI_SF_PROTOCOL | CLI_SF_KW_ALL)
{ proto_apply_cmd($2, proto_cmd_disable, 1, 0); } ;
CF_CLI(ENABLE, proto_patt, <protocol> | \"<pattern>\" | all, [[Enable protocol]], CLI_SF_PROTOCOL | CLI_SF_KW_ALL)
{ proto_apply_cmd($2, proto_cmd_enable, 1, 0); } ;
CF_CLI(RESTART, proto_patt, <protocol> | \"<pattern>\" | all, [[Restart protocol]], CLI_SF_PROTOCOL | CLI_SF_KW_ALL)
{ proto_apply_cmd($2, proto_cmd_restart, 1, 0); } ;
CF_CLI(RELOAD, proto_patt, <protocol> | \"<pattern>\" | all, [[Reload protocol]], CLI_SF_PROTOCOL | CLI_SF_KW_ALL)
=======
CF_CLI(DISABLE, proto_patt opttext, (<protocol> | \"<pattern>\" | all) [message], [[Disable protocol]])
{ proto_apply_cmd($2, proto_cmd_disable, 1, (uintptr_t) $3); } ;
CF_CLI(ENABLE, proto_patt opttext, (<protocol> | \"<pattern>\" | all) [message], [[Enable protocol]])
{ proto_apply_cmd($2, proto_cmd_enable, 1, (uintptr_t) $3); } ;
CF_CLI(RESTART, proto_patt opttext, (<protocol> | \"<pattern>\" | all) [message], [[Restart protocol]])
{ proto_apply_cmd($2, proto_cmd_restart, 1, (uintptr_t) $3); } ;
CF_CLI(RELOAD, proto_patt, <protocol> | \"<pattern>\" | all, [[Reload protocol]])
>>>>>>> cb21c5ff
{ proto_apply_cmd($2, proto_cmd_reload, 1, CMD_RELOAD); } ;
CF_CLI(RELOAD IN, proto_patt, <protocol> | \"<pattern>\" | all, [[Reload protocol (just imported routes)]], CLI_SF_PROTOCOL | CLI_SF_KW_ALL)
{ proto_apply_cmd($3, proto_cmd_reload, 1, CMD_RELOAD_IN); } ;
CF_CLI(RELOAD OUT, proto_patt, <protocol> | \"<pattern>\" | all, [[Reload protocol (just exported routes)]], CLI_SF_PROTOCOL | CLI_SF_KW_ALL)
{ proto_apply_cmd($3, proto_cmd_reload, 1, CMD_RELOAD_OUT); } ;

CF_CLI_HELP(DEBUG, ..., [[Control protocol debugging via BIRD logs]])
CF_CLI(DEBUG, proto_patt debug_mask, (<protocol> | \"<pattern>\" | all) (all | off | { states | routes | filters | interfaces | events | packets }), [[Control protocol debugging via BIRD logs]], CLI_SF_PROTOCOL | CLI_SF_KW_ALL | CLI_SF_KW_OFF | CLI_SF_PARAMETER)
{ proto_apply_cmd($2, proto_cmd_debug, 1, $3); } ;

CF_CLI_HELP(MRTDUMP, ..., [[Control protocol debugging via MRTdump files]])
CF_CLI(MRTDUMP, proto_patt mrtdump_mask, (<protocol> | \"<pattern>\" | all) (all | off | { states | messages }), [[Control protocol debugging via MRTdump format]], CLI_SF_PROTOCOL | CLI_SF_KW_ALL | CLI_SF_KW_OFF | CLI_SF_PARAMETER)
{ proto_apply_cmd($2, proto_cmd_mrtdump, 1, $3); } ;

CF_CLI(RESTRICT,,,[[Restrict current CLI session to safe commands]])
{ this_cli->restricted = 1; cli_msg(16, "Access restricted"); } ;

proto_patt:
   SYM  { $$.ptr = $1; $$.patt = 0; }
 | ALL  { $$.ptr = NULL; $$.patt = 1; }
 | TEXT { $$.ptr = $1; $$.patt = 1; }
 ;

proto_patt2:
   SYM  { $$.ptr = $1; $$.patt = 0; }
 |      { $$.ptr = NULL; $$.patt = 1; }
 | TEXT { $$.ptr = $1; $$.patt = 1; }
 ;

CF_ADDTO(dynamic_attr, IGP_METRIC
	{ $$ = f_new_dynamic_attr(EAF_TYPE_INT, T_INT, EA_GEN_IGP_METRIC); })


CF_CODE

CF_END<|MERGE_RESOLUTION|>--- conflicted
+++ resolved
@@ -758,23 +758,13 @@
    }
  ;
 
-<<<<<<< HEAD
-CF_CLI(DISABLE, proto_patt, <protocol> | \"<pattern>\" | all, [[Disable protocol]], CLI_SF_PROTOCOL | CLI_SF_KW_ALL)
-{ proto_apply_cmd($2, proto_cmd_disable, 1, 0); } ;
-CF_CLI(ENABLE, proto_patt, <protocol> | \"<pattern>\" | all, [[Enable protocol]], CLI_SF_PROTOCOL | CLI_SF_KW_ALL)
-{ proto_apply_cmd($2, proto_cmd_enable, 1, 0); } ;
-CF_CLI(RESTART, proto_patt, <protocol> | \"<pattern>\" | all, [[Restart protocol]], CLI_SF_PROTOCOL | CLI_SF_KW_ALL)
-{ proto_apply_cmd($2, proto_cmd_restart, 1, 0); } ;
+CF_CLI(DISABLE, proto_patt opttext, (<protocol> | \"<pattern>\" | all) [message], [[Disable protocol]], CLI_SF_PROTOCOL | CLI_SF_KW_ALL)
+{ proto_apply_cmd($2, proto_cmd_disable, 1, (uintptr_t) $3); } ;
+CF_CLI(ENABLE, proto_patt opttext, (<protocol> | \"<pattern>\" | all) [message], [[Enable protocol]], CLI_SF_PROTOCOL | CLI_SF_KW_ALL)
+{ proto_apply_cmd($2, proto_cmd_enable, 1, (uintptr_t) $3); } ;
+CF_CLI(RESTART, proto_patt opttext, (<protocol> | \"<pattern>\" | all) [message], [[Restart protocol]], CLI_SF_PROTOCOL | CLI_SF_KW_ALL)
+{ proto_apply_cmd($2, proto_cmd_restart, 1, (uintptr_t) $3); } ;
 CF_CLI(RELOAD, proto_patt, <protocol> | \"<pattern>\" | all, [[Reload protocol]], CLI_SF_PROTOCOL | CLI_SF_KW_ALL)
-=======
-CF_CLI(DISABLE, proto_patt opttext, (<protocol> | \"<pattern>\" | all) [message], [[Disable protocol]])
-{ proto_apply_cmd($2, proto_cmd_disable, 1, (uintptr_t) $3); } ;
-CF_CLI(ENABLE, proto_patt opttext, (<protocol> | \"<pattern>\" | all) [message], [[Enable protocol]])
-{ proto_apply_cmd($2, proto_cmd_enable, 1, (uintptr_t) $3); } ;
-CF_CLI(RESTART, proto_patt opttext, (<protocol> | \"<pattern>\" | all) [message], [[Restart protocol]])
-{ proto_apply_cmd($2, proto_cmd_restart, 1, (uintptr_t) $3); } ;
-CF_CLI(RELOAD, proto_patt, <protocol> | \"<pattern>\" | all, [[Reload protocol]])
->>>>>>> cb21c5ff
 { proto_apply_cmd($2, proto_cmd_reload, 1, CMD_RELOAD); } ;
 CF_CLI(RELOAD IN, proto_patt, <protocol> | \"<pattern>\" | all, [[Reload protocol (just imported routes)]], CLI_SF_PROTOCOL | CLI_SF_KW_ALL)
 { proto_apply_cmd($3, proto_cmd_reload, 1, CMD_RELOAD_IN); } ;
